/*!
 * Copyright (c) Microsoft Corporation and contributors. All rights reserved.
 * Licensed under the MIT License.
 */

import { strict as assert } from "assert";
import { SequenceField as SF, revisionMetadataSourceFromInfo } from "../../../feature-libraries";
import {
	ChangesetLocalId,
	makeAnonChange,
	emptyFieldChanges,
	mintRevisionTag,
	RevisionTag,
	tagChange,
	tagRollbackInverse,
} from "../../../core";
import { TestChange } from "../../testChange";
import { deepFreeze } from "../../utils";
import { brand } from "../../../util";
import {
	compose,
	composeAnonChanges,
	invert,
	rebaseOverComposition,
	rebaseTagged,
	toDelta,
	withNormalizedLineage,
	withoutLineage,
} from "./utils";
import { ChangeMaker as Change } from "./testEdits";

const tag1: RevisionTag = mintRevisionTag();
const tag2: RevisionTag = mintRevisionTag();
const tag3: RevisionTag = mintRevisionTag();
const tag4: RevisionTag = mintRevisionTag();
const tag5: RevisionTag = mintRevisionTag();
const tag6: RevisionTag = mintRevisionTag();
const tag7: RevisionTag = mintRevisionTag();
const tag8: RevisionTag = mintRevisionTag();

const id0: ChangesetLocalId = brand(0);

function generateAdjacentCells(maxId: number): SF.IdRange[] {
	return [{ id: brand(0), count: maxId + 1 }];
}

const testChanges: [string, (index: number, maxIndex: number) => SF.Changeset<TestChange>][] = [
<<<<<<< HEAD
	["Insert", (i) => Change.insert(i, 2, 42)],
=======
	["NestedChange", (i) => Change.modify(i, TestChange.mint([], 1))],
	[
		"NestedChangeUnderRemovedNode",
		(i, max) => [
			...(i > 0 ? [{ count: i }] : []),
			Mark.modify(TestChange.mint([], 1), {
				revision: tag1,
				localId: brand(i),
				adjacentCells: generateAdjacentCells(max),
			}),
		],
	],
	[
		"MInsert",
		(i) =>
			composeAnonChanges([
				Change.insert(i, 1, brand(42)),
				Change.modify(i, TestChange.mint([], 2)),
			]),
	],
	["Insert", (i) => Change.insert(i, 2, brand(42))],
>>>>>>> 0dec8acf
	["TransientInsert", (i) => composeAnonChanges([Change.insert(i, 1), Change.delete(i, 1)])],
	["Delete", (i) => Change.delete(i, 2)],
	[
		"Revive",
		(i, max) =>
			Change.revive(2, 2, {
				revision: tag1,
				localId: brand(i),
				adjacentCells: generateAdjacentCells(max),
			}),
	],
	[
		"TransientRevive",
		(i) =>
			composeAnonChanges([
				Change.revive(i, 1, {
					revision: tag1,
					localId: brand(0),
				}),
				Change.delete(i, 1),
			]),
	],
	[
		"ConflictedRevive",
		(i) => Change.redundantRevive(2, 2, { revision: tag2, localId: brand(i) }),
	],
	["MoveOut", (i) => Change.move(i, 2, 1)],
	["MoveIn", (i) => Change.move(1, 2, i)],
	[
		"ReturnFrom",
		(i, max) =>
			Change.return(i, 2, 1, {
				revision: tag4,
				localId: brand(i),
				adjacentCells: generateAdjacentCells(max),
			}),
	],
	[
		"ReturnTo",
		(i, max) =>
			Change.return(1, 2, i, {
				revision: tag4,
				localId: brand(i),
				adjacentCells: generateAdjacentCells(max),
			}),
	],
];
deepFreeze(testChanges);

// TODO: Refactor these tests to support moves
describe("SequenceField - Rebaser Axioms", () => {
	/**
	 * This test simulates rebasing over an do-inverse pair.
	 */
	describe("A ↷ [B, B⁻¹] === A", () => {
		for (const [name1, makeChange1] of testChanges) {
			for (const [name2, makeChange2] of testChanges) {
				if (
					(name1.startsWith("Revive") && name2.startsWith("ReturnTo")) ||
					(name1.startsWith("ReturnTo") && name2.startsWith("Revive")) ||
					(name1.startsWith("Transient") && name2.startsWith("Transient")) ||
					(name1.endsWith("UnderRemovedNode") && name2.startsWith("Return")) ||
					(name1.startsWith("Return") && name2.endsWith("UnderRemovedNode")) ||
					(name1.startsWith("Return") && name2.startsWith("Transient")) ||
					(name1.startsWith("Transient") && name2.startsWith("Return"))
				) {
					// These cases are malformed because the test changes are missing lineage to properly order the marks
					continue;
				}
				it(`(${name1} ↷ ${name2}) ↷ ${name2}⁻¹ => ${name1}`, () => {
					const maxOffset = 4;
					for (let offset1 = 1; offset1 <= maxOffset; ++offset1) {
						for (let offset2 = 1; offset2 <= maxOffset; ++offset2) {
							const change1 = tagChange(makeChange1(offset1, maxOffset), tag7);
							const change2 = tagChange(makeChange2(offset2, maxOffset), tag5);
							if (!SF.areRebasable(change1.change, change2.change)) {
								continue;
							}
							const inv = tagRollbackInverse(invert(change2), tag6, tag5);
							const r1 = rebaseTagged(change1, change2);
							const r2 = rebaseTagged(r1, inv);

							const r2NoLineage = withoutLineage(r2.change);
							// We do not expect exact equality because r2 may have accumulated some lineage.
							assert.deepEqual(r2NoLineage, change1.change);
						}
					}
				});
			}
		}
	});

	/**
	 * This test simulates rebasing over an do-undo pair.
	 * It is different from the above in two ways:
	 * - The undo(B) changeset bears a different RevisionTag than B
	 * - The inverse produced by undo(B) is not a rollback
	 * TODO: Reactivate and fix tests.
	 */
	describe("A ↷ [B, undo(B)] => A", () => {
		for (const [name1, makeChange1] of testChanges) {
			for (const [name2, makeChange2] of testChanges) {
				if (
					(name1.startsWith("Revive") && name2.startsWith("ReturnTo")) ||
					(name1.startsWith("ReturnTo") && name2.startsWith("Revive")) ||
					(name1.startsWith("Transient") && name2.startsWith("Transient")) ||
					(name1.startsWith("Return") && name2.startsWith("Transient")) ||
					(name1.endsWith("UnderRemovedNode") && name2.startsWith("Return")) ||
					(name1.startsWith("Return") && name2.endsWith("UnderRemovedNode")) ||
					(name1.startsWith("Transient") && name2.startsWith("Return"))
				) {
					// These cases are malformed because the test changes are missing lineage to properly order the marks
					continue;
				}
				const title = `${name1} ↷ [${name2}), undo(${name2}] => ${name1}`;
				it(title, () => {
					const maxOffset = 4;
					for (let offset1 = 1; offset1 <= maxOffset; ++offset1) {
						for (let offset2 = 1; offset2 <= maxOffset; ++offset2) {
							const change1 = tagChange(makeChange1(offset1, maxOffset), tag7);
							const change2 = tagChange(makeChange2(offset2, maxOffset), tag5);
							if (!SF.areRebasable(change1.change, change2.change)) {
								continue;
							}
							const inv = tagChange(invert(change2), tag6);
							const r1 = rebaseTagged(change1, change2);
							const r2 = rebaseTagged(r1, inv);
							assert.deepEqual(withoutLineage(r2.change), change1.change);
						}
					}
				});
			}
		}
	});

	/**
	 * This test simulates sandwich rebasing:
	 * a change is first rebased over the inverse of a change it took for granted
	 * then rebased over the updated version of that change (the same as the original in our case).
	 *
	 * The first rebase (A ↷ B) is purely for the purpose of manufacturing a change to which we can
	 * apply the inverse of some change.
	 */
	describe("(A ↷ B) ↷ [B⁻¹, B] === A ↷ B", () => {
		for (const [name1, makeChange1] of testChanges) {
			for (const [name2, makeChange2] of testChanges) {
				const title = `${name1} ↷ [${name2}, ${name2}⁻¹, ${name2}] => ${name1} ↷ ${name2}`;
				if (
					(name1.startsWith("Revive") && name2.startsWith("ReturnTo")) ||
					(name1.startsWith("ReturnTo") && name2.startsWith("Revive")) ||
					(name1.endsWith("UnderRemovedNode") && name2.startsWith("Return")) ||
					(name1.startsWith("Return") && name2.endsWith("UnderRemovedNode")) ||
					((name1.startsWith("Transient") || name2.startsWith("Transient")) &&
						(name1.startsWith("Return") || name2.startsWith("Return")))
				) {
					// These cases are malformed because the test changes are missing lineage to properly order the marks
					continue;
				}
				it(title, () => {
					const maxOffset = 4;
					for (let offset1 = 1; offset1 <= maxOffset; ++offset1) {
						for (let offset2 = 1; offset2 <= maxOffset; ++offset2) {
							const change1 = tagChange(makeChange1(offset1, maxOffset), tag8);
							const change2 = tagChange(makeChange2(offset2, maxOffset), tag5);
							if (!SF.areRebasable(change1.change, change2.change)) {
								continue;
							}
							const inverse2 = tagRollbackInverse(
								invert(change2),
								tag6,
								change2.revision,
							);
							const r1 = rebaseTagged(change1, change2);
							const r2 = rebaseTagged(r1, inverse2);
							const r3 = rebaseTagged(r2, change2);
							assert.deepEqual(withoutLineage(r3.change), withoutLineage(r1.change));
						}
					}
				});
			}
		}
	});

	describe("A ○ A⁻¹ === ε", () => {
		for (const [name, makeChange] of testChanges) {
			it(`${name} ○ ${name}⁻¹ === ε`, () => {
				const change = makeChange(0, 0);
				const taggedChange = tagChange(change, tag1);
				const inv = invert(taggedChange);
				const changes = [
					taggedChange,
					tagRollbackInverse(inv, tag2, taggedChange.revision),
				];
				const actual = compose(changes);
				const delta = toDelta(actual);
				assert.deepEqual(delta, emptyFieldChanges);
			});
		}
	});

	describe("A⁻¹ ○ A === ε", () => {
		for (const [name, makeChange] of testChanges) {
			it(`${name}⁻¹ ○ ${name} === ε`, () => {
				const tracker = new SF.DetachedNodeTracker();
				const change = makeChange(0, 0);
				const taggedChange = tagChange(change, tag1);
				const inv = tagRollbackInverse(invert(taggedChange), tag2, taggedChange.revision);
				tracker.apply(taggedChange);
				tracker.apply(inv);
				const changes = [inv, taggedChange];
				const actual = compose(changes);
				const delta = toDelta(actual);
				assert.deepEqual(delta, emptyFieldChanges);
			});
		}
	});

	describe("(A ↷ B) ↷ C === A ↷ (B ○ C)", () => {
		// TODO: Support testing changesets with node changes.
		// Currently node changes in B and C will incorrectly have the same input context, which is not correct.
		const shallowTestChanges = testChanges.filter(
			(change) => !["NestedChange", "MInsert"].includes(change[0]),
		);

		const changesTargetingDetached = new Set([
			"Revive",
			"TransientRevive",
			"ConflictedRevive",
			"ReturnFrom",
			"ReturnTo",
			"NestedChangeUnderRemovedNode",
		]);

		const lineageFreeTestChanges = shallowTestChanges.filter(
			(change) => !changesTargetingDetached.has(change[0]),
		);

		for (const [nameA, makeChange1] of shallowTestChanges) {
			for (const [nameB, makeChange2] of shallowTestChanges) {
				for (const [nameC, makeChange3] of lineageFreeTestChanges) {
					const title = `${nameA} ↷ [${nameB}, ${nameC}]`;
					if (
						changesTargetingDetached.has(nameA) &&
						changesTargetingDetached.has(nameB)
					) {
						// Some of these tests are malformed as the change targeting the older cell
						// should have lineage describing its position relative to the newer cell.
					} else {
						it(title, () => {
							const a = tagChange(makeChange1(1, 1), tag1);
							const b = tagChange(makeChange2(1, 1), tag2);
							const c = tagChange(makeChange3(1, 1), tag3);
							const a2 = rebaseTagged(a, b);
							const rebasedIndividually = rebaseTagged(a2, c).change;
							const bc = compose([b, c]);
							const rebasedOverComposition = rebaseOverComposition(
								a.change,
								bc,
								revisionMetadataSourceFromInfo([
									{ revision: tag1 },
									{ revision: tag2 },
									{ revision: tag3 },
								]),
							);

							const normalizedComposition =
								withNormalizedLineage(rebasedOverComposition);

							const normalizedIndividual = withNormalizedLineage(rebasedIndividually);
							assert.deepEqual(normalizedComposition, normalizedIndividual);
						});
					}
				}
			}
		}
	});
});

describe("SequenceField - Sandwich Rebasing", () => {
	it("Nested inserts rebasing", () => {
		const insertA = tagChange(Change.insert(0, 2), tag1);
		const insertB = tagChange(Change.insert(1, 1), tag2);
		const inverseA = tagRollbackInverse(invert(insertA), tag3, insertA.revision);
		const insertB2 = rebaseTagged(insertB, inverseA);
		const insertB3 = rebaseTagged(insertB2, insertA);
		assert.deepEqual(withoutLineage(insertB3.change), insertB.change);
	});

	// This test fails due to the rebaser incorrectly interpreting the order of the cell created by `insertT` and the cell targeted by `deleteB`.
	// See BUG 5351
	it.skip("(Insert, delete) ↷ adjacent insert", () => {
		const insertT = tagChange(Change.insert(0, 1), tag1);
		const insertA = tagChange(Change.insert(0, 1), tag2);
		const deleteB = tagChange(Change.delete(0, 1), tag3);
		const insertA2 = rebaseTagged(insertA, insertT);
		const inverseA = tagRollbackInverse(invert(insertA), tag4, insertA.revision);
		const deleteB2 = rebaseTagged(deleteB, inverseA, insertT, insertA2);
		assert.deepEqual(deleteB2.change, deleteB.change);
	});

	it("Nested inserts composition", () => {
		const insertA = tagChange(Change.insert(0, 2), tag1);
		const insertB = tagChange(Change.insert(1, 1), tag2);
		const inverseA = tagRollbackInverse(invert(insertA), tag3, insertA.revision);
		const inverseB = tagRollbackInverse(invert(insertB), tag4, insertB.revision);

		const composed = compose([inverseB, inverseA, insertA, insertB]);
		assert.deepEqual(composed, []);
	});

	it("Nested inserts ↷ adjacent insert", () => {
		const insertX = tagChange(Change.insert(0, 1), tag1);
		const insertA = tagChange(Change.insert(1, 2), tag2);
		const insertB = tagChange(Change.insert(2, 1), tag4);
		const inverseA = tagRollbackInverse(invert(insertA), tag3, insertA.revision);
		const insertA2 = rebaseTagged(insertA, insertX);
		const insertB2 = rebaseTagged(insertB, inverseA);
		const insertB3 = rebaseTagged(insertB2, insertX);
		const insertB4 = rebaseTagged(insertB3, insertA2);
		assert.deepEqual(withoutLineage(insertB4.change), Change.insert(3, 1));
	});

	it("[Delete AC, Revive AC] ↷ Insert B", () => {
		const addB = tagChange(Change.insert(1, 1), tag1);
		const delAC = tagChange(Change.delete(0, 2), tag2);
		const revAC = tagChange(Change.revive(0, 2, { revision: tag2, localId: id0 }), tag4);
		const delAC2 = rebaseTagged(delAC, addB);
		const invDelAC = invert(delAC);
		const revAC2 = rebaseTagged(revAC, tagRollbackInverse(invDelAC, tag3, delAC2.revision));
		const revAC3 = rebaseTagged(revAC2, addB);
		const revAC4 = rebaseTagged(revAC3, delAC2);
		// The rebased versions of the local edits should still cancel-out
		const actual = compose([delAC2, revAC4]);
		const delta = toDelta(actual);
		assert.deepEqual(delta, emptyFieldChanges);
	});

	// See bug 4104
	it.skip("sandwich rebase [move, undo]", () => {
		const move = tagChange(Change.move(1, 1, 0), tag1);
		const moveInverse = invert(move);
		const undo = tagChange(moveInverse, tag2);
		const moveRollback = tagRollbackInverse(moveInverse, tag3, tag1);
		const rebasedUndo = rebaseTagged(undo, moveRollback, move);
		assert.deepEqual(rebasedUndo, undo);
	});
});

describe("SequenceField - Composed sandwich rebasing", () => {
	it("Nested inserts ↷ []", () => {
		const insertA = tagChange(Change.insert(0, 2), tag1);
		const insertB = tagChange(Change.insert(1, 1), tag2);
		const inverseA = tagRollbackInverse(invert(insertA), tag3, insertA.revision);
		const sandwich = compose([inverseA, insertA]);
		const insertB2 = rebaseTagged(insertB, makeAnonChange(sandwich));
		assert.deepEqual(insertB2.change, insertB.change);
	});
});<|MERGE_RESOLUTION|>--- conflicted
+++ resolved
@@ -45,31 +45,7 @@
 }
 
 const testChanges: [string, (index: number, maxIndex: number) => SF.Changeset<TestChange>][] = [
-<<<<<<< HEAD
-	["Insert", (i) => Change.insert(i, 2, 42)],
-=======
-	["NestedChange", (i) => Change.modify(i, TestChange.mint([], 1))],
-	[
-		"NestedChangeUnderRemovedNode",
-		(i, max) => [
-			...(i > 0 ? [{ count: i }] : []),
-			Mark.modify(TestChange.mint([], 1), {
-				revision: tag1,
-				localId: brand(i),
-				adjacentCells: generateAdjacentCells(max),
-			}),
-		],
-	],
-	[
-		"MInsert",
-		(i) =>
-			composeAnonChanges([
-				Change.insert(i, 1, brand(42)),
-				Change.modify(i, TestChange.mint([], 2)),
-			]),
-	],
 	["Insert", (i) => Change.insert(i, 2, brand(42))],
->>>>>>> 0dec8acf
 	["TransientInsert", (i) => composeAnonChanges([Change.insert(i, 1), Change.delete(i, 1)])],
 	["Delete", (i) => Change.delete(i, 2)],
 	[
