/*!
 * Copyright (c) Microsoft Corporation and contributors. All rights reserved.
 * Licensed under the MIT License.
 */

import { fail, strict as assert } from "assert";
import {
	RevisionTag,
	Delta,
	FieldKey,
	mintRevisionTag,
	ChangesetLocalId,
	makeAnonChange,
	tagChange,
<<<<<<< HEAD
	deltaForSet,
=======
	emptyFieldChanges,
>>>>>>> 0dec8acf
} from "../../../core";
import {
	FieldChange,
	FieldKinds,
	NodeChangeset,
	SequenceField as SF,
} from "../../../feature-libraries";
import { brand } from "../../../util";
import { TestChange } from "../../testChange";
import { assertFieldChangesEqual, deepFreeze } from "../../utils";
import { ChangeMaker as Change, MarkMaker as Mark, TestChangeset } from "./testEdits";
import { toDelta } from "./utils";

const moveId = brand<ChangesetLocalId>(4242);
const moveId2 = brand<ChangesetLocalId>(4343);
const tag: RevisionTag = mintRevisionTag();
const tag1: RevisionTag = mintRevisionTag();
const tag2: RevisionTag = mintRevisionTag();
const fooField = brand<FieldKey>("foo");
const cellId = { revision: tag1, localId: brand<ChangesetLocalId>(0) };
const deltaNodeId: Delta.DetachedNodeId = { major: cellId.revision, minor: cellId.localId };

function toDeltaShallow(change: TestChangeset): Delta.FieldChanges {
	deepFreeze(change);
	return SF.sequenceFieldToDelta(makeAnonChange(change), () =>
		fail("Unexpected call to child ToDelta"),
	);
}

const childChange1 = TestChange.mint([0], 1);
const childChange1Delta = TestChange.toDelta(tagChange(childChange1, tag));
const detachId = { major: tag, minor: 42 };

describe("SequenceField - toDelta", () => {
	it("empty mark list", () => {
		const actual = toDeltaShallow([]);
		assert.deepEqual(actual, {});
	});

	it("insert", () => {
		const changeset = Change.insert(0, 1);
		const expected = {
			local: [{ count: 1, attach: { minor: 0 } }],
		};
		const actual = toDelta(changeset);
		assert.deepStrictEqual(actual, expected);
	});

	it("revive => restore", () => {
		const changeset = Change.revive(0, 1, { revision: tag, localId: brand(0) });
		const actual = toDelta(changeset);
		const expected: Delta.FieldChanges = {
			local: [
				{
					count: 1,
					attach: { major: tag, minor: 0 },
				},
			],
		};
		assertFieldChangesEqual(actual, expected);
	});

	it("revive and modify => restore and modify", () => {
		const nestedChange: FieldChange = {
			fieldKind: FieldKinds.sequence.identifier,
			change: brand("Dummy Child Change"),
		};
		const changes = {
			fieldChanges: new Map([[fooField, nestedChange]]),
		};
		const changeset = [Mark.revive(1, { revision: tag, localId: brand(0) }, { changes })];
		const fieldChanges = new Map([[fooField, {}]]);
		const deltaFromChild = (child: NodeChangeset): Delta.FieldMap => {
			assert.deepEqual(child, changes);
			return fieldChanges;
		};
		const actual = SF.sequenceFieldToDelta(makeAnonChange(changeset), deltaFromChild);
		const expected: Delta.FieldChanges = {
			local: [
				{
					count: 1,
					attach: { major: tag, minor: 0 },
				},
			],
			global: [
				{
					id: { major: tag, minor: 0 },
					fields: fieldChanges,
				},
			],
		};
		assertFieldChangesEqual(actual, expected);
	});

	it("delete", () => {
		const changeset = [Mark.delete(10, brand(42))];
		const expected: Delta.FieldChanges = {
			local: [
				{
					count: 10,
					detach: detachId,
				},
			],
		};
		const actual = toDelta(changeset, tag);
		assert.deepStrictEqual(actual, expected);
	});

	it("delete with override", () => {
		const changeset = [
			Mark.delete(10, brand(42), { detachIdOverride: { revision: tag2, localId: brand(1) } }),
		];
		const expected: Delta.FieldChanges = {
			local: [
				{
					count: 10,
					detach: { major: tag2, minor: 1 },
				},
			],
		};
		const actual = toDelta(changeset, tag);
		assert.deepStrictEqual(actual, expected);
	});

	it("move", () => {
		const changeset = [
			{ count: 42 },
			Mark.moveOut(10, moveId),
			{ count: 8 },
			Mark.moveIn(10, moveId),
		];
		const moveOut: Delta.Mark = {
			detach: { minor: moveId },
			count: 10,
		};
		const moveIn: Delta.Mark = {
			attach: { minor: moveId },
			count: 10,
		};
		const markList: Delta.Mark[] = [{ count: 42 }, moveOut, { count: 8 }, moveIn];
		const expected: Delta.FieldChanges = { local: markList };
		const actual = toDelta(changeset);
		assert.deepStrictEqual(actual, expected);
	});

	it("multiple moves from different revisions", () => {
		const changeset = [
			Mark.moveOut(10, { revision: tag1, localId: moveId }),
			Mark.moveIn(10, { revision: tag1, localId: moveId }),
			Mark.moveOut(2, { revision: tag2, localId: moveId }),
			Mark.moveIn(2, { revision: tag2, localId: moveId }),
			Mark.moveOut(3, { revision: tag1, localId: moveId2 }),
			Mark.moveIn(3, { revision: tag1, localId: moveId2 }),
		];
		const moveOut1: Delta.Mark = {
			detach: { major: tag1, minor: moveId },
			count: 10,
		};
		const moveIn1: Delta.Mark = {
			attach: { major: tag1, minor: moveId },
			count: 10,
		};
		const moveOut2: Delta.Mark = {
			detach: { major: tag2, minor: moveId },
			count: 2,
		};
		const moveIn2: Delta.Mark = {
			attach: { major: tag2, minor: moveId },
			count: 2,
		};
		const moveOut3: Delta.Mark = {
			detach: { major: tag1, minor: moveId2 },
			count: 3,
		};
		const moveIn3: Delta.Mark = {
			attach: { major: tag1, minor: moveId2 },
			count: 3,
		};
		const markList: Delta.Mark[] = [moveOut1, moveIn1, moveOut2, moveIn2, moveOut3, moveIn3];
		const expected: Delta.FieldChanges = { local: markList };
		const actual = toDelta(changeset);
		assert.deepStrictEqual(actual, expected);
	});

	it("multiple changes", () => {
		const changeset: TestChangeset = [
			Mark.delete(10, brand(42)),
			{ count: 3 },
			Mark.insert(1, brand(52)),
		];
		const del: Delta.Mark = {
			count: 10,
			detach: detachId,
		};
		const ins: Delta.Mark = {
			count: 1,
			attach: { major: tag, minor: 52 },
		};
		const markList: Delta.Mark[] = [del, { count: 3 }, ins];
		const expected: Delta.FieldChanges = {
			local: markList,
		};
		const actual = toDelta(changeset, tag);
		assert.deepStrictEqual(actual, expected);
	});

<<<<<<< HEAD
	it("move-out => move-out", () => {
		const changeset = [Mark.moveOut(1, moveId)];
=======
	it("insert and modify => insert", () => {
		const changeset = composeAnonChanges([Change.insert(0, 1), Change.modify(0, childChange1)]);
		const buildId = { major: tag, minor: 0 };
		const expected: Delta.FieldChanges = {
			global: [{ id: buildId, fields: childChange1Delta }],
			local: [{ count: 1, attach: buildId }],
		};
		const actual = toDelta(changeset, tag);
		assertFieldChangesEqual(actual, expected);
	});

	it("modify and delete => delete", () => {
		const changeset = [Mark.delete(1, brand(42), { changes: childChange1 })];
		const expected: Delta.FieldChanges = {
			local: [{ count: 1, detach: detachId, fields: childChange1Delta }],
		};
		const actual = toDelta(changeset, tag);
		assertFieldChangesEqual(actual, expected);
	});

	it("modify and move-out => move-out", () => {
		const changeset = [Mark.moveOut(1, moveId, { changes: childChange1 })];
>>>>>>> 0dec8acf
		const expected: Delta.FieldChanges = {
			local: [{ count: 1, detach: { major: tag, minor: moveId } }],
		};
		const actual = toDelta(changeset, tag);
		assertFieldChangesEqual(actual, expected);
	});

	it("insert and modify w/ move-in => insert", () => {
		const nestedChange: FieldChange = {
			fieldKind: FieldKinds.sequence.identifier,
			change: brand([Mark.moveIn(42, moveId)]),
		};
		const nodeChange = {
			fieldChanges: new Map([[fooField, nestedChange]]),
		};
		const changeset = [Mark.insert(1, brand(0), { changes: nodeChange })];
		const nestedMoveDelta = new Map([
			[fooField, { local: [{ attach: { minor: moveId }, count: 42 }] }],
		]);
		const buildId = { minor: 0 };
		const expected: Delta.FieldChanges = {
			global: [{ id: buildId, fields: nestedMoveDelta }],
			local: [{ count: 1, attach: buildId }],
		};
		const deltaFromChild = (child: NodeChangeset): Delta.FieldMap => {
			assert.deepEqual(child, nodeChange);
			return nestedMoveDelta;
		};
		const actual = SF.sequenceFieldToDelta(makeAnonChange(changeset), deltaFromChild);
		assertFieldChangesEqual(actual, expected);
	});

	describe("Transient changes", () => {
		// TODO: Should test revives and returns in addition to inserts and moves
		it("insert & delete", () => {
			const changeset = [
				Mark.attachAndDetach(Mark.insert(2, brand(0)), Mark.delete(2, brand(2))),
			];
			const delta = toDelta(changeset);
			const buildId = { minor: 0 };
			const expected: Delta.FieldChanges = {
				rename: [{ count: 2, oldId: buildId, newId: { minor: 2 } }],
			};
			assertFieldChangesEqual(delta, expected);
		});

		it("insert & move", () => {
			const changeset = [
				Mark.attachAndDetach(Mark.insert(2, brand(0)), Mark.moveOut(2, brand(2))),
				{ count: 1 },
				Mark.moveIn(2, brand(2)),
			];
			const delta = toDelta(changeset);
			const buildId = { minor: 0 };
			const id = { minor: 2 };
			const expected: Delta.FieldChanges = {
				rename: [{ oldId: buildId, newId: id, count: 2 }],
				local: [{ count: 1 }, { count: 2, attach: id }],
			};
			assertFieldChangesEqual(delta, expected);
		});

		it("move & delete", () => {
			const changeset = [
				Mark.moveOut(2, brand(0)),
				{ count: 1 },
				Mark.attachAndDetach(Mark.moveIn(2, brand(0)), Mark.delete(2, brand(2))),
			];
			const delta = toDelta(changeset);

			const id = { minor: 0 };
			const expected: Delta.FieldChanges = {
				local: [{ count: 2, detach: id }],
				rename: [{ count: 2, oldId: id, newId: { minor: 2 } }],
			};
			assertFieldChangesEqual(delta, expected);
		});

		it("insert & move & delete", () => {
			const changeset = [
				Mark.attachAndDetach(Mark.insert(2, brand(0)), Mark.moveOut(2, brand(2))),
				{ count: 1 },
				Mark.attachAndDetach(Mark.moveIn(2, brand(2)), Mark.delete(2, brand(4))),
			];
			const delta = toDelta(changeset);
			const buildId = { minor: 0 };
			const id1 = { minor: 2 };
			const id2 = { minor: 4 };
			const expected: Delta.FieldChanges = {
				rename: [
					{ count: 2, oldId: buildId, newId: id1 },
					{ count: 2, oldId: id1, newId: id2 },
				],
			};
			assertFieldChangesEqual(delta, expected);
		});

		it("move & move & move", () => {
			const changeset = [
				Mark.moveOut(2, brand(0), { finalEndpoint: { localId: brand(4) } }),
				{ count: 1 },
				Mark.attachAndDetach(Mark.moveIn(2, brand(0)), Mark.moveOut(2, brand(2))),
				Mark.attachAndDetach(Mark.moveIn(2, brand(2)), Mark.moveOut(2, brand(4))),
				{ count: 1 },
				Mark.moveIn(2, brand(4), { finalEndpoint: { localId: brand(0) } }),
			];
			const delta = toDelta(changeset);

			const id = { minor: 0 };
			const expected: Delta.FieldChanges = {
				local: [
					{ count: 2, detach: id },
					{ count: 1 },
					{ count: 1 },
					{ count: 2, attach: id },
				],
			};
			assertFieldChangesEqual(delta, expected);
		});
	});

	it("move removed node", () => {
		const move = [
			Mark.moveIn(1, brand(0)),
			{ count: 1 },
			Mark.moveOut(1, brand(0), { cellId }),
		];

		const actual = toDelta(move);
		const expected: Delta.FieldChanges = {
			rename: [{ count: 1, oldId: deltaNodeId, newId: { minor: 0 } }],
			local: [{ count: 1, attach: { minor: 0 } }],
		};
		assertFieldChangesEqual(actual, expected);
	});

	describe("Idempotent changes", () => {
		it("delete", () => {
			const deletion = [Mark.delete(1, brand(0), { cellId })];
			const actual = toDelta(deletion, tag);
			const expected: Delta.FieldChanges = {
				rename: [
					{
						count: 1,
						oldId: deltaNodeId,
						newId: { major: tag, minor: 0 },
					},
				],
			};
			assertFieldChangesEqual(actual, expected);
		});

		it("modify and delete", () => {
			const deletion = [Mark.delete(1, brand(0), { cellId, changes: childChange1 })];
			const actual = toDelta(deletion, tag);
			const expected: Delta.FieldChanges = {
				rename: [
					{
						count: 1,
						oldId: deltaNodeId,
						newId: { major: tag, minor: 0 },
					},
				],
				global: [
					{
						id: deltaNodeId,
						fields: childChange1Delta,
					},
				],
			};
			assertFieldChangesEqual(actual, expected);
		});

		it("redundant revive", () => {
			const changeset = [
				Mark.pin(1, brand(0)),
				Mark.pin(1, brand(1), { changes: childChange1 }),
			];
			const actual = toDelta(changeset, tag);
			const expected: Delta.FieldChanges = {
				local: [{ count: 1 }, { count: 1, fields: childChange1Delta }],
			};
			assertFieldChangesEqual(actual, expected);
		});
	});
});<|MERGE_RESOLUTION|>--- conflicted
+++ resolved
@@ -12,11 +12,6 @@
 	ChangesetLocalId,
 	makeAnonChange,
 	tagChange,
-<<<<<<< HEAD
-	deltaForSet,
-=======
-	emptyFieldChanges,
->>>>>>> 0dec8acf
 } from "../../../core";
 import {
 	FieldChange,
@@ -223,33 +218,8 @@
 		assert.deepStrictEqual(actual, expected);
 	});
 
-<<<<<<< HEAD
 	it("move-out => move-out", () => {
 		const changeset = [Mark.moveOut(1, moveId)];
-=======
-	it("insert and modify => insert", () => {
-		const changeset = composeAnonChanges([Change.insert(0, 1), Change.modify(0, childChange1)]);
-		const buildId = { major: tag, minor: 0 };
-		const expected: Delta.FieldChanges = {
-			global: [{ id: buildId, fields: childChange1Delta }],
-			local: [{ count: 1, attach: buildId }],
-		};
-		const actual = toDelta(changeset, tag);
-		assertFieldChangesEqual(actual, expected);
-	});
-
-	it("modify and delete => delete", () => {
-		const changeset = [Mark.delete(1, brand(42), { changes: childChange1 })];
-		const expected: Delta.FieldChanges = {
-			local: [{ count: 1, detach: detachId, fields: childChange1Delta }],
-		};
-		const actual = toDelta(changeset, tag);
-		assertFieldChangesEqual(actual, expected);
-	});
-
-	it("modify and move-out => move-out", () => {
-		const changeset = [Mark.moveOut(1, moveId, { changes: childChange1 })];
->>>>>>> 0dec8acf
 		const expected: Delta.FieldChanges = {
 			local: [{ count: 1, detach: { major: tag, minor: moveId } }],
 		};
