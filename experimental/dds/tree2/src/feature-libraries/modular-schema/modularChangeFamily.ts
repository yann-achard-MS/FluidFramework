/*!
 * Copyright (c) Microsoft Corporation and contributors. All rights reserved.
 * Licensed under the MIT License.
 */

import { assert } from "@fluidframework/core-utils";
import { ICodecFamily, ICodecOptions } from "../../codec";
import {
	ChangeFamily,
	EditBuilder,
	ChangeRebaser,
	FieldKindIdentifier,
	Delta,
	FieldKey,
	UpPath,
	TaggedChange,
	RevisionTag,
	tagChange,
	makeAnonChange,
	ChangeFamilyEditor,
	FieldUpPath,
	ChangesetLocalId,
	isEmptyFieldChanges,
	ITreeCursor,
	ChangeAtomIdMap,
	JsonableTree,
	makeDetachedNodeId,
	emptyDelta,
} from "../../core";
import {
	brand,
	forEachInNestedMap,
	getOrAddEmptyToMap,
	getOrAddInMap,
	IdAllocationState,
	IdAllocator,
	idAllocatorFromMaxId,
	idAllocatorFromState,
	isReadonlyArray,
	Mutable,
} from "../../util";
import { cursorForJsonableTreeNode, jsonableTreeFromCursor } from "../treeTextCursor";
import { MemoizedIdRangeAllocator } from "../memoizedIdRangeAllocator";
import {
	CrossFieldManager,
	CrossFieldMap,
	CrossFieldQuerySet,
	CrossFieldTarget,
	addCrossFieldQuery,
	getFirstFromCrossFieldMap,
	setInCrossFieldMap,
} from "./crossFieldQueries";
import { RevisionMetadataSource, NodeExistenceState } from "./fieldChangeHandler";
import { FieldKindWithEditor, Multiplicity } from "./fieldKind";
import { genericFieldKind, GenericAnchorSetURI, genericAnchorSetOps } from "./genericField";
import { makeModularChangeCodecFamily } from "./modularChangeCodecs";
import {
	FieldChange,
	FieldChangeMap,
	ModularChangeset,
	NodeChangeset,
	NodeExistsConstraint,
	RevisionInfo,
} from "./modularChangeTypes";
import {
	AnchorSetChange,
	AnchorSetContainer,
	AnchorSetOpsURIs,
	anchorSetFromData,
} from "./anchorSetOps";
import {
	ModularFieldAnchorContainer,
	ModularFieldChangeHandler,
	ModularFieldChangeset,
	ModularFieldKind,
} from "./brands";

/**
 * Implementation of ChangeFamily which delegates work in a given field to the appropriate FieldKind
 * as determined by the schema.
 */
export class ModularChangeFamily
	implements ChangeFamily<ModularEditBuilder, ModularChangeset>, ChangeRebaser<ModularChangeset>
{
	public readonly codecs: ICodecFamily<ModularChangeset>;
	public readonly fieldKinds: ReadonlyMap<FieldKindIdentifier, ModularFieldKind>;

	public constructor(
		fieldKinds: ReadonlyMap<FieldKindIdentifier, FieldKindWithEditor>,
		codecOptions: ICodecOptions,
	) {
		this.fieldKinds = fieldKinds as unknown as ReadonlyMap<
			FieldKindIdentifier,
			ModularFieldKind
		>;
		this.codecs = makeModularChangeCodecFamily(this.fieldKinds, codecOptions);
	}

	public get rebaser(): ChangeRebaser<ModularChangeset> {
		return this;
	}

	/**
	 * Produces an equivalent list of `FieldChangeset`s that all target the same {@link FieldKind}.
	 * @param changes - The list of `FieldChange`s whose `FieldChangeset`s needs to be normalized.
	 * @returns An object that contains both the equivalent list of `FieldChangeset`s that all
	 * target the same {@link FieldKind}, and the `FieldKind` that they target.
	 * The returned `FieldChangeset`s may be a shallow copy of the input `FieldChange`s.
	 */
	private normalizeFieldChanges(
		changes: readonly FieldChange[],
		genId: IdAllocator,
		revisionMetadata: RevisionMetadataSource,
	): {
		fieldKind: ModularFieldKind;
		fieldChanges: readonly FieldChange[];
	} {
		// TODO: Handle the case where changes have conflicting field kinds
		const nonGenericChange = changes.find(
			(change) => change.fieldKind !== genericFieldKind.identifier,
		);
		if (nonGenericChange === undefined) {
			// All the changes are generic
			return {
				fieldKind: genericFieldKind as unknown as ModularFieldKind,
				fieldChanges: changes,
			};
		}
		const kind = nonGenericChange.fieldKind;
		const fieldKind = getFieldKind(this.fieldKinds, kind);
		const handler = fieldKind.changeHandler;
		const anchorSetOps = handler.anchorSetOps;
		const normalizedChanges = changes.map((change): FieldChange => {
			if (change.fieldKind === genericFieldKind.identifier) {
				const normalized: Mutable<FieldChange> = { fieldKind: kind };
				// The cast is based on the `fieldKind` check above
				const nestedGenericChanges = change.anchors as unknown as AnchorSetContainer<
					GenericAnchorSetURI,
					NodeChangeset
				>;
				if (nestedGenericChanges !== undefined) {
					const set = anchorSetOps.factory<NodeChangeset>();
					for (const { key, data } of genericAnchorSetOps.entries(nestedGenericChanges)) {
						anchorSetOps.track(set, anchorSetOps.getKey(key), data);
					}
					normalized.anchors = set;
				}
				if (change.revision !== undefined) {
					normalized.revision = change.revision;
				}
				return normalized;
			}
			return change;
		});
		return { fieldKind, fieldChanges: normalizedChanges };
	}

	public compose(changes: TaggedChange<ModularChangeset>[]): ModularChangeset {
		const { revInfos, maxId } = getRevInfoFromTaggedChanges(changes);
		const revisionMetadata: RevisionMetadataSource = revisionMetadataSourceFromInfo(revInfos);
		const idState: IdAllocationState = { maxId };
		const genId: IdAllocator = idAllocatorFromState(idState);
		const crossFieldTable = newCrossFieldTable<ComposeData>();

		const changesWithoutConstraintViolations = changes.filter(
			(change) => (change.change.constraintViolationCount ?? 0) === 0,
		);

		const composedFields = this.composeFieldMaps(
			changesWithoutConstraintViolations.map((change) =>
				tagChange(change.change.fieldChanges, change.revision),
			),
			genId,
			crossFieldTable,
			revisionMetadata,
		);

		if (crossFieldTable.invalidatedFields.size > 0) {
			const fieldsToUpdate = crossFieldTable.invalidatedFields;
			crossFieldTable.invalidatedFields = new Set();
			for (const field of fieldsToUpdate) {
				if (field.change !== undefined) {
					const amendedChange = getChangeHandler(
						this.fieldKinds,
						field.fieldKind,
					).rebaser.amendCompose(
						field.change,
						(children) =>
							this.composeNodeChanges(
								children,
								genId,
								crossFieldTable,
								revisionMetadata,
							),
						genId,
						newCrossFieldManager(crossFieldTable),
						revisionMetadata,
					);
					field.change = brand(amendedChange);
				}
			}
		}

		assert(
			crossFieldTable.invalidatedFields.size === 0,
			0x59b /* Should not need more than one amend pass. */,
		);
		const builds: ChangeAtomIdMap<JsonableTree> = new Map();
		for (const { revision, change } of changes) {
			if (change.builds) {
				for (const [revisionKey, innerMap] of change.builds) {
					const setRevisionKey = revisionKey ?? revision;
					const innerDstMap = getOrAddInMap(builds, setRevisionKey, new Map());
					for (const [id, tree] of innerMap) {
						// Check for duplicate builds and prefer earlier ones.
						// There are two scenarios where we might get duplicate builds:
						// - In compositions of rebase sandwiches:
						// In that case, the trees are identical and it doesn't matter which one we pick.
						// - In compositions of commits that needed to include repair data refreshers (e.g., undos):
						// In that case, it's possible for the refreshers to contain different trees because the latter
						// refresher may already reflect the changes made by the commit that includes the earlier
						// refresher. This composition includes the changes made by the commit that includes the
						// earlier refresher, so we need to include the build for the earlier refresher, otherwise
						// the produced changeset will build a tree one which those changes have already been applied
						// and also try to apply the changes again, effectively applying them twice.
						// Note that it would in principle be possible to adopt the later build and exclude from the
						// composition all the changes already reflected on the tree, but that is not something we
						// care to support at this time.
						if (!innerDstMap.has(id)) {
							innerDstMap.set(id, tree);
						}
					}
				}
			}
		}
		return makeModularChangeset(composedFields, idState.maxId, revInfos, undefined, builds);
	}

	private composeFieldMaps(
		changes: TaggedChange<FieldChangeMap>[],
		genId: IdAllocator,
		crossFieldTable: CrossFieldTable<ComposeData>,
		revisionMetadata: RevisionMetadataSource,
	): FieldChangeMap {
		const fieldChanges = new Map<FieldKey, FieldChange[]>();
		for (const change of changes) {
			for (const [key, fieldChange] of change.change) {
				const fieldChangeToCompose =
					fieldChange.revision !== undefined || change.revision === undefined
						? fieldChange
						: {
								...fieldChange,
								revision: change.revision,
						  };

				getOrAddEmptyToMap(fieldChanges, key).push(fieldChangeToCompose);
			}
		}

		const composedFields: FieldChangeMap = new Map();
		for (const [field, changesForField] of fieldChanges) {
			const { fieldKind, fieldChanges: normalizedFieldChanges } = this.normalizeFieldChanges(
				changesForField,
				genId,
				revisionMetadata,
			);
			assert(
				normalizedFieldChanges.length === changesForField.length,
				0x4a8 /* Number of changes should be constant when normalizing */,
			);

			const manager = newCrossFieldManager(crossFieldTable);
			const taggedChangesets = normalizedFieldChanges
				.map(({ change }, i) => tagChange(change, changesForField[i].revision))
				.filter(
					(tagged): tagged is TaggedChange<ModularFieldChangeset> =>
						tagged.change !== undefined,
				);
			const composedChange = fieldKind.changeHandler.rebaser.compose(
				taggedChangesets,
				(children) =>
					this.composeNodeChanges(children, genId, crossFieldTable, revisionMetadata),
				genId,
				manager,
				revisionMetadata,
			);

			const composedField: FieldChange = {
				fieldKind: fieldKind.identifier,
				change: brand(composedChange),
			};

			addFieldData(manager, composedField);

			// TODO: Could optimize by checking that composedField is non-empty
			composedFields.set(field, composedField);
		}
		return composedFields;
	}

	private composeNodeChanges(
		changes: TaggedChange<NodeChangeset>[],
		genId: IdAllocator,
		crossFieldTable: CrossFieldTable<ComposeData>,
		revisionMetadata: RevisionMetadataSource,
	): NodeChangeset {
		const fieldChanges: TaggedChange<FieldChangeMap>[] = [];
		let nodeExistsConstraint: NodeExistsConstraint | undefined;
		for (const change of changes) {
			// Composition is part of two codepaths:
			//   1. Combining multiple changesets into a transaction
			//   2. Generating a state update after rebasing a branch that has
			//        more than one changeset
			// In the first codepath, none of the constraints will be violated and
			// we need the constraint to be stored on the given node in the transaction.
			// In the second path, the constraint may have been violated, but the state is tracked
			// as part of `constraintViolationCount` and the change won't be rebased further.
			if (change.change.nodeExistsConstraint !== undefined) {
				nodeExistsConstraint = { ...change.change.nodeExistsConstraint };
			}

			if (change.change.fieldChanges !== undefined) {
				fieldChanges.push(tagChange(change.change.fieldChanges, change.revision));
			}
		}

		const composedFieldChanges = this.composeFieldMaps(
			fieldChanges,
			genId,
			crossFieldTable,
			revisionMetadata,
		);
		const composedNodeChange: NodeChangeset = {};

		if (composedFieldChanges.size > 0) {
			composedNodeChange.fieldChanges = composedFieldChanges;
		}

		if (nodeExistsConstraint !== undefined) {
			composedNodeChange.nodeExistsConstraint = nodeExistsConstraint;
		}

		return composedNodeChange;
	}

	/**
	 * @param change - The change to invert.
	 * @param isRollback - Whether the inverted change is meant to rollback a change on a branch as is the case when
	 * performing a sandwich rebase.
	 * @param repairStore - The store to query for repair data.
	 */
	public invert(change: TaggedChange<ModularChangeset>, isRollback: boolean): ModularChangeset {
		// Return an empty inverse for changes with constraint violations
		if ((change.change.constraintViolationCount ?? 0) > 0) {
			return makeModularChangeset(new Map());
		}

		const idState: IdAllocationState = { maxId: change.change.maxId ?? -1 };
		// This idState is used for the whole of the IdAllocator's lifetime, which allows
		// this function to read the updated idState.maxId after more IDs are allocated.
		// TODO: add a getMax function to IdAllocator to make for a clearer contract.
		const genId: IdAllocator = idAllocatorFromState(idState);
		const crossFieldTable: InvertTable = {
			...newCrossFieldTable<FieldChange>(),
			originalFieldToContext: new Map(),
		};

		const { revInfos } = getRevInfoFromTaggedChanges([change]);
		const revisionMetadata = revisionMetadataSourceFromInfo(revInfos);

		const invertedFields = this.invertFieldMap(
			tagChange(change.change.fieldChanges, change.revision),
			genId,
			crossFieldTable,
			revisionMetadata,
		);

		if (crossFieldTable.invalidatedFields.size > 0) {
			const fieldsToUpdate = crossFieldTable.invalidatedFields;
			crossFieldTable.invalidatedFields = new Set();
			for (const fieldChange of fieldsToUpdate) {
				const originalFieldChange = fieldChange.change;
				const context = crossFieldTable.originalFieldToContext.get(fieldChange);
				assert(context !== undefined, "Should have context for every invalidated field");
				const { invertedField, revision } = context;

				if (originalFieldChange !== undefined) {
					const amendedChange = getChangeHandler(
						this.fieldKinds,
						fieldChange.fieldKind,
					).rebaser.invert(
						tagChange(originalFieldChange, revision),
						(nodeChangeset) => nodeChangeset,
						genId,
						newCrossFieldManager(crossFieldTable),
						revisionMetadata,
					);
					invertedField.change = brand(amendedChange);
				}
			}

			// TODO: See if we there's a reasonable way to assert that
			// running a third pass would produce the same results.
		}

		const revInfo = change.change.revisions;
		return makeModularChangeset(
			invertedFields,
			idState.maxId,
			revInfo === undefined
				? undefined
				: (isRollback
						? revInfo.map(({ revision }) => ({ revision, rollbackOf: revision }))
						: Array.from(revInfo)
				  ).reverse(),
			change.change.constraintViolationCount,
		);
	}

	private invertFieldMap(
		changes: TaggedChange<FieldChangeMap>,
		genId: IdAllocator,
		crossFieldTable: InvertTable,
		revisionMetadata: RevisionMetadataSource,
	): FieldChangeMap {
		const invertedFields: FieldChangeMap = new Map();

		for (const [field, fieldChange] of changes.change) {
			const { revision } = fieldChange.revision !== undefined ? fieldChange : changes;

			const manager = newCrossFieldManager(crossFieldTable);

			const invertedFieldChange: FieldChange = {
				...fieldChange,
			};
			if (fieldChange.change !== undefined) {
				const invertedChange = getChangeHandler(
					this.fieldKinds,
					fieldChange.fieldKind,
				).rebaser.invert(
					{ revision, change: fieldChange.change },
					(childChanges) =>
						this.invertNodeChange(
							{ revision, change: childChanges },
							genId,
							crossFieldTable,
							revisionMetadata,
						),
					genId,
					manager,
					revisionMetadata,
				);
				invertedFieldChange.change = invertedChange;
			}

			invertedFields.set(field, invertedFieldChange);

			crossFieldTable.originalFieldToContext.set(fieldChange, {
				invertedField: invertedFieldChange,
				revision,
			});

			addFieldData(manager, fieldChange);
		}

		return invertedFields;
	}

	private invertNodeChange(
		change: TaggedChange<NodeChangeset>,
		genId: IdAllocator,
		crossFieldTable: InvertTable,
		revisionMetadata: RevisionMetadataSource,
	): NodeChangeset {
		const inverse: NodeChangeset = {};

		if (change.change.fieldChanges !== undefined) {
			inverse.fieldChanges = this.invertFieldMap(
				{ ...change, change: change.change.fieldChanges },
				genId,
				crossFieldTable,
				revisionMetadata,
			);
		}

		return inverse;
	}

	public rebase(
		change: ModularChangeset,
		over: TaggedChange<ModularChangeset>,
	): ModularChangeset {
		const maxId = Math.max(change.maxId ?? -1, over.change.maxId ?? -1);
		const idState: IdAllocationState = { maxId };
		const genId: IdAllocator = idAllocatorFromState(idState);
		const crossFieldTable: RebaseTable = {
			...newCrossFieldTable<FieldChange>(),
			rebasedFieldToContext: new Map(),
		};

		let constraintState = newConstraintState(change.constraintViolationCount ?? 0);
		const revInfos: RevisionInfo[] = [];
		revInfos.push(...revisionInfoFromTaggedChange(over));
		if (change.revisions !== undefined) {
			revInfos.push(...change.revisions);
		}
		const revisionMetadata: RevisionMetadataSource = revisionMetadataSourceFromInfo(revInfos);
		const rebasedFields = this.rebaseFieldMap(
			change.fieldChanges,
			tagChange(over.change.fieldChanges, over.revision),
			genId,
			crossFieldTable,
			() => true,
			revisionMetadata,
			constraintState,
		);

		if (crossFieldTable.invalidatedFields.size > 0) {
			const fieldsToUpdate = crossFieldTable.invalidatedFields;
			crossFieldTable.invalidatedFields = new Set();
			constraintState = newConstraintState(change.constraintViolationCount ?? 0);
			for (const field of fieldsToUpdate) {
				// TODO: Should we copy the context table out before this loop?
				const context = crossFieldTable.rebasedFieldToContext.get(field);
				assert(context !== undefined, "Every field should have a context");
				const {
					fieldKind,
					fieldChanges: [fieldChangeset, baseChangeset],
				} = this.normalizeFieldChanges(
					[context.newChange, context.baseChange],
					genId,
					revisionMetadata,
				);

				if (fieldChangeset.change !== undefined && baseChangeset.change !== undefined) {
					field.change = fieldKind.changeHandler.rebaser.rebase(
						fieldChangeset.change,
						tagChange(baseChangeset.change, context.baseRevision),
						(node) => node,
						genId,
						newCrossFieldManager(crossFieldTable),
						revisionMetadata,
					);
				}
			}
		}

		return makeModularChangeset(
			this.pruneFieldMap(rebasedFields) ?? new Map(),
			idState.maxId,
			change.revisions,
			constraintState.violationCount,
			change.builds,
		);
	}

	private rebaseFieldMap(
		change: FieldChangeMap,
		over: TaggedChange<FieldChangeMap>,
		genId: IdAllocator,
		crossFieldTable: RebaseTable,
		fieldFilter: (baseChange: FieldChange, newChange: FieldChange | undefined) => boolean,
		revisionMetadata: RevisionMetadataSource,
		constraintState: ConstraintState,
		existenceState: NodeExistenceState = NodeExistenceState.Alive,
	): FieldChangeMap {
		const rebasedFields: FieldChangeMap = new Map();

		// Rebase fields contained in the base changeset
		for (const [field, baseChanges] of over.change) {
			if (!fieldFilter(baseChanges, change.get(field))) {
				continue;
			}

			const fieldChange: FieldChange = change.get(field) ?? {
				fieldKind: genericFieldKind.identifier,
			};
			const {
				fieldKind,
				fieldChanges: [fieldChangeset, baseChangeset],
			} = this.normalizeFieldChanges([fieldChange, baseChanges], genId, revisionMetadata);

			const { revision } = over;
			const taggedBaseChange = { revision, change: baseChangeset };
			const manager = newCrossFieldManager(crossFieldTable);

			const rebaseChild = (
				child: NodeChangeset | undefined,
				baseChild: NodeChangeset | undefined,
				stateChange: NodeExistenceState | undefined,
			) =>
				this.rebaseNodeChange(
					child,
					{ revision, change: baseChild },
					genId,
					crossFieldTable,
					fieldFilter,
					revisionMetadata,
					constraintState,
					stateChange,
				);

			const rebasedFieldChange: FieldChange = {
				fieldKind: fieldKind.identifier,
			};
			if (fieldChangeset.change !== undefined && baseChangeset.change !== undefined) {
				const rebasedField = fieldKind.changeHandler.rebaser.rebase(
					fieldChangeset.change,
					tagChange(baseChangeset.change, taggedBaseChange.revision),
					rebaseChild,
					genId,
					manager,
					revisionMetadata,
				);
				rebasedFieldChange.change = rebasedField;
			}

			rebasedFields.set(field, rebasedFieldChange);

			addFieldData(manager, rebasedFieldChange);
			crossFieldTable.rebasedFieldToContext.set(rebasedFieldChange, {
				baseChange: baseChanges,
				baseRevision: revision,
				newChange: fieldChange,
			});
		}

		// Rebase the fields of the new changeset which don't have a corresponding base field.
		for (const [field, fieldChange] of change) {
			if (!over.change?.has(field)) {
				const baseChanges: FieldChange = {
					fieldKind: genericFieldKind.identifier,
				};

				const {
					fieldKind,
					fieldChanges: [fieldChangeset, baseChangeset],
				} = this.normalizeFieldChanges([fieldChange, baseChanges], genId, revisionMetadata);

				const rebasedFieldChange: FieldChange = {
					fieldKind: fieldKind.identifier,
				};

				if (fieldChangeset.change !== undefined && baseChangeset.change !== undefined) {
					const manager = newCrossFieldManager(crossFieldTable);
					const rebasedChangeset = fieldKind.changeHandler.rebaser.rebase(
						fieldChangeset.change,
						tagChange(baseChangeset.change, over.revision),
						(child, baseChild) => {
							assert(
								baseChild === undefined,
								0x5b6 /* This field should not have any base changes */,
							);
							return this.rebaseNodeChange(
								child,
								tagChange(undefined, over.revision),
								genId,
								crossFieldTable,
								fieldFilter,
								revisionMetadata,
								constraintState,
								existenceState,
							);
						},
						genId,
						manager,
						revisionMetadata,
						existenceState,
					);
					rebasedFields.set(field, rebasedFieldChange);
					addFieldData(manager, rebasedFieldChange);
					rebasedFieldChange.change = rebasedChangeset;
				}
			}
		}

		return rebasedFields;
	}

	private rebaseNodeChange(
		change: NodeChangeset | undefined,
		over: TaggedChange<NodeChangeset | undefined>,
		genId: IdAllocator,
		crossFieldTable: RebaseTable,
		fieldFilter: (baseChange: FieldChange, newChange: FieldChange | undefined) => boolean,
		revisionMetadata: RevisionMetadataSource,
		constraintState: ConstraintState,
		existenceState: NodeExistenceState = NodeExistenceState.Alive,
	): NodeChangeset | undefined {
		if (change === undefined && over.change?.fieldChanges === undefined) {
			return undefined;
		}

		const baseMap: TaggedChange<FieldChangeMap> =
			over.change?.fieldChanges !== undefined
				? {
						...over,
						change: over.change.fieldChanges,
				  }
				: tagChange(new Map(), over.revision);

		const fieldChanges = this.rebaseFieldMap(
			change?.fieldChanges ?? new Map(),
			baseMap,
			genId,
			crossFieldTable,
			fieldFilter,
			revisionMetadata,
			constraintState,
			existenceState,
		);

		const rebasedChange: NodeChangeset = {};

		if (fieldChanges.size > 0) {
			rebasedChange.fieldChanges = fieldChanges;
		}

		if (change?.nodeExistsConstraint !== undefined) {
			rebasedChange.nodeExistsConstraint = change.nodeExistsConstraint;
		}

		// If there's a node exists constraint and we deleted or revived the node, update constraint state
		if (rebasedChange.nodeExistsConstraint !== undefined) {
			const violatedAfter = existenceState === NodeExistenceState.Dead;

			if (rebasedChange.nodeExistsConstraint.violated !== violatedAfter) {
				rebasedChange.nodeExistsConstraint = {
					...rebasedChange.nodeExistsConstraint,
					violated: violatedAfter,
				};
				constraintState.violationCount += violatedAfter ? 1 : -1;
			}
		}

		return rebasedChange;
	}

	public intoDelta({ change, revision }: TaggedChange<ModularChangeset>): Delta.Root {
		// Return an empty delta for changes with constraint violations
		if ((change.constraintViolationCount ?? 0) > 0) {
			return emptyDelta;
		}

		const idAllocator = MemoizedIdRangeAllocator.fromNextId();
		const rootDelta: Mutable<Delta.Root> = {};
		const fieldDeltas = this.intoDeltaImpl(change.fieldChanges, revision, idAllocator);
		if (fieldDeltas.size > 0) {
			rootDelta.fields = fieldDeltas;
		}
		if (change.builds && change.builds.size > 0) {
			const builds: Delta.DetachedNodeBuild[] = [];
			forEachInNestedMap(change.builds, (tree, major, minor) => {
				builds.push({
					id: makeDetachedNodeId(major ?? revision, minor),
					trees: [cursorForJsonableTreeNode(tree)],
				});
			});
			rootDelta.build = builds;
		}
		return rootDelta;
	}

	/**
	 * @param change - The change to convert into a delta.
	 * @param repairStore - The store to query for repair data.
	 * @param path - The path of the node being altered by the change as defined by the input context.
	 * Undefined for the root and for nodes that do not exist in the input context.
	 */
	private intoDeltaImpl(
		change: FieldChangeMap,
		revision: RevisionTag | undefined,
		idAllocator: MemoizedIdRangeAllocator,
	): Map<FieldKey, Delta.FieldChanges> {
		const delta: Map<FieldKey, Delta.FieldChanges> = new Map();
		for (const [field, fieldChange] of change) {
			if (fieldChange.change === undefined) {
				continue;
			}
			const fieldRevision = fieldChange.revision ?? revision;
			const deltaField = getChangeHandler(this.fieldKinds, fieldChange.fieldKind).intoDelta(
				tagChange(fieldChange.change, fieldRevision),
				(childChange): Delta.FieldMap =>
					this.deltaFromNodeChange(tagChange(childChange, fieldRevision), idAllocator),
				idAllocator,
			);
			if (!isEmptyFieldChanges(deltaField)) {
				delta.set(field, deltaField);
			}
		}
		return delta;
	}

	private deltaFromNodeChange(
		{ change, revision }: TaggedChange<NodeChangeset>,
		idAllocator: MemoizedIdRangeAllocator,
	): Delta.FieldMap {
		if (change.fieldChanges !== undefined) {
			return this.intoDeltaImpl(change.fieldChanges, revision, idAllocator);
		}
		// TODO: update the API to allow undefined to be returned here
		return new Map();
	}

	private pruneFieldMap(changeset: FieldChangeMap): FieldChangeMap | undefined {
		const prunedChangeset: FieldChangeMap = new Map();
		for (const [field, fieldChange] of changeset) {
			if (fieldChange.change === undefined) {
				continue;
			}
			const handler = getChangeHandler(this.fieldKinds, fieldChange.fieldKind);

			const prunedFieldChangeset = handler.rebaser.prune(fieldChange.change, (node) =>
				this.pruneNodeChange(node),
			);

			if (!handler.isEmpty(prunedFieldChangeset)) {
				prunedChangeset.set(field, {
					...fieldChange,
					change: brand(prunedFieldChangeset),
				});
			}
		}

		return prunedChangeset.size > 0 ? prunedChangeset : undefined;
	}

	private pruneNodeChange(changeset: NodeChangeset): NodeChangeset | undefined {
		const prunedFields =
			changeset.fieldChanges !== undefined
				? this.pruneFieldMap(changeset.fieldChanges)
				: undefined;

		const prunedChange = { ...changeset, fieldChanges: prunedFields };
		if (prunedChange.fieldChanges === undefined) {
			delete prunedChange.fieldChanges;
		}

		return isEmptyNodeChangeset(prunedChange) ? undefined : prunedChange;
	}

	public buildEditor(changeReceiver: (change: ModularChangeset) => void): ModularEditBuilder {
		return new ModularEditBuilder(this, changeReceiver);
	}
}

/**
 * @alpha
 */
export function revisionMetadataSourceFromInfo(
	revInfos: readonly RevisionInfo[],
): RevisionMetadataSource {
	const getIndex = (revision: RevisionTag): number | undefined => {
		const index = revInfos.findIndex((revInfo) => revInfo.revision === revision);
		return index >= 0 ? index : undefined;
	};
	const tryGetInfo = (revision: RevisionTag | undefined): RevisionInfo | undefined => {
		if (revision === undefined) {
			return undefined;
		}
		const index = getIndex(revision);
		return index === undefined ? undefined : revInfos[index];
	};

	const getRevisions = (): RevisionTag[] => {
		return revInfos.map((info) => info.revision);
	};

	return { getIndex, tryGetInfo, getRevisions };
}

function isEmptyNodeChangeset(change: NodeChangeset): boolean {
	return change.fieldChanges === undefined && change.nodeExistsConstraint === undefined;
}

export function getFieldKind(
	fieldKinds: ReadonlyMap<FieldKindIdentifier, ModularFieldKind>,
	kind: FieldKindIdentifier,
): ModularFieldKind {
	if (kind === genericFieldKind.identifier) {
		return genericFieldKind as unknown as ModularFieldKind;
	}
	const fieldKind = fieldKinds.get(kind);
	assert(fieldKind !== undefined, 0x3ad /* Unknown field kind */);
	return fieldKind;
}

export function getChangeHandler(
	fieldKinds: ReadonlyMap<FieldKindIdentifier, ModularFieldKind>,
	kind: FieldKindIdentifier,
): ModularFieldChangeHandler {
	return getFieldKind(fieldKinds, kind).changeHandler;
}

interface CrossFieldTable<TFieldData> {
	srcTable: CrossFieldMap<unknown>;
	dstTable: CrossFieldMap<unknown>;
	srcDependents: CrossFieldMap<TFieldData>;
	dstDependents: CrossFieldMap<TFieldData>;
	invalidatedFields: Set<TFieldData>;
}

interface InvertTable extends CrossFieldTable<FieldChange> {
	originalFieldToContext: Map<FieldChange, InvertContext>;
}

interface InvertContext {
	invertedField: FieldChange;
	revision: RevisionTag | undefined;
}

interface RebaseTable extends CrossFieldTable<FieldChange> {
	rebasedFieldToContext: Map<FieldChange, FieldChangeContext>;
}

interface FieldChangeContext {
	baseChange: FieldChange;
	newChange: FieldChange;
	baseRevision: RevisionTag | undefined;
}

function newCrossFieldTable<T>(): CrossFieldTable<T> {
	return {
		srcTable: new Map(),
		dstTable: new Map(),
		srcDependents: new Map(),
		dstDependents: new Map(),
		invalidatedFields: new Set(),
	};
}

/**
 * @alpha
 */
interface ConstraintState {
	violationCount: number;
}

function newConstraintState(violationCount: number): ConstraintState {
	return {
		violationCount,
	};
}

type ComposeData = FieldChange;

interface CrossFieldManagerI<T> extends CrossFieldManager {
	table: CrossFieldTable<T>;
	srcQueries: CrossFieldQuerySet;
	dstQueries: CrossFieldQuerySet;
	fieldInvalidated: boolean;
}

function newCrossFieldManager<T>(crossFieldTable: CrossFieldTable<T>): CrossFieldManagerI<T> {
	const srcQueries: CrossFieldQuerySet = new Map();
	const dstQueries: CrossFieldQuerySet = new Map();
	const getMap = (target: CrossFieldTarget) =>
		target === CrossFieldTarget.Source ? crossFieldTable.srcTable : crossFieldTable.dstTable;

	const getQueries = (target: CrossFieldTarget) =>
		target === CrossFieldTarget.Source ? srcQueries : dstQueries;

	const manager = {
		table: crossFieldTable,
		srcQueries,
		dstQueries,
		fieldInvalidated: false,
		set: (
			target: CrossFieldTarget,
			revision: RevisionTag | undefined,
			id: ChangesetLocalId,
			count: number,
			newValue: unknown,
			invalidateDependents: boolean,
		) => {
			if (invalidateDependents) {
				const dependentsMap =
					target === CrossFieldTarget.Source
						? crossFieldTable.srcDependents
						: crossFieldTable.dstDependents;

				const lastChangedId = (id as number) + count - 1;
				let firstId = id;
				while (firstId <= lastChangedId) {
					const dependentEntry = getFirstFromCrossFieldMap(
						dependentsMap,
						revision,
						firstId,
						lastChangedId - firstId + 1,
					);
					if (dependentEntry.value !== undefined) {
						crossFieldTable.invalidatedFields.add(dependentEntry.value);
					}

					firstId = brand(firstId + dependentEntry.length);
				}

				if (
					getFirstFromCrossFieldMap(getQueries(target), revision, id, count) !== undefined
				) {
					manager.fieldInvalidated = true;
				}
			}
			setInCrossFieldMap(getMap(target), revision, id, count, newValue);
		},
		get: (
			target: CrossFieldTarget,
			revision: RevisionTag | undefined,
			id: ChangesetLocalId,
			count: number,
			addDependency: boolean,
		) => {
			if (addDependency) {
				addCrossFieldQuery(getQueries(target), revision, id, count);
			}
			return getFirstFromCrossFieldMap(getMap(target), revision, id, count);
		},
	};

	return manager;
}

function addFieldData<T>(manager: CrossFieldManagerI<T>, fieldData: T) {
	for (const [revision, rangeMap] of manager.srcQueries) {
		for (const range of rangeMap) {
			// We assume that if there is already an entry for this ID it is because
			// a field handler has called compose on the same node multiple times.
			// In this case we only want to amend the latest version, so we overwrite the dependency.
			setInCrossFieldMap(
				manager.table.srcDependents,
				revision,
				brand(range.start),
				range.length,
				fieldData,
			);
		}
	}

	for (const [revision, rangeMap] of manager.dstQueries) {
		for (const range of rangeMap) {
			// See above comment
			setInCrossFieldMap(
				manager.table.dstDependents,
				revision,
				brand(range.start),
				range.length,
				fieldData,
			);
		}
	}

	if (manager.fieldInvalidated) {
		manager.table.invalidatedFields.add(fieldData);
	}
}

function makeModularChangeset(
	changes: FieldChangeMap,
	maxId: number = -1,
	revisions: readonly RevisionInfo[] | undefined = undefined,
	constraintViolationCount: number | undefined = undefined,
	builds?: ChangeAtomIdMap<JsonableTree>,
): ModularChangeset {
	const changeset: Mutable<ModularChangeset> = { fieldChanges: changes };
	if (revisions !== undefined && revisions.length > 0) {
		changeset.revisions = revisions;
	}
	if (maxId >= 0) {
		changeset.maxId = brand(maxId);
	}
	if (constraintViolationCount !== undefined && constraintViolationCount > 0) {
		changeset.constraintViolationCount = constraintViolationCount;
	}
	if (builds !== undefined && builds.size > 0) {
		changeset.builds = builds;
	}
	return changeset;
}

export class ModularEditBuilder extends EditBuilder<ModularChangeset> {
	private transactionDepth: number = 0;
	private idAllocator: IdAllocator;

	public constructor(
		family: ChangeFamily<ChangeFamilyEditor, ModularChangeset>,
		changeReceiver: (change: ModularChangeset) => void,
	) {
		super(family, changeReceiver);
		this.idAllocator = idAllocatorFromMaxId();
	}

	public override enterTransaction(): void {
		this.transactionDepth += 1;
		if (this.transactionDepth === 1) {
			this.idAllocator = idAllocatorFromMaxId();
		}
	}

	public override exitTransaction(): void {
		assert(this.transactionDepth > 0, 0x5b9 /* Cannot exit inexistent transaction */);
		this.transactionDepth -= 1;
		if (this.transactionDepth === 0) {
			this.idAllocator = idAllocatorFromMaxId();
		}
	}

	public apply(change: ModularChangeset): void {
		this.applyChange(change);
	}

	public buildTrees(
		firstId: ChangesetLocalId,
		newContent: ITreeCursor | readonly ITreeCursor[],
	): GlobalEditDescription {
		const content = isReadonlyArray(newContent) ? newContent : [newContent];
		const length = content.length;
		if (length === 0) {
			return { type: "global" };
		}
		const builds: ChangeAtomIdMap<JsonableTree> = new Map();
		const innerMap = new Map();
		builds.set(undefined, innerMap);
		let id = firstId;
		// TODO:YA6307 adopt more efficient representation, likely based on contiguous runs of IDs
		for (const tree of content.map(jsonableTreeFromCursor)) {
			assert(!innerMap.has(id), "Unexpected duplicate build ID");
			innerMap.set(id, tree);
			id = brand((id as number) + 1);
		}
		return {
			type: "global",
			builds,
		};
	}

	/**
	 * Adds a change to the edit builder
	 * @param field - the field which is being edited
	 * @param fieldKind - the kind of the field
	 * @param change - the change to the field
	 * @param maxId - the highest `ChangesetLocalId` used in this change
	 */
	public submitChange<TOps extends AnchorSetOpsURIs>(
		edit: EditDescription<TOps>,
		maxId: ChangesetLocalId = brand(-1),
	): void {
		const changeMap = this.buildChangeMap(edit);
		this.applyChange(makeModularChangeset(changeMap, maxId));
	}

	public submitChanges<TOps extends AnchorSetOpsURIs>(
		changes: EditDescription<TOps>[],
		maxId: ChangesetLocalId = brand(-1),
	) {
		const changeMaps = changes.map((change) =>
<<<<<<< HEAD
			makeAnonChange(makeModularChangeset(this.buildChangeMap(change))),
=======
			makeAnonChange(
				change.type === "global"
					? makeModularChangeset(
							new Map(),
							undefined,
							undefined,
							undefined,
							change.builds,
					  )
					: makeModularChangeset(
							this.buildChangeMap(change.field, change.fieldKind, change.change),
					  ),
			),
>>>>>>> 0dec8acf
		);
		const composedChange = this.changeFamily.rebaser.compose(changeMaps);
		if (maxId >= 0) {
			composedChange.maxId = maxId;
		}
		this.applyChange(composedChange);
	}

	public generateId(count?: number): ChangesetLocalId {
		return brand(this.idAllocator.allocate(count));
	}

	private buildChangeMap<TOps extends AnchorSetOpsURIs>(
		edit: EditDescription<TOps>,
	): FieldChangeMap {
		const { fieldPath, fieldKind, change, anchors } = edit;
		const fieldChange: Mutable<FieldChange> = { fieldKind: fieldKind.identifier };
		if (change !== undefined) {
			fieldChange.change = brand(change);
		}
		if (anchors !== undefined) {
			fieldChange.anchors = brand(anchors);
		}
		let fieldChangeMap: FieldChangeMap = new Map([[fieldPath.field, fieldChange]]);

		let remainingPath = fieldPath.parent;
		while (remainingPath !== undefined) {
			const nodeChange: NodeChangeset = { fieldChanges: fieldChangeMap };
			const genericOps = genericFieldKind.changeHandler.anchorSetOps;
			const anchorSet = genericOps.factory<NodeChangeset>();
			genericOps.track(anchorSet, remainingPath.parentIndex, nodeChange);
			fieldChangeMap = new Map([
				[
					remainingPath.parentField,
					{
						fieldKind: genericFieldKind.identifier,
						anchors: brand(anchorSet),
					},
				],
			]);
			remainingPath = remainingPath.parent;
		}

		return fieldChangeMap;
	}

	public addNodeExistsConstraint(path: UpPath): void {
		const nodeChange: NodeChangeset = {
			nodeExistsConstraint: { violated: false },
		};
		const genericOps = genericFieldKind.changeHandler.anchorSetOps;
		const anchors = genericOps.factory<NodeChangeset>();
		genericOps.track(anchors, path.parentIndex, nodeChange);
		this.submitChange({
			fieldPath: { parent: path.parent, field: path.parentField },
			fieldKind: genericFieldKind,
			anchors,
		});
	}
}

export function nestedChange<TAnchorSetOps extends AnchorSetOpsURIs>(
	fieldKind: FieldKindWithEditor<unknown, Multiplicity, string, TAnchorSetOps>,
	index: number,
	nodeChange: NodeChangeset,
): FieldChange {
	return {
		fieldKind: fieldKind.identifier,
		anchors: anchorSetFromData(fieldKind.changeHandler.anchorSetOps, [
			{ key: fieldKind.changeHandler.anchorSetOps.getKey(index), data: nodeChange },
		]) as ModularFieldAnchorContainer<NodeChangeset>,
	};
}

/**
 * @alpha
 */
<<<<<<< HEAD
export interface EditDescription<TOps extends AnchorSetOpsURIs> {
	fieldPath: FieldUpPath;
	fieldKind: FieldKindWithEditor<any, any, any, TOps>;
	change?: AnchorSetChange<TOps>;
	anchors?: AnchorSetContainer<TOps>;
=======
export interface FieldEditDescription {
	type: "field";
	field: FieldUpPath;
	fieldKind: FieldKindIdentifier;
	change: FieldChangeset;
>>>>>>> 0dec8acf
}

/**
 * @alpha
 */
export interface GlobalEditDescription {
	type: "global";
	builds?: ChangeAtomIdMap<JsonableTree>;
}

/**
 * @alpha
 */
export type EditDescription = FieldEditDescription | GlobalEditDescription;

function getRevInfoFromTaggedChanges(changes: TaggedChange<ModularChangeset>[]): {
	revInfos: RevisionInfo[];
	maxId: ChangesetLocalId;
} {
	let maxId = -1;
	const revInfos: RevisionInfo[] = [];
	for (const taggedChange of changes) {
		const change = taggedChange.change;
		maxId = Math.max(change.maxId ?? -1, maxId);
		revInfos.push(...revisionInfoFromTaggedChange(taggedChange));
	}

	return { maxId: brand(maxId), revInfos };
}

function revisionInfoFromTaggedChange(
	taggedChange: TaggedChange<ModularChangeset>,
): RevisionInfo[] {
	const revInfos: RevisionInfo[] = [];
	if (taggedChange.change.revisions !== undefined) {
		revInfos.push(...taggedChange.change.revisions);
	} else if (taggedChange.revision !== undefined) {
		const info: Mutable<RevisionInfo> = { revision: taggedChange.revision };
		if (taggedChange.rollbackOf !== undefined) {
			info.rollbackOf = taggedChange.rollbackOf;
		}
		revInfos.push(info);
	}
	return revInfos;
}<|MERGE_RESOLUTION|>--- conflicted
+++ resolved
@@ -207,7 +207,7 @@
 		);
 		const builds: ChangeAtomIdMap<JsonableTree> = new Map();
 		for (const { revision, change } of changes) {
-			if (change.builds) {
+			if (change.builds !== undefined) {
 				for (const [revisionKey, innerMap] of change.builds) {
 					const setRevisionKey = revisionKey ?? revision;
 					const innerDstMap = getOrAddInMap(builds, setRevisionKey, new Map());
@@ -748,7 +748,7 @@
 		if (fieldDeltas.size > 0) {
 			rootDelta.fields = fieldDeltas;
 		}
-		if (change.builds && change.builds.size > 0) {
+		if (change.builds !== undefined && change.builds.size > 0) {
 			const builds: Delta.DetachedNodeBuild[] = [];
 			forEachInNestedMap(change.builds, (tree, major, minor) => {
 				builds.push({
@@ -1054,6 +1054,49 @@
 	}
 }
 
+function makeModularChangesetFromDescription<TOps extends AnchorSetOpsURIs>(
+	edit: EditDescription<TOps>,
+	maxId: number = -1,
+): ModularChangeset {
+	return edit.type === "field"
+		? makeModularChangeset(buildChangeMap(edit))
+		: makeModularChangeset(new Map(), maxId, undefined, undefined, edit.builds);
+}
+
+function buildChangeMap<TOps extends AnchorSetOpsURIs>(
+	edit: FieldEditDescription<TOps>,
+): FieldChangeMap {
+	const { fieldPath, fieldKind, change, anchors } = edit;
+	const fieldChange: Mutable<FieldChange> = { fieldKind: fieldKind.identifier };
+	if (change !== undefined) {
+		fieldChange.change = brand(change);
+	}
+	if (anchors !== undefined) {
+		fieldChange.anchors = brand(anchors);
+	}
+	let fieldChangeMap: FieldChangeMap = new Map([[fieldPath.field, fieldChange]]);
+
+	let remainingPath = fieldPath.parent;
+	while (remainingPath !== undefined) {
+		const nodeChange: NodeChangeset = { fieldChanges: fieldChangeMap };
+		const genericOps = genericFieldKind.changeHandler.anchorSetOps;
+		const anchorSet = genericOps.factory<NodeChangeset>();
+		genericOps.track(anchorSet, remainingPath.parentIndex, nodeChange);
+		fieldChangeMap = new Map([
+			[
+				remainingPath.parentField,
+				{
+					fieldKind: genericFieldKind.identifier,
+					anchors: brand(anchorSet),
+				},
+			],
+		]);
+		remainingPath = remainingPath.parent;
+	}
+
+	return fieldChangeMap;
+}
+
 function makeModularChangeset(
 	changes: FieldChangeMap,
 	maxId: number = -1,
@@ -1144,32 +1187,15 @@
 		edit: EditDescription<TOps>,
 		maxId: ChangesetLocalId = brand(-1),
 	): void {
-		const changeMap = this.buildChangeMap(edit);
-		this.applyChange(makeModularChangeset(changeMap, maxId));
+		this.applyChange(makeModularChangesetFromDescription(edit, maxId));
 	}
 
 	public submitChanges<TOps extends AnchorSetOpsURIs>(
-		changes: EditDescription<TOps>[],
+		edits: EditDescription<TOps>[],
 		maxId: ChangesetLocalId = brand(-1),
 	) {
-		const changeMaps = changes.map((change) =>
-<<<<<<< HEAD
-			makeAnonChange(makeModularChangeset(this.buildChangeMap(change))),
-=======
-			makeAnonChange(
-				change.type === "global"
-					? makeModularChangeset(
-							new Map(),
-							undefined,
-							undefined,
-							undefined,
-							change.builds,
-					  )
-					: makeModularChangeset(
-							this.buildChangeMap(change.field, change.fieldKind, change.change),
-					  ),
-			),
->>>>>>> 0dec8acf
+		const changeMaps = edits.map((edit) =>
+			makeAnonChange(makeModularChangesetFromDescription(edit, maxId)),
 		);
 		const composedChange = this.changeFamily.rebaser.compose(changeMaps);
 		if (maxId >= 0) {
@@ -1180,40 +1206,6 @@
 
 	public generateId(count?: number): ChangesetLocalId {
 		return brand(this.idAllocator.allocate(count));
-	}
-
-	private buildChangeMap<TOps extends AnchorSetOpsURIs>(
-		edit: EditDescription<TOps>,
-	): FieldChangeMap {
-		const { fieldPath, fieldKind, change, anchors } = edit;
-		const fieldChange: Mutable<FieldChange> = { fieldKind: fieldKind.identifier };
-		if (change !== undefined) {
-			fieldChange.change = brand(change);
-		}
-		if (anchors !== undefined) {
-			fieldChange.anchors = brand(anchors);
-		}
-		let fieldChangeMap: FieldChangeMap = new Map([[fieldPath.field, fieldChange]]);
-
-		let remainingPath = fieldPath.parent;
-		while (remainingPath !== undefined) {
-			const nodeChange: NodeChangeset = { fieldChanges: fieldChangeMap };
-			const genericOps = genericFieldKind.changeHandler.anchorSetOps;
-			const anchorSet = genericOps.factory<NodeChangeset>();
-			genericOps.track(anchorSet, remainingPath.parentIndex, nodeChange);
-			fieldChangeMap = new Map([
-				[
-					remainingPath.parentField,
-					{
-						fieldKind: genericFieldKind.identifier,
-						anchors: brand(anchorSet),
-					},
-				],
-			]);
-			remainingPath = remainingPath.parent;
-		}
-
-		return fieldChangeMap;
 	}
 
 	public addNodeExistsConstraint(path: UpPath): void {
@@ -1224,6 +1216,7 @@
 		const anchors = genericOps.factory<NodeChangeset>();
 		genericOps.track(anchors, path.parentIndex, nodeChange);
 		this.submitChange({
+			type: "field",
 			fieldPath: { parent: path.parent, field: path.parentField },
 			fieldKind: genericFieldKind,
 			anchors,
@@ -1247,19 +1240,12 @@
 /**
  * @alpha
  */
-<<<<<<< HEAD
-export interface EditDescription<TOps extends AnchorSetOpsURIs> {
+export interface FieldEditDescription<TOps extends AnchorSetOpsURIs> {
+	type: "field";
 	fieldPath: FieldUpPath;
 	fieldKind: FieldKindWithEditor<any, any, any, TOps>;
 	change?: AnchorSetChange<TOps>;
 	anchors?: AnchorSetContainer<TOps>;
-=======
-export interface FieldEditDescription {
-	type: "field";
-	field: FieldUpPath;
-	fieldKind: FieldKindIdentifier;
-	change: FieldChangeset;
->>>>>>> 0dec8acf
 }
 
 /**
@@ -1273,7 +1259,9 @@
 /**
  * @alpha
  */
-export type EditDescription = FieldEditDescription | GlobalEditDescription;
+export type EditDescription<TOps extends AnchorSetOpsURIs> =
+	| FieldEditDescription<TOps>
+	| GlobalEditDescription;
 
 function getRevInfoFromTaggedChanges(changes: TaggedChange<ModularChangeset>[]): {
 	revInfos: RevisionInfo[];
