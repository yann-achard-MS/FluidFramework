/*!
 * Copyright (c) Microsoft Corporation and contributors. All rights reserved.
 * Licensed under the MIT License.
 */

<<<<<<< HEAD
import { ChangesetLocalId, FieldKey, FieldKindIdentifier, RevisionTag } from "../../core";
import { ModularFieldAnchorContainer, ModularFieldChangeset } from "./brands";
=======
import {
	ChangeAtomIdMap,
	ChangesetLocalId,
	FieldKey,
	FieldKindIdentifier,
	JsonableTree,
	RevisionTag,
} from "../../core";
import { Brand } from "../../util";
>>>>>>> 0dec8acf

/**
 * @alpha
 */
export interface RevisionInfo {
	readonly revision: RevisionTag;
	/**
	 * When populated, indicates that the changeset is a rollback for the purpose of a rebase sandwich.
	 * The value corresponds to the `revision` of the original changeset being rolled back.
	 */
	readonly rollbackOf?: RevisionTag;
}

/**
 * @alpha
 */
export interface ModularChangeset extends HasFieldChanges {
	/**
	 * The numerically highest `ChangesetLocalId` used in this changeset.
	 * If undefined then this changeset contains no IDs.
	 */
	maxId?: ChangesetLocalId;
	/**
	 * The revisions included in this changeset, ordered temporally (oldest to newest).
	 * Undefined for anonymous changesets.
	 * Should never be empty.
	 */
	readonly revisions?: readonly RevisionInfo[];
	fieldChanges: FieldChangeMap;
	constraintViolationCount?: number;
	// TODO:YA6307 adopt more efficient representation, likely based on contiguous runs of IDs
	readonly builds?: ChangeAtomIdMap<JsonableTree>;
}

/**
 * @alpha
 */
export interface NodeExistsConstraint {
	violated: boolean;
}

/**
 * Changeset for a subtree rooted at a specific node.
 * @alpha
 */
export interface NodeChangeset extends HasFieldChanges {
	nodeExistsConstraint?: NodeExistsConstraint;
}

/**
 * @alpha
 */
export interface HasFieldChanges {
	fieldChanges?: FieldChangeMap;
}

/**
 * @alpha
 */
export type FieldChangeMap = Map<FieldKey, FieldChange>;

/**
 * @alpha
 */
export interface FieldChange {
	fieldKind: FieldKindIdentifier;

	/**
	 * If defined, `change` is part of the specified revision.
	 * Undefined in the following cases:
	 * A) A revision is specified on an ancestor of this `FieldChange`, in which case `change` is part of that revision.
	 * B) `change` is composed of multiple revisions.
	 * C) `change` is part of an anonymous revision.
	 */
	revision?: RevisionTag;
	change?: ModularFieldChangeset;
	readonly anchors?: ModularFieldAnchorContainer<NodeChangeset>;
}<|MERGE_RESOLUTION|>--- conflicted
+++ resolved
@@ -3,10 +3,6 @@
  * Licensed under the MIT License.
  */
 
-<<<<<<< HEAD
-import { ChangesetLocalId, FieldKey, FieldKindIdentifier, RevisionTag } from "../../core";
-import { ModularFieldAnchorContainer, ModularFieldChangeset } from "./brands";
-=======
 import {
 	ChangeAtomIdMap,
 	ChangesetLocalId,
@@ -15,8 +11,7 @@
 	JsonableTree,
 	RevisionTag,
 } from "../../core";
-import { Brand } from "../../util";
->>>>>>> 0dec8acf
+import { ModularFieldAnchorContainer, ModularFieldChangeset } from "./brands";
 
 /**
  * @alpha
