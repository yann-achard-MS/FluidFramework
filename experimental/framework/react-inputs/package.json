{
  "name": "@fluid-experimental/react-inputs",
<<<<<<< HEAD
  "version": "2.0.0-internal.3.1.0",
=======
  "version": "2.0.0-internal.4.0.0",
>>>>>>> b4567669
  "description": "React support for the Aqueduct framework.",
  "homepage": "https://fluidframework.com",
  "repository": {
    "type": "git",
    "url": "https://github.com/microsoft/FluidFramework.git",
    "directory": "experimental/framework/react-inputs"
  },
  "license": "MIT",
  "author": "Microsoft and contributors",
  "sideEffects": false,
  "main": "dist/index.js",
  "module": "lib/index.js",
  "types": "dist/index.d.ts",
  "scripts": {
    "build": "concurrently npm:build:compile npm:lint && npm run build:docs",
    "build:compile": "concurrently npm:tsc npm:build:esnext",
    "build:docs": "api-extractor run --local --typescript-compiler-folder ../../../node_modules/typescript && copyfiles -u 1 ./_api-extractor-temp/doc-models/* ../../../_api-extractor-temp/",
    "build:esnext": "tsc --project ./tsconfig.esnext.json",
    "build:full": "npm run build",
    "build:full:compile": "npm run build:compile",
    "ci:build:docs": "api-extractor run --typescript-compiler-folder ../../../node_modules/typescript && copyfiles -u 1 ./_api-extractor-temp/* ../../../_api-extractor-temp/",
    "clean": "rimraf dist lib *.tsbuildinfo *.build.log",
    "eslint": "eslint --format stylish src",
    "eslint:fix": "eslint --format stylish src --fix --fix-type problem,suggestion,layout",
    "format": "npm run prettier:fix",
    "lint": "npm run prettier && npm run eslint",
    "lint:fix": "npm run prettier:fix && npm run eslint:fix",
    "prettier": "prettier --check . --ignore-path ../../../.prettierignore",
    "prettier:fix": "prettier --write . --ignore-path ../../../.prettierignore",
    "tsc": "tsc"
  },
  "dependencies": {
<<<<<<< HEAD
    "@fluidframework/cell": ">=2.0.0-internal.3.1.0 <2.0.0-internal.4.0.0",
    "@fluidframework/common-definitions": "^0.20.1",
    "@fluidframework/common-utils": "^1.0.0",
    "@fluidframework/merge-tree": ">=2.0.0-internal.3.1.0 <2.0.0-internal.4.0.0",
    "@fluidframework/sequence": ">=2.0.0-internal.3.1.0 <2.0.0-internal.4.0.0",
=======
    "@fluidframework/cell": ">=2.0.0-internal.4.0.0 <2.0.0-internal.5.0.0",
    "@fluidframework/common-definitions": "^0.20.1",
    "@fluidframework/common-utils": "^1.0.0",
    "@fluidframework/merge-tree": ">=2.0.0-internal.4.0.0 <2.0.0-internal.5.0.0",
    "@fluidframework/sequence": ">=2.0.0-internal.4.0.0 <2.0.0-internal.5.0.0",
>>>>>>> b4567669
    "react": "^17.0.1"
  },
  "devDependencies": {
    "@fluid-tools/build-cli": "^0.8.0",
    "@fluidframework/build-common": "^1.1.0",
    "@fluidframework/eslint-config-fluid": "^2.0.0",
    "@microsoft/api-extractor": "^7.22.2",
    "@rushstack/eslint-config": "^2.5.1",
    "@types/node": "^14.18.36",
    "@types/react": "^17.0.44",
    "concurrently": "^6.2.0",
    "copyfiles": "^2.4.1",
    "eslint": "~8.6.0",
    "prettier": "~2.6.2",
    "rimraf": "^2.6.2",
    "typescript": "~4.5.5"
  },
  "typeValidation": {
    "disabled": true,
    "version": "2.0.0-internal.2.1.0",
    "broken": {}
  }
}<|MERGE_RESOLUTION|>--- conflicted
+++ resolved
@@ -1,10 +1,6 @@
 {
   "name": "@fluid-experimental/react-inputs",
-<<<<<<< HEAD
-  "version": "2.0.0-internal.3.1.0",
-=======
   "version": "2.0.0-internal.4.0.0",
->>>>>>> b4567669
   "description": "React support for the Aqueduct framework.",
   "homepage": "https://fluidframework.com",
   "repository": {
@@ -37,19 +33,11 @@
     "tsc": "tsc"
   },
   "dependencies": {
-<<<<<<< HEAD
-    "@fluidframework/cell": ">=2.0.0-internal.3.1.0 <2.0.0-internal.4.0.0",
-    "@fluidframework/common-definitions": "^0.20.1",
-    "@fluidframework/common-utils": "^1.0.0",
-    "@fluidframework/merge-tree": ">=2.0.0-internal.3.1.0 <2.0.0-internal.4.0.0",
-    "@fluidframework/sequence": ">=2.0.0-internal.3.1.0 <2.0.0-internal.4.0.0",
-=======
     "@fluidframework/cell": ">=2.0.0-internal.4.0.0 <2.0.0-internal.5.0.0",
     "@fluidframework/common-definitions": "^0.20.1",
     "@fluidframework/common-utils": "^1.0.0",
     "@fluidframework/merge-tree": ">=2.0.0-internal.4.0.0 <2.0.0-internal.5.0.0",
     "@fluidframework/sequence": ">=2.0.0-internal.4.0.0 <2.0.0-internal.5.0.0",
->>>>>>> b4567669
     "react": "^17.0.1"
   },
   "devDependencies": {
