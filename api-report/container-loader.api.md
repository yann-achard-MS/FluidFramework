--- conflicted
+++ resolved
@@ -44,11 +44,6 @@
 export enum ConnectionState {
     CatchingUp = 1,
     Connected = 2,
-<<<<<<< HEAD
-    // @deprecated
-    Connecting = 1,
-=======
->>>>>>> 2fbb688b
     Disconnected = 0,
     EstablishingConnection = 3
 }
