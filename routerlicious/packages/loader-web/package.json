{
  "name": "@prague/loader-web",
  "version": "0.1.0",
  "description": "Loader client app",
  "main": "dist/index.js",
  "module": "lib/index.js",
  "types": "dist/index.d.ts",
  "sideEffects": "false",
  "scripts": {
    "build": "npm run tsc && npm run build:esnext && npm run tslint",
    "build:full": "npm run build",
    "clean": "rimraf dist && rimraf lib",
    "tsc": "tsc",
    "build:esnext": "tsc --outDir lib --m esnext",
    "tslint": "tslint --project tsconfig.json --format verbose"
  },
  "author": "Microsoft",
  "repository": "microsoft/prague",
  "devDependencies": {
    "@types/chalk": "^2.2.0",
    "rimraf": "^2.6.2",
    "source-map-loader": "^0.2.3",
    "tslint": "^5.11.0",
    "tslint-microsoft-contrib": "^6.0.0",
    "typescript": "^3.2.2"
  },
  "dependencies": {
    "@prague/gitresources": "^0.1.0",
    "@prague/loader": "^0.1.0",
    "@prague/runtime-definitions": "^0.1.0",
<<<<<<< HEAD
    "chalk": "^2.4.1"
=======
    "@types/node": "^10.12.12",
    "axios": "^0.18.0",
    "chalk": "^2.4.1",
    "source-map-loader": "^0.2.4"
>>>>>>> 2ac1598a
  }
}<|MERGE_RESOLUTION|>--- conflicted
+++ resolved
@@ -28,13 +28,8 @@
     "@prague/gitresources": "^0.1.0",
     "@prague/loader": "^0.1.0",
     "@prague/runtime-definitions": "^0.1.0",
-<<<<<<< HEAD
-    "chalk": "^2.4.1"
-=======
     "@types/node": "^10.12.12",
-    "axios": "^0.18.0",
     "chalk": "^2.4.1",
     "source-map-loader": "^0.2.4"
->>>>>>> 2ac1598a
   }
 }