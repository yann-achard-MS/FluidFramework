--- conflicted
+++ resolved
@@ -4,19 +4,12 @@
   "description": "Server to assign sequence numbers and route deltas between connected clients",
   "main": "index.js",
   "scripts": {
-<<<<<<< HEAD
-    "browserify": "mkdirp public/scripts/dist && npm run browserify-canvas && npm run browserify-maps && npm run browserify-sharedText && npm run browserify-cell",
-    "browserify-canvas": "browserify src/alfred/controllers/canvas.ts -o public/scripts/dist/canvas.js -s controller -p [ tsify ]",
-    "browserify-maps": "browserify src/alfred/controllers/maps.ts -o public/scripts/dist/maps.js -s controller -p [ tsify ]",
-    "browserify-cell": "browserify src/alfred/controllers/cell.ts -o public/scripts/dist/cell.js -s controller -p [ tsify ]",
-    "browserify-sharedText": "browserify src/alfred/controllers/sharedText.ts -o public/scripts/dist/sharedText.js -s controller -p [ tsify ]",
-=======
-    "browserify": "mkdirp public/scripts/dist && npm run browserify:canvas && npm run browserify:maps && npm run browserify:sharedText && npm run browserify:scribe",
+    "browserify": "mkdirp public/scripts/dist && npm run browserify:canvas && npm run browserify:maps && npm run browserify:cell && npm run browserify:sharedText && npm run browserify:scribe",
     "browserify:canvas": "browserify src/alfred/controllers/canvas.ts -o public/scripts/dist/canvas.js -s controller -p [ tsify -t es5 ]",
     "browserify:maps": "browserify src/alfred/controllers/maps.ts -o public/scripts/dist/maps.js -s controller -p [ tsify -t es5 ]",
+    "browserify:cell": "browserify src/alfred/controllers/cell.ts -o public/scripts/dist/cell.js -s controller -p [ tsify -t es5 ]",
     "browserify:sharedText": "browserify src/alfred/controllers/sharedText.ts -o public/scripts/dist/sharedText.js -s controller -p [ tsify -t es5 ]",
     "browserify:scribe": "browserify src/alfred/controllers/scribe.ts -o public/scripts/dist/scribe.js --debug -s controller -p [ tsify -t es5 ]",
->>>>>>> 598fcf87
     "build": "npm run tsc && npm run tslint && npm run browserify && npm run less",
     "build:watch": "watch 'npm run tsc && npm run browserify' src",
     "less": "lessc src/stylesheets/style.less public/stylesheets/dist/style.css",
