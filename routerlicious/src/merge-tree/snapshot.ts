--- conflicted
+++ resolved
@@ -1,447 +1,441 @@
-// tslint:disable
-
-import * as Collections from "./collections";
-import * as fs from "fs";
-import * as MergeTree from "./mergeTree";
-import * as API from "../api";
-import { IPropertyString } from "../api";
-
-export interface SnapshotHeader {
-    chunkCount?: number;
-    segmentsTotalLength: number;
-    indexOffset?: number;
-    segmentsOffset?: number;
-    seq: number;
-}
-
-// first three are index entry
-export interface SnapChunk {
-    /**
-     * Offset from beginning of segments.
-     */
-    position: number;
-    lengthBytes: number;
-    lengthChars: number;
-    buffer?: Buffer;
-}
-
-export class Snapshot {
-    static SnapChunkMaxSize = 0x20000;
-    static SegmentLengthSize = 0x4;
-    static SnapshotHeaderSize = 0x14;
-    static IndexEntrySize = 0xC;
-    static IndexAlignSize = 0x8;
-    static ChunkHeaderSize = 0x4;
-
-    verify = false;
-    segmentsTotalLengthChars = 0;
-    index: SnapChunk[];
-    header: SnapshotHeader;
-    fileDesriptor: number;
-    stateStack: Collections.Stack<MergeTree.IncrementalMapState<Snapshot>>;
-    seq: number;
-    buffer: Buffer;
-    pendingChunk: SnapChunk;
-    texts: IPropertyString[];
-
-    constructor(public mergeTree: MergeTree.MergeTree, public filename?: string,
-        public onCompletion?: () => void) {
-    }
-
-    start() {
-        fs.open(this.filename, 'w', (err, fd) => {
-            // TODO: process err
-            this.onOpen(fd);
-        });
-    }
-
-    getCharLengthSegs(alltexts: API.IPropertyString[], approxCharLength: number, startIndex = 0): API.MergeTreeChunk {
-        //console.log(`start index ${startIndex}`);
-        let texts = <API.IPropertyString[]>[];
-        let lengthChars = 0;
-        let segCount = 0;
-        while ((lengthChars < approxCharLength) && ((startIndex + segCount) < alltexts.length)) {
-            let ptext = alltexts[startIndex + segCount];
-            segCount++;
-            texts.push(ptext);
-            if (ptext.text != undefined) {
-                lengthChars += ptext.text.length;
-            }
-        }
-        return {
-            chunkStartSegmentIndex: startIndex,
-            chunkSegmentCount: segCount,
-            chunkLengthChars: lengthChars,
-            totalLengthChars: this.header.segmentsTotalLength,
-            totalSegmentCount: alltexts.length,
-            chunkSequenceNumber: this.header.seq,
-            segmentTexts: texts
-        }
-    }
-
-    async emit(services: API.ICollaborationServices, id: string) {
-        let storage = services.objectStorageService;
-        let chunk1 = this.getCharLengthSegs(this.texts, 10000);
-        let chunk2 = this.getCharLengthSegs(this.texts, chunk1.totalLengthChars, chunk1.chunkSegmentCount);
-<<<<<<< HEAD
-        let p1 = storage.write(id, "header", chunk1);
-        let p2 = storage.write(id, "body", chunk2);
-        return Promise.all([p1,p2]);
-=======
-        let p1 = storage.write(id + "header", chunk1);
-        let p2 = storage.write(id, chunk2);
-        return Promise.all([p1, p2]);
->>>>>>> 9d17ec81
-    }
-
-    extractSync() {
-        let collabWindow = this.mergeTree.getCollabWindow();
-        this.seq = collabWindow.minSeq;
-        this.header = {
-            segmentsTotalLength: this.mergeTree.getLength(this.mergeTree.collabWindow.minSeq,
-                MergeTree.NonCollabClient),
-            seq: this.mergeTree.collabWindow.minSeq,
-        };
-        let texts = <API.IPropertyString[]>[];
-        let extractSegment = (segment: MergeTree.Segment, pos: number, refSeq: number, clientId: number,
-            start: number, end: number) => {
-            if ((segment.seq != MergeTree.UnassignedSequenceNumber) && (segment.seq <= this.seq) &&
-                ((segment.removedSeq === undefined) || (segment.removedSeq == MergeTree.UnassignedSequenceNumber) ||
-                    (segment.removedSeq > this.seq))) {
-                switch (segment.getType()) {
-                    case MergeTree.SegmentType.Text:
-                        let textSegment = <MergeTree.TextSegment>segment;
-                        texts.push({ props: textSegment.properties, text: textSegment.text });
-                        break;
-                    case MergeTree.SegmentType.Marker:
-                        // console.log("got here");
-                        let markerSeg = <MergeTree.Marker>segment;
-                        texts.push({
-                            props: markerSeg.properties,
-                            // TODO: marker end position
-                            marker: { behaviors: markerSeg.behaviors, type: markerSeg.type },
-                        })
-                        break;
-                }
-            }
-            return true;
-        }
-        this.mergeTree.map({ leaf: extractSegment }, this.seq, MergeTree.NonCollabClient);
-        this.texts = texts;
-        return texts;
-    }
-
-    static async loadChunk(
-        services: API.ICollaborationServices,
-        id: string,
-        version: string,
-        path: string): Promise<API.MergeTreeChunk> {
-
-        if (version) {
-            let chunkAsString: string = await services.objectStorageService.read(id, version, path);
-            return JSON.parse(chunkAsString) as API.MergeTreeChunk;
-        } else {
-            return {
-                chunkStartSegmentIndex: -1,
-                chunkSegmentCount: -1,
-                chunkLengthChars: -1,
-                totalLengthChars: -1,
-                totalSegmentCount: -1,
-                chunkSequenceNumber: -1,
-                segmentTexts: [],
-            }
-        }
-    }
-
-    static loadSync(filename: string) {
-        let segs = <MergeTree.TextSegment[]>[];
-        let buf = new Buffer(Snapshot.SnapshotHeaderSize);
-        let fd = fs.openSync(filename, 'r');
-        let expectedBytes = Snapshot.SnapshotHeaderSize;
-        let actualBytes = fs.readSync(fd, buf, 0, expectedBytes, 0);
-        if (actualBytes != expectedBytes) {
-            console.log(`actual bytes read ${actualBytes} expected ${expectedBytes}`);
-        }
-        let offset = 0;
-
-        let chunkCount = buf.readUInt32BE(offset);
-        // let segmentsTotalLength = buf.readUInt32BE(offset + 4);
-        // let indexOffset = buf.readUInt32BE(offset + 8);
-        // let segmentsOffset = buf.readUInt32BE(offset + 12);
-        // let seq = buf.readUInt32BE(offset + 16);
-        let position = actualBytes;
-
-        buf = new Buffer(Snapshot.SnapChunkMaxSize);
-
-        let readChunk = () => {
-            actualBytes = fs.readSync(fd, buf, 0, 4, position);
-            let lengthBytes = buf.readUInt32BE(0);
-            actualBytes = fs.readSync(fd, buf, 4, lengthBytes - 4, position + 4)
-            let remainingBytes = actualBytes;
-            let offset = 4;
-            while (remainingBytes > 0) {
-                let prevOffset = offset;
-                let segmentLengthBytes = buf.readUInt32BE(offset);
-                offset += 4;
-                let text = buf.toString('utf8', offset, offset + segmentLengthBytes);
-                offset += segmentLengthBytes;
-                segs.push(new MergeTree.TextSegment(text, MergeTree.UniversalSequenceNumber,
-                    MergeTree.LocalClientId));
-                remainingBytes -= (offset - prevOffset);
-            }
-            position += (actualBytes + 4);
-        }
-
-        for (let i = 0; i < chunkCount; i++) {
-            readChunk();
-        }
-
-        fs.closeSync(fd);
-        return segs;
-    }
-
-    writtenText: string;
-
-    onOpen(fd: number) {
-        let collabWindow = this.mergeTree.getCollabWindow();
-        this.fileDesriptor = fd;
-        this.seq = collabWindow.minSeq;
-        this.index = [{
-            position: Snapshot.SnapshotHeaderSize,
-            lengthChars: 0,
-            lengthBytes: Snapshot.ChunkHeaderSize,
-        }];
-        this.stateStack = new Collections.Stack<MergeTree.IncrementalMapState<Snapshot>>();
-        if (this.verify) {
-            this.writtenText = this.mergeTree.getText(this.seq, MergeTree.NonCollabClient);
-        }
-        let initialState = new MergeTree.IncrementalMapState<Snapshot>(this.mergeTree.root,
-            { leaf: (segment, state) => { this.emitSegment(segment, state) } },
-            0, this.seq, MergeTree.NonCollabClient, this, 0,
-            this.mergeTree.getLength(this.seq, MergeTree.NonCollabClient), 0);
-        this.stateStack.push(initialState);
-        this.step();
-    }
-
-    // TODO: generalize beyond strings
-    emitSegment(segment: MergeTree.Segment, state: MergeTree.IncrementalMapState<Snapshot>) {
-        if ((segment.seq != MergeTree.UnassignedSequenceNumber) && (segment.seq <= this.seq) &&
-            (segment.getType() == MergeTree.SegmentType.Text)) {
-            if ((segment.removedSeq === undefined) ||
-                (segment.removedSeq == MergeTree.UnassignedSequenceNumber) ||
-                (segment.removedSeq > this.seq)) {
-                let textSegment = <MergeTree.TextSegment>segment;
-                let chunk = this.index[this.index.length - 1];
-                let savedSegmentLength = Snapshot.SegmentLengthSize + Buffer.byteLength(textSegment.text, 'utf8');
-                // TODO: get length as UTF8 encoded
-                if ((chunk.lengthBytes + savedSegmentLength) > Snapshot.SnapChunkMaxSize) {
-                    let newChunk = <SnapChunk>{
-                        position: chunk.position + chunk.lengthBytes,
-                        lengthBytes: Snapshot.ChunkHeaderSize,
-                        lengthChars: 0
-                    };
-                    this.index.push(newChunk);
-                    chunk.buffer = this.buffer;
-                    this.pendingChunk = chunk;
-                    chunk = newChunk;
-                    this.buffer = undefined;
-                }
-                if (this.buffer === undefined) {
-                    this.buffer = new Buffer(Snapshot.SnapChunkMaxSize);
-                    this.buffer.fill(0);
-                }
-                chunk.lengthChars += textSegment.text.length;
-                this.segmentsTotalLengthChars += textSegment.text.length;
-                //            console.log(`seg ${textSegment.seq} text ${textSegment.text}`);
-                chunk.lengthBytes = this.buffer.writeUInt32BE(savedSegmentLength - 4, chunk.lengthBytes);
-                chunk.lengthBytes += this.buffer.write(textSegment.text, chunk.lengthBytes);
-                if (this.pendingChunk) {
-                    state.op = MergeTree.IncrementalExecOp.Yield;
-                }
-            }
-        }
-    }
-
-    close(verify = false) {
-        if (verify) {
-            fs.close(this.fileDesriptor, (err) => { this.verifyFile(); });
-        }
-        else {
-            fs.close(this.fileDesriptor, (err) => { this.onCompletion(); });
-        }
-    }
-
-    verifyReadU32(buf: Buffer, offset: number, u32: number) {
-        let ru32 = buf.readUInt32BE(offset);
-        if (ru32 != u32) {
-            console.log(`uint32 mismatch offset ${offset} ${u32} vs. ${ru32}`);
-        }
-        return ru32;
-    }
-
-    verifyFile() {
-        let buf = new Buffer(Snapshot.SnapChunkMaxSize);
-        let fd = fs.openSync(this.filename, 'r');
-        let expectedBytes = Snapshot.SnapshotHeaderSize;
-        let actualBytes = fs.readSync(fd, buf, 0, expectedBytes, 0);
-        if (actualBytes != expectedBytes) {
-            console.log(`actual bytes read ${actualBytes} expected ${expectedBytes}`);
-        }
-        this.verifyReadU32(buf, 0, this.header.chunkCount);
-        this.verifyReadU32(buf, 4, this.header.segmentsTotalLength);
-        this.verifyReadU32(buf, 8, this.header.indexOffset);
-        this.verifyReadU32(buf, 12, this.header.segmentsOffset);
-        this.verifyReadU32(buf, 16, this.header.seq);
-        let savedPositions = <number[]>[];
-        let position = actualBytes;
-
-        let mergeTree = new MergeTree.MergeTree("");
-
-        let readChunk = (chunk: SnapChunk) => {
-            expectedBytes = chunk.lengthBytes;
-            savedPositions.push(position);
-            actualBytes = fs.readSync(fd, buf, 0, chunk.lengthBytes, position);
-            this.verifyReadU32(buf, 0, chunk.lengthBytes);
-            if (actualBytes != expectedBytes) {
-                console.log(`actual bytes read ${actualBytes} expected ${expectedBytes}`);
-            }
-            let remainingBytes = actualBytes - 4;
-            let offset = 4;
-            while (remainingBytes > 0) {
-                let prevOffset = offset;
-                let segmentLengthBytes = buf.readUInt32BE(offset);
-                offset += 4;
-                let text = buf.toString('utf8', offset, offset + segmentLengthBytes);
-                offset += segmentLengthBytes;
-                mergeTree.appendSegment(text);
-                remainingBytes -= (offset - prevOffset);
-            }
-            position += actualBytes;
-        }
-
-        for (let chunk of this.index) {
-            readChunk(chunk);
-        }
-
-        let readText = mergeTree.getText(MergeTree.UniversalSequenceNumber, MergeTree.NonCollabClient);
-        if (readText != this.writtenText) {
-            console.log(`text mismatch in file verification seq ${this.seq}`);
-            console.log(readText);
-            console.log(this.writtenText);
-            console.log(mergeTree.toString());
-            console.log(this.mergeTree.toString());
-        }
-        let indexLength = this.header.chunkCount * Snapshot.IndexEntrySize;
-        fs.readSync(fd, buf, 0, indexLength, this.header.indexOffset);
-        let offset = 0;
-        for (let i = 0, len = this.index.length; i < len; i++) {
-            let chunk = this.index[i];
-            if (savedPositions[i] != chunk.position) {
-                console.log(`read logic mismatch chunk pos ${savedPositions[i]} ix ${chunk.position}`)
-            }
-            this.verifyReadU32(buf, offset, savedPositions[i]);
-            this.verifyReadU32(buf, offset + 4, chunk.lengthBytes);
-            this.verifyReadU32(buf, offset + 8, chunk.lengthChars);
-            offset += Snapshot.IndexEntrySize;
-        }
-        fs.close(fd, (err) => { this.onCompletion(); });
-    }
-
-    writeIndexAndClose(indexPosition: number) {
-        let indexSize = Snapshot.IndexEntrySize * this.index.length;
-        let indexBuf = new Buffer(indexSize);
-        let offset = 0;
-        for (let i = 0; i < this.index.length; i++) {
-            let chunk = this.index[i];
-            offset = indexBuf.writeUInt32BE(chunk.position, offset);
-            offset = indexBuf.writeUInt32BE(chunk.lengthBytes, offset);
-            offset = indexBuf.writeUInt32BE(chunk.lengthChars, offset);
-        }
-        if (this.verify) {
-            console.log(`index position ${indexPosition.toString(16)} #chunks ${this.index.length}`);
-        }
-        fs.write(this.fileDesriptor, indexBuf, 0, indexSize, indexPosition,
-            (err, written, buf) => {
-                // TODO: process err and check written == buffer size
-                this.close(this.verify);
-            });
-    }
-
-    writeHeader() {
-        // header information
-        let chunkCount = this.index.length;
-        let segmentsSize = 0;
-        for (let indexEntry of this.index) {
-            segmentsSize += indexEntry.lengthBytes;
-        }
-        let overhang = segmentsSize % Snapshot.IndexAlignSize;
-        if (overhang > 0) {
-            segmentsSize += (Snapshot.IndexAlignSize - overhang);
-        }
-
-        let segmentsOffset = Snapshot.SnapshotHeaderSize;
-        let indexOffset = segmentsOffset + segmentsSize;
-        // for verification
-        this.header = <SnapshotHeader>{
-            chunkCount: chunkCount,
-            segmentsTotalLength: this.segmentsTotalLengthChars,
-            indexOffset: indexOffset,
-            segmentsOffset: segmentsOffset,
-            seq: this.seq
-        };
-        // write header
-        let headerBuf = new Buffer(Snapshot.SnapshotHeaderSize);
-        let offset = 0;
-        offset = headerBuf.writeUInt32BE(chunkCount, offset);
-        offset = headerBuf.writeUInt32BE(this.segmentsTotalLengthChars, offset);
-        offset = headerBuf.writeUInt32BE(indexOffset, offset);
-        offset = headerBuf.writeUInt32BE(segmentsOffset, offset);
-        offset = headerBuf.writeUInt32BE(this.seq, offset);
-        // assert offset == segmentsOffset
-        fs.write(this.fileDesriptor, headerBuf, 0, Snapshot.SnapshotHeaderSize, 0,
-            (err, written, buf) => {
-                // TODO: process err and check written == buffer size
-                this.writeIndexAndClose(indexOffset);
-            });
-
-    }
-
-    writeLastChunk() {
-        let chunk = this.index[this.index.length - 1];
-        if (chunk.lengthBytes > 0) {
-            this.buffer.writeUInt32BE(chunk.lengthBytes, 0);
-            fs.write(this.fileDesriptor, this.buffer, 0, chunk.lengthBytes, chunk.position,
-                (err, written, buf) => {
-                    // TODO: process err and check written == buffer size
-                    this.writeHeader();
-                });
-        }
-    }
-
-    step() {
-        this.mergeTree.incrementalBlockMap(this.stateStack);
-        if (this.stateStack.empty()) {
-            this.writeLastChunk();
-        }
-        else {
-            let state = this.stateStack.top();
-            if (state.op == MergeTree.IncrementalExecOp.Yield) {
-                state.op = MergeTree.IncrementalExecOp.Go;
-                if (this.pendingChunk) {
-                    let chunk = this.pendingChunk;
-                    let buf = chunk.buffer;
-                    buf.writeUInt32BE(chunk.lengthBytes, 0);
-                    let pos = chunk.position;
-                    this.pendingChunk = undefined;
-
-                    fs.write(this.fileDesriptor, buf, 0, chunk.lengthBytes, pos,
-                        (err, written, buf) => {
-                            // TODO: process err and check written == buffer size
-                            this.step();
-                        });
-                }
-            }
-        }
-    }
-
-}
+// tslint:disable
+
+import * as Collections from "./collections";
+import * as fs from "fs";
+import * as MergeTree from "./mergeTree";
+import * as API from "../api";
+import { IPropertyString } from "../api";
+
+export interface SnapshotHeader {
+    chunkCount?: number;
+    segmentsTotalLength: number;
+    indexOffset?: number;
+    segmentsOffset?: number;
+    seq: number;
+}
+
+// first three are index entry
+export interface SnapChunk {
+    /**
+     * Offset from beginning of segments.
+     */
+    position: number;
+    lengthBytes: number;
+    lengthChars: number;
+    buffer?: Buffer;
+}
+
+export class Snapshot {
+    static SnapChunkMaxSize = 0x20000;
+    static SegmentLengthSize = 0x4;
+    static SnapshotHeaderSize = 0x14;
+    static IndexEntrySize = 0xC;
+    static IndexAlignSize = 0x8;
+    static ChunkHeaderSize = 0x4;
+
+    verify = false;
+    segmentsTotalLengthChars = 0;
+    index: SnapChunk[];
+    header: SnapshotHeader;
+    fileDesriptor: number;
+    stateStack: Collections.Stack<MergeTree.IncrementalMapState<Snapshot>>;
+    seq: number;
+    buffer: Buffer;
+    pendingChunk: SnapChunk;
+    texts: IPropertyString[];
+
+    constructor(public mergeTree: MergeTree.MergeTree, public filename?: string,
+        public onCompletion?: () => void) {
+    }
+
+    start() {
+        fs.open(this.filename, 'w', (err, fd) => {
+            // TODO: process err
+            this.onOpen(fd);
+        });
+    }
+
+    getCharLengthSegs(alltexts: API.IPropertyString[], approxCharLength: number, startIndex = 0): API.MergeTreeChunk {
+        //console.log(`start index ${startIndex}`);
+        let texts = <API.IPropertyString[]>[];
+        let lengthChars = 0;
+        let segCount = 0;
+        while ((lengthChars < approxCharLength) && ((startIndex + segCount) < alltexts.length)) {
+            let ptext = alltexts[startIndex + segCount];
+            segCount++;
+            texts.push(ptext);
+            if (ptext.text != undefined) {
+                lengthChars += ptext.text.length;
+            }
+        }
+        return {
+            chunkStartSegmentIndex: startIndex,
+            chunkSegmentCount: segCount,
+            chunkLengthChars: lengthChars,
+            totalLengthChars: this.header.segmentsTotalLength,
+            totalSegmentCount: alltexts.length,
+            chunkSequenceNumber: this.header.seq,
+            segmentTexts: texts
+        }
+    }
+
+    async emit(services: API.ICollaborationServices, id: string) {
+        let storage = services.objectStorageService;
+        let chunk1 = this.getCharLengthSegs(this.texts, 10000);
+        let chunk2 = this.getCharLengthSegs(this.texts, chunk1.totalLengthChars, chunk1.chunkSegmentCount);
+        let p1 = storage.write(id, "header", chunk1);
+        let p2 = storage.write(id, "body", chunk2);
+        return Promise.all([p1,p2]);
+    }
+
+    extractSync() {
+        let collabWindow = this.mergeTree.getCollabWindow();
+        this.seq = collabWindow.minSeq;
+        this.header = {
+            segmentsTotalLength: this.mergeTree.getLength(this.mergeTree.collabWindow.minSeq,
+                MergeTree.NonCollabClient),
+            seq: this.mergeTree.collabWindow.minSeq,
+        };
+        let texts = <API.IPropertyString[]>[];
+        let extractSegment = (segment: MergeTree.Segment, pos: number, refSeq: number, clientId: number,
+            start: number, end: number) => {
+            if ((segment.seq != MergeTree.UnassignedSequenceNumber) && (segment.seq <= this.seq) &&
+                ((segment.removedSeq === undefined) || (segment.removedSeq == MergeTree.UnassignedSequenceNumber) ||
+                    (segment.removedSeq > this.seq))) {
+                switch (segment.getType()) {
+                    case MergeTree.SegmentType.Text:
+                        let textSegment = <MergeTree.TextSegment>segment;
+                        texts.push({ props: textSegment.properties, text: textSegment.text });
+                        break;
+                    case MergeTree.SegmentType.Marker:
+                        // console.log("got here");
+                        let markerSeg = <MergeTree.Marker>segment;
+                        texts.push({
+                            props: markerSeg.properties,
+                            // TODO: marker end position
+                            marker: { behaviors: markerSeg.behaviors, type: markerSeg.type },
+                        })
+                        break;
+                }
+            }
+            return true;
+        }
+        this.mergeTree.map({ leaf: extractSegment }, this.seq, MergeTree.NonCollabClient);
+        this.texts = texts;
+        return texts;
+    }
+
+    static async loadChunk(
+        services: API.ICollaborationServices,
+        id: string,
+        version: string,
+        path: string): Promise<API.MergeTreeChunk> {
+
+        if (version) {
+            let chunkAsString: string = await services.objectStorageService.read(id, version, path);
+            return JSON.parse(chunkAsString) as API.MergeTreeChunk;
+        } else {
+            return {
+                chunkStartSegmentIndex: -1,
+                chunkSegmentCount: -1,
+                chunkLengthChars: -1,
+                totalLengthChars: -1,
+                totalSegmentCount: -1,
+                chunkSequenceNumber: -1,
+                segmentTexts: [],
+            }
+        }
+    }
+
+    static loadSync(filename: string) {
+        let segs = <MergeTree.TextSegment[]>[];
+        let buf = new Buffer(Snapshot.SnapshotHeaderSize);
+        let fd = fs.openSync(filename, 'r');
+        let expectedBytes = Snapshot.SnapshotHeaderSize;
+        let actualBytes = fs.readSync(fd, buf, 0, expectedBytes, 0);
+        if (actualBytes != expectedBytes) {
+            console.log(`actual bytes read ${actualBytes} expected ${expectedBytes}`);
+        }
+        let offset = 0;
+
+        let chunkCount = buf.readUInt32BE(offset);
+        // let segmentsTotalLength = buf.readUInt32BE(offset + 4);
+        // let indexOffset = buf.readUInt32BE(offset + 8);
+        // let segmentsOffset = buf.readUInt32BE(offset + 12);
+        // let seq = buf.readUInt32BE(offset + 16);
+        let position = actualBytes;
+
+        buf = new Buffer(Snapshot.SnapChunkMaxSize);
+
+        let readChunk = () => {
+            actualBytes = fs.readSync(fd, buf, 0, 4, position);
+            let lengthBytes = buf.readUInt32BE(0);
+            actualBytes = fs.readSync(fd, buf, 4, lengthBytes - 4, position + 4)
+            let remainingBytes = actualBytes;
+            let offset = 4;
+            while (remainingBytes > 0) {
+                let prevOffset = offset;
+                let segmentLengthBytes = buf.readUInt32BE(offset);
+                offset += 4;
+                let text = buf.toString('utf8', offset, offset + segmentLengthBytes);
+                offset += segmentLengthBytes;
+                segs.push(new MergeTree.TextSegment(text, MergeTree.UniversalSequenceNumber,
+                    MergeTree.LocalClientId));
+                remainingBytes -= (offset - prevOffset);
+            }
+            position += (actualBytes + 4);
+        }
+
+        for (let i = 0; i < chunkCount; i++) {
+            readChunk();
+        }
+
+        fs.closeSync(fd);
+        return segs;
+    }
+
+    writtenText: string;
+
+    onOpen(fd: number) {
+        let collabWindow = this.mergeTree.getCollabWindow();
+        this.fileDesriptor = fd;
+        this.seq = collabWindow.minSeq;
+        this.index = [{
+            position: Snapshot.SnapshotHeaderSize,
+            lengthChars: 0,
+            lengthBytes: Snapshot.ChunkHeaderSize,
+        }];
+        this.stateStack = new Collections.Stack<MergeTree.IncrementalMapState<Snapshot>>();
+        if (this.verify) {
+            this.writtenText = this.mergeTree.getText(this.seq, MergeTree.NonCollabClient);
+        }
+        let initialState = new MergeTree.IncrementalMapState<Snapshot>(this.mergeTree.root,
+            { leaf: (segment, state) => { this.emitSegment(segment, state) } },
+            0, this.seq, MergeTree.NonCollabClient, this, 0,
+            this.mergeTree.getLength(this.seq, MergeTree.NonCollabClient), 0);
+        this.stateStack.push(initialState);
+        this.step();
+    }
+
+    // TODO: generalize beyond strings
+    emitSegment(segment: MergeTree.Segment, state: MergeTree.IncrementalMapState<Snapshot>) {
+        if ((segment.seq != MergeTree.UnassignedSequenceNumber) && (segment.seq <= this.seq) &&
+            (segment.getType() == MergeTree.SegmentType.Text)) {
+            if ((segment.removedSeq === undefined) ||
+                (segment.removedSeq == MergeTree.UnassignedSequenceNumber) ||
+                (segment.removedSeq > this.seq)) {
+                let textSegment = <MergeTree.TextSegment>segment;
+                let chunk = this.index[this.index.length - 1];
+                let savedSegmentLength = Snapshot.SegmentLengthSize + Buffer.byteLength(textSegment.text, 'utf8');
+                // TODO: get length as UTF8 encoded
+                if ((chunk.lengthBytes + savedSegmentLength) > Snapshot.SnapChunkMaxSize) {
+                    let newChunk = <SnapChunk>{
+                        position: chunk.position + chunk.lengthBytes,
+                        lengthBytes: Snapshot.ChunkHeaderSize,
+                        lengthChars: 0
+                    };
+                    this.index.push(newChunk);
+                    chunk.buffer = this.buffer;
+                    this.pendingChunk = chunk;
+                    chunk = newChunk;
+                    this.buffer = undefined;
+                }
+                if (this.buffer === undefined) {
+                    this.buffer = new Buffer(Snapshot.SnapChunkMaxSize);
+                    this.buffer.fill(0);
+                }
+                chunk.lengthChars += textSegment.text.length;
+                this.segmentsTotalLengthChars += textSegment.text.length;
+                //            console.log(`seg ${textSegment.seq} text ${textSegment.text}`);
+                chunk.lengthBytes = this.buffer.writeUInt32BE(savedSegmentLength - 4, chunk.lengthBytes);
+                chunk.lengthBytes += this.buffer.write(textSegment.text, chunk.lengthBytes);
+                if (this.pendingChunk) {
+                    state.op = MergeTree.IncrementalExecOp.Yield;
+                }
+            }
+        }
+    }
+
+    close(verify = false) {
+        if (verify) {
+            fs.close(this.fileDesriptor, (err) => { this.verifyFile(); });
+        }
+        else {
+            fs.close(this.fileDesriptor, (err) => { this.onCompletion(); });
+        }
+    }
+
+    verifyReadU32(buf: Buffer, offset: number, u32: number) {
+        let ru32 = buf.readUInt32BE(offset);
+        if (ru32 != u32) {
+            console.log(`uint32 mismatch offset ${offset} ${u32} vs. ${ru32}`);
+        }
+        return ru32;
+    }
+
+    verifyFile() {
+        let buf = new Buffer(Snapshot.SnapChunkMaxSize);
+        let fd = fs.openSync(this.filename, 'r');
+        let expectedBytes = Snapshot.SnapshotHeaderSize;
+        let actualBytes = fs.readSync(fd, buf, 0, expectedBytes, 0);
+        if (actualBytes != expectedBytes) {
+            console.log(`actual bytes read ${actualBytes} expected ${expectedBytes}`);
+        }
+        this.verifyReadU32(buf, 0, this.header.chunkCount);
+        this.verifyReadU32(buf, 4, this.header.segmentsTotalLength);
+        this.verifyReadU32(buf, 8, this.header.indexOffset);
+        this.verifyReadU32(buf, 12, this.header.segmentsOffset);
+        this.verifyReadU32(buf, 16, this.header.seq);
+        let savedPositions = <number[]>[];
+        let position = actualBytes;
+
+        let mergeTree = new MergeTree.MergeTree("");
+
+        let readChunk = (chunk: SnapChunk) => {
+            expectedBytes = chunk.lengthBytes;
+            savedPositions.push(position);
+            actualBytes = fs.readSync(fd, buf, 0, chunk.lengthBytes, position);
+            this.verifyReadU32(buf, 0, chunk.lengthBytes);
+            if (actualBytes != expectedBytes) {
+                console.log(`actual bytes read ${actualBytes} expected ${expectedBytes}`);
+            }
+            let remainingBytes = actualBytes - 4;
+            let offset = 4;
+            while (remainingBytes > 0) {
+                let prevOffset = offset;
+                let segmentLengthBytes = buf.readUInt32BE(offset);
+                offset += 4;
+                let text = buf.toString('utf8', offset, offset + segmentLengthBytes);
+                offset += segmentLengthBytes;
+                mergeTree.appendSegment(text);
+                remainingBytes -= (offset - prevOffset);
+            }
+            position += actualBytes;
+        }
+
+        for (let chunk of this.index) {
+            readChunk(chunk);
+        }
+
+        let readText = mergeTree.getText(MergeTree.UniversalSequenceNumber, MergeTree.NonCollabClient);
+        if (readText != this.writtenText) {
+            console.log(`text mismatch in file verification seq ${this.seq}`);
+            console.log(readText);
+            console.log(this.writtenText);
+            console.log(mergeTree.toString());
+            console.log(this.mergeTree.toString());
+        }
+        let indexLength = this.header.chunkCount * Snapshot.IndexEntrySize;
+        fs.readSync(fd, buf, 0, indexLength, this.header.indexOffset);
+        let offset = 0;
+        for (let i = 0, len = this.index.length; i < len; i++) {
+            let chunk = this.index[i];
+            if (savedPositions[i] != chunk.position) {
+                console.log(`read logic mismatch chunk pos ${savedPositions[i]} ix ${chunk.position}`)
+            }
+            this.verifyReadU32(buf, offset, savedPositions[i]);
+            this.verifyReadU32(buf, offset + 4, chunk.lengthBytes);
+            this.verifyReadU32(buf, offset + 8, chunk.lengthChars);
+            offset += Snapshot.IndexEntrySize;
+        }
+        fs.close(fd, (err) => { this.onCompletion(); });
+    }
+
+    writeIndexAndClose(indexPosition: number) {
+        let indexSize = Snapshot.IndexEntrySize * this.index.length;
+        let indexBuf = new Buffer(indexSize);
+        let offset = 0;
+        for (let i = 0; i < this.index.length; i++) {
+            let chunk = this.index[i];
+            offset = indexBuf.writeUInt32BE(chunk.position, offset);
+            offset = indexBuf.writeUInt32BE(chunk.lengthBytes, offset);
+            offset = indexBuf.writeUInt32BE(chunk.lengthChars, offset);
+        }
+        if (this.verify) {
+            console.log(`index position ${indexPosition.toString(16)} #chunks ${this.index.length}`);
+        }
+        fs.write(this.fileDesriptor, indexBuf, 0, indexSize, indexPosition,
+            (err, written, buf) => {
+                // TODO: process err and check written == buffer size
+                this.close(this.verify);
+            });
+    }
+
+    writeHeader() {
+        // header information
+        let chunkCount = this.index.length;
+        let segmentsSize = 0;
+        for (let indexEntry of this.index) {
+            segmentsSize += indexEntry.lengthBytes;
+        }
+        let overhang = segmentsSize % Snapshot.IndexAlignSize;
+        if (overhang > 0) {
+            segmentsSize += (Snapshot.IndexAlignSize - overhang);
+        }
+
+        let segmentsOffset = Snapshot.SnapshotHeaderSize;
+        let indexOffset = segmentsOffset + segmentsSize;
+        // for verification
+        this.header = <SnapshotHeader>{
+            chunkCount: chunkCount,
+            segmentsTotalLength: this.segmentsTotalLengthChars,
+            indexOffset: indexOffset,
+            segmentsOffset: segmentsOffset,
+            seq: this.seq
+        };
+        // write header
+        let headerBuf = new Buffer(Snapshot.SnapshotHeaderSize);
+        let offset = 0;
+        offset = headerBuf.writeUInt32BE(chunkCount, offset);
+        offset = headerBuf.writeUInt32BE(this.segmentsTotalLengthChars, offset);
+        offset = headerBuf.writeUInt32BE(indexOffset, offset);
+        offset = headerBuf.writeUInt32BE(segmentsOffset, offset);
+        offset = headerBuf.writeUInt32BE(this.seq, offset);
+        // assert offset == segmentsOffset
+        fs.write(this.fileDesriptor, headerBuf, 0, Snapshot.SnapshotHeaderSize, 0,
+            (err, written, buf) => {
+                // TODO: process err and check written == buffer size
+                this.writeIndexAndClose(indexOffset);
+            });
+
+    }
+
+    writeLastChunk() {
+        let chunk = this.index[this.index.length - 1];
+        if (chunk.lengthBytes > 0) {
+            this.buffer.writeUInt32BE(chunk.lengthBytes, 0);
+            fs.write(this.fileDesriptor, this.buffer, 0, chunk.lengthBytes, chunk.position,
+                (err, written, buf) => {
+                    // TODO: process err and check written == buffer size
+                    this.writeHeader();
+                });
+        }
+    }
+
+    step() {
+        this.mergeTree.incrementalBlockMap(this.stateStack);
+        if (this.stateStack.empty()) {
+            this.writeLastChunk();
+        }
+        else {
+            let state = this.stateStack.top();
+            if (state.op == MergeTree.IncrementalExecOp.Yield) {
+                state.op = MergeTree.IncrementalExecOp.Go;
+                if (this.pendingChunk) {
+                    let chunk = this.pendingChunk;
+                    let buf = chunk.buffer;
+                    buf.writeUInt32BE(chunk.lengthBytes, 0);
+                    let pos = chunk.position;
+                    this.pendingChunk = undefined;
+
+                    fs.write(this.fileDesriptor, buf, 0, chunk.lengthBytes, pos,
+                        (err, written, buf) => {
+                            // TODO: process err and check written == buffer size
+                            this.step();
+                        });
+                }
+            }
+        }
+    }
+
+}