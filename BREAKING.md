--- conflicted
+++ resolved
@@ -54,13 +54,9 @@
 - [IComponentHTMLVisual deprecated](#IComponentHTMLVisual-deprecated)
 - [createValueType removed from SharedMap and SharedDirectory](#createValueType-removed-from-SharedMap-and-SharedDirectory)
 - [Sequence snapshot format change](#Sequence-snapshot-format-change)
-<<<<<<< HEAD
-- [Error handling changes](#Error-handling-changes)
-
-=======
 - [isLocal api removed](#isLocal-api-removed)
 - [register/attach api renames on handles, components and dds](#register/attach-api-rename-on-handles,-components-and-dds)
->>>>>>> 953a1148
+- [Error handling changes](#Error-handling-changes)
 
 ### Removed `@fluidframework/local-test-utils`
 Removed this package so classes like `TestHost` are no longer supported. Please contact us if there were dependencies on this or if any assistance in required to get rid of it.
@@ -71,7 +67,12 @@
 ### createValueType removed from SharedMap and SharedDirectory
 The `createValueType()` method on `SharedMap` and `SharedDirectory` was deprecated in 0.20, and is now removed in 0.21.  If `Counter` functionality is required, the `@fluidframework/counter` DDS can be used for counter functionality.
 
-<<<<<<< HEAD
+### isLocal api removed
+isLocal api is removed from the repo. It is now replaced with isAttached which tells that the entity is attached or getting attached to storage. So its meaning is opposite to isLocal.
+
+### register/attach api renames on handles, components and dds
+Register on dds and attach on component runtime is renamed to bindToContext(). attach on handles is renamed to attachGraph().
+
 ### Error handling changes
 ErrorType enum has been broken into 3 distinct enums / layers:
 1. [ContainerErrorType](./packages/loader/container-definitions/src/error.ts) - errors & warnings raised at loader level
@@ -84,13 +85,6 @@
 
 Due to a change in the sequence's snapshot format clients running a version less than 0.19 will not be able to load snapshots generated in 0.21. This will affect all sequence types includes shared string, and sparse matrix. If you need to support pre-0.19 clients please contact us for mitigations.
 
-=======
-### isLocal api removed
-isLocal api is removed from the repo. It is now replaced with isAttached which tells that the entity is attached or getting attached to storage. So its meaning is opposite to isLocal.
-
-### register/attach api renames on handles, components and dds
-Register on dds and attach on component runtime is renamed to bindToContext(). attach on handles is renamed to attachGraph().
->>>>>>> 953a1148
 
 ## 0.20 Breaking Changes
 - [Value types deprecated on SharedMap and SharedDirectory](#Value-types-deprecated-on-sharedmap-and-shareddirectory)
