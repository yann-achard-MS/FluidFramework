{
  "name": "@fluidframework/driver-utils",
  "version": "2.0.0-internal.3.0.0",
  "description": "Collection of utility functions for Fluid drivers",
  "homepage": "https://fluidframework.com",
  "repository": {
    "type": "git",
    "url": "https://github.com/microsoft/FluidFramework.git",
    "directory": "packages/loader/driver-utils"
  },
  "license": "MIT",
  "author": "Microsoft and contributors",
  "sideEffects": false,
  "main": "dist/index.js",
  "module": "lib/index.js",
  "types": "dist/index.d.ts",
  "scripts": {
    "build": "npm run build:genver && concurrently npm:build:compile npm:lint && npm run build:docs",
    "build:commonjs": "npm run tsc && npm run typetests:gen && npm run build:test",
    "build:compile": "concurrently npm:build:commonjs npm:build:esnext",
    "build:docs": "api-extractor run --local --typescript-compiler-folder ../../../node_modules/typescript && copyfiles -u 1 ./_api-extractor-temp/doc-models/* ../../../_api-extractor-temp/",
    "build:esnext": "tsc --project ./tsconfig.esnext.json",
    "build:full": "npm run build",
    "build:full:compile": "npm run build:compile",
    "build:genver": "gen-version",
    "build:test": "tsc --project ./src/test/tsconfig.json",
    "ci:build:docs": "api-extractor run --typescript-compiler-folder ../../../node_modules/typescript && copyfiles -u 1 ./_api-extractor-temp/* ../../../_api-extractor-temp/",
    "clean": "rimraf dist lib *.tsbuildinfo *.build.log",
    "eslint": "eslint --format stylish src",
    "eslint:fix": "eslint --format stylish src --fix --fix-type problem,suggestion,layout",
    "lint": "npm run eslint",
    "lint:fix": "npm run eslint:fix",
    "test": "npm run test:mocha",
    "test:coverage": "nyc npm test -- --reporter xunit --reporter-option output=nyc/junit-report.xml",
    "test:mocha": "mocha --ignore 'dist/test/types/*' --recursive dist/test -r node_modules/@fluidframework/mocha-test-setup --unhandled-rejections=strict",
    "test:mocha:verbose": "cross-env FLUID_TEST_VERBOSE=1 npm run test:mocha",
    "tsc": "tsc",
    "tsfmt": "tsfmt --verify",
    "tsfmt:fix": "tsfmt --replace",
    "typetests:gen": "fluid-type-validator -g -d ."
  },
  "nyc": {
    "all": true,
    "cache-dir": "nyc/.cache",
    "exclude": [
      "src/test/**/*.ts",
      "dist/test/**/*.js"
    ],
    "exclude-after-remap": false,
    "include": [
      "src/**/*.ts",
      "dist/**/*.js"
    ],
    "report-dir": "nyc/report",
    "reporter": [
      "cobertura",
      "html",
      "text"
    ],
    "temp-directory": "nyc/.nyc_output"
  },
  "dependencies": {
    "@fluidframework/common-definitions": "^0.20.1",
    "@fluidframework/common-utils": "^1.0.0",
<<<<<<< HEAD
    "@fluidframework/core-interfaces": ">=2.0.0-internal.2.1.0 <2.0.0-internal.3.0.0",
    "@fluidframework/driver-definitions": ">=2.0.0-internal.2.1.0 <2.0.0-internal.3.0.0",
    "@fluidframework/gitresources": "^0.1038.2000",
    "@fluidframework/protocol-base": "^0.1038.2000",
    "@fluidframework/protocol-definitions": "^1.1.0",
    "@fluidframework/telemetry-utils": ">=2.0.0-internal.2.1.0 <2.0.0-internal.3.0.0",
=======
    "@fluidframework/core-interfaces": ">=2.0.0-internal.3.0.0 <2.0.0-internal.4.0.0",
    "@fluidframework/driver-definitions": ">=2.0.0-internal.3.0.0 <2.0.0-internal.4.0.0",
    "@fluidframework/gitresources": "^0.1038.2000-98212",
    "@fluidframework/protocol-base": "^0.1038.2000-98212",
    "@fluidframework/protocol-definitions": "^1.1.0-97957",
    "@fluidframework/telemetry-utils": ">=2.0.0-internal.3.0.0 <2.0.0-internal.4.0.0",
>>>>>>> 3dade15b
    "axios": "^0.26.0",
    "url": "^0.11.0",
    "uuid": "^8.3.1"
  },
  "devDependencies": {
    "@fluidframework/build-common": "^1.0.0",
    "@fluidframework/build-tools": "^0.4.6000",
    "@fluidframework/driver-utils-previous": "npm:@fluidframework/driver-utils@^1.0.0",
    "@fluidframework/eslint-config-fluid": "^1.0.0",
    "@fluidframework/mocha-test-setup": ">=2.0.0-internal.3.0.0 <2.0.0-internal.4.0.0",
    "@fluidframework/runtime-utils": ">=2.0.0-internal.3.0.0 <2.0.0-internal.4.0.0",
    "@microsoft/api-extractor": "^7.22.2",
    "@rushstack/eslint-config": "^2.5.1",
    "@types/mocha": "^9.1.1",
    "@types/node": "^14.18.0",
    "concurrently": "^6.2.0",
    "copyfiles": "^2.4.1",
    "cross-env": "^7.0.2",
    "eslint": "~8.6.0",
    "mocha": "^10.0.0",
    "nyc": "^15.0.0",
    "rimraf": "^2.6.2",
    "typescript": "~4.5.5",
    "typescript-formatter": "7.1.0"
  },
  "typeValidation": {
    "version": "2.0.0",
    "broken": {
      "RemovedFunctionDeclaration_convertSnapshotAndBlobsToSummaryTree": {
        "forwardCompat": false,
        "backCompat": false
      },
      "RemovedInterfaceDeclaration_ISummaryTreeAssemblerProps": {
        "forwardCompat": false,
        "backCompat": false
      },
      "RemovedClassDeclaration_SummaryTreeAssembler": {
        "forwardCompat": false,
        "backCompat": false
      },
      "ClassDeclaration_AuthorizationError": {
        "backCompat": false
      },
      "ClassDeclaration_GenericNetworkError": {
        "backCompat": false
      },
      "ClassDeclaration_ThrottlingError": {
        "backCompat": false
      },
      "RemovedFunctionDeclaration_isClientMessage": {
        "backCompat": false,
        "forwardCompat": false
      },
      "ClassDeclaration_DeltaStreamConnectionForbiddenError": {
        "forwardCompat": false
      },
      "ClassDeclaration_UsageError": {
        "forwardCompat": false
      },
      "ClassDeclaration_BlobAggregationStorage": {
        "forwardCompat": false
      },
      "ClassDeclaration_BlobCacheStorageService": {
        "forwardCompat": false
      },
      "ClassDeclaration_DocumentStorageServiceProxy": {
        "forwardCompat": false
      },
      "ClassDeclaration_PrefetchDocumentStorageService": {
        "forwardCompat": false
      }
    }
  }
}<|MERGE_RESOLUTION|>--- conflicted
+++ resolved
@@ -62,21 +62,12 @@
   "dependencies": {
     "@fluidframework/common-definitions": "^0.20.1",
     "@fluidframework/common-utils": "^1.0.0",
-<<<<<<< HEAD
-    "@fluidframework/core-interfaces": ">=2.0.0-internal.2.1.0 <2.0.0-internal.3.0.0",
-    "@fluidframework/driver-definitions": ">=2.0.0-internal.2.1.0 <2.0.0-internal.3.0.0",
-    "@fluidframework/gitresources": "^0.1038.2000",
-    "@fluidframework/protocol-base": "^0.1038.2000",
-    "@fluidframework/protocol-definitions": "^1.1.0",
-    "@fluidframework/telemetry-utils": ">=2.0.0-internal.2.1.0 <2.0.0-internal.3.0.0",
-=======
     "@fluidframework/core-interfaces": ">=2.0.0-internal.3.0.0 <2.0.0-internal.4.0.0",
     "@fluidframework/driver-definitions": ">=2.0.0-internal.3.0.0 <2.0.0-internal.4.0.0",
     "@fluidframework/gitresources": "^0.1038.2000-98212",
     "@fluidframework/protocol-base": "^0.1038.2000-98212",
-    "@fluidframework/protocol-definitions": "^1.1.0-97957",
+    "@fluidframework/protocol-definitions": "^1.1.0",
     "@fluidframework/telemetry-utils": ">=2.0.0-internal.3.0.0 <2.0.0-internal.4.0.0",
->>>>>>> 3dade15b
     "axios": "^0.26.0",
     "url": "^0.11.0",
     "uuid": "^8.3.1"
