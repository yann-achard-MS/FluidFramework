--- conflicted
+++ resolved
@@ -49,20 +49,12 @@
     "temp-directory": "nyc/.nyc_output"
   },
   "dependencies": {
-<<<<<<< HEAD
     "@microsoft/fluid-common-definitions": "^0.17.0-0",
-    "@microsoft/fluid-common-utils": "^0.17.0",
+    "@microsoft/fluid-common-utils": "^0.18.0-0",
     "@microsoft/fluid-component-core-interfaces": "^0.18.0",
     "@microsoft/fluid-driver-definitions": "^0.18.0",
     "@microsoft/fluid-driver-utils": "^0.18.0",
-    "@microsoft/fluid-protocol-definitions": "^0.1004.2",
-=======
-    "@microsoft/fluid-common-utils": "^0.16.1",
-    "@microsoft/fluid-component-core-interfaces": "^0.17.4",
-    "@microsoft/fluid-driver-definitions": "^0.17.4",
-    "@microsoft/fluid-driver-utils": "^0.17.4",
-    "@microsoft/fluid-protocol-definitions": "^0.1004.3",
->>>>>>> aa637ef7
+    "@microsoft/fluid-protocol-definitions": "^0.1005.0-0",
     "uuid": "^3.3.2"
   },
   "devDependencies": {
