/*!
 * Copyright (c) Microsoft Corporation and contributors. All rights reserved.
 * Licensed under the MIT License.
 */

import type { ITelemetryLogger } from "@fluidframework/common-definitions";
import {
    assert,
    stringToBuffer,
    Uint8ArrayToString,
} from "@fluidframework/common-utils";
import {
    IDocumentStorageService,
    ISummaryContext,
    IDocumentStorageServicePolicies,
} from "@fluidframework/driver-definitions";
import {
    convertSnapshotAndBlobsToSummaryTree,
 } from "@fluidframework/driver-utils";
import {
    ICreateBlobResponse,
    ISnapshotTree,
    ISummaryHandle,
    ISummaryTree,
    IVersion,
} from "@fluidframework/protocol-definitions";
import {
    convertWholeFlatSummaryToSnapshotTreeAndBlobs,
    GitManager,
    ISummaryUploadManager,
    WholeSummaryUploadManager,
} from "@fluidframework/server-services-client";
import { PerformanceEvent } from "@fluidframework/telemetry-utils";
import { ICache, InMemoryCache } from "./cache";
import { ISnapshotTreeVersion } from "./definitions";
import { IRouterliciousDriverPolicies } from "./policies";

const latestSnapshotId: string = "latest";

export class WholeSummaryDocumentStorageService implements IDocumentStorageService {
    private readonly summaryUploadManager: ISummaryUploadManager;
    private firstVersionsCall: boolean = true;

    public get repositoryUrl(): string {
        return "";
    }

    constructor(
        protected readonly id: string,
        protected readonly manager: GitManager,
        protected readonly logger: ITelemetryLogger,
        public readonly policies: IDocumentStorageServicePolicies = {},
        private readonly driverPolicies?: IRouterliciousDriverPolicies,
        private readonly blobCache: ICache<ArrayBufferLike> = new InMemoryCache(),
        private readonly snapshotTreeCache: ICache<ISnapshotTreeVersion> = new InMemoryCache(),
        protected readonly noCacheGitManager?: GitManager) {
        this.summaryUploadManager = new WholeSummaryUploadManager(manager);
    }

    public async getVersions(versionId: string | null, count: number): Promise<IVersion[]> {
        if (versionId !== this.id && versionId !== null) {
            // Blobs/Trees in this scenario will never have multiple versions, so return versionId as is
            return [{
                id: versionId,
                treeId: undefined!,
            }];
        }
        // If this is the first versions call for the document, we know we will want the latest summary.
        // Fetch latest summary, cache it, and return its id.
        if (this.firstVersionsCall && count === 1) {
            this.firstVersionsCall = false;
            const { id: _id, snapshotTree } = !this.driverPolicies?.enableDiscovery ?
                await this.fetchAndCacheSnapshotTree(latestSnapshotId, false) :
                await this.fetchAndCacheSnapshotTree(latestSnapshotId, true);
            return [{
                id: _id,
                treeId: snapshotTree.id!,
            }];
        }

        // Otherwise, get the latest version of the document as normal.
        const id = versionId ? versionId : this.id;
        const commits = await PerformanceEvent.timedExecAsync(
            this.logger,
            {
                eventName: "getVersions",
                versionId: id,
                count,
            },
            async () => this.manager.getCommits(id, count),
        );
        return commits.map((commit) => ({
            date: commit.commit.author.date,
            id: commit.sha,
            treeId: commit.commit.tree.sha,
        }));
    }

    public async getSnapshotTree(version?: IVersion): Promise<ISnapshotTree | null> {
        let requestVersion = version;
        if (!requestVersion) {
            const versions = await this.getVersions(this.id, 1);
            if (versions.length === 0) {
                return null;
            }

            requestVersion = versions[0];
        }

        return (await this.fetchAndCacheSnapshotTree(requestVersion.id)).snapshotTree;
    }

    public async readBlob(blobId: string): Promise<ArrayBufferLike> {
        const cachedBlob = await this.blobCache.get(blobId);
        if (cachedBlob !== undefined) {
            return cachedBlob;
        }

        const blob = await PerformanceEvent.timedExecAsync(
            this.logger,
            {
                eventName: "readBlob",
                blobId,
            },
            async (event) => {
                const response = await this.manager.getBlob(blobId);
                event.end({
                    size: response.size,
                });
                return response;
            },
        );
        const bufferValue = stringToBuffer(blob.content, blob.encoding);

        await this.blobCache.put(blob.sha, bufferValue);

        return bufferValue;
    }

    public async uploadSummaryWithContext(summary: ISummaryTree, context: ISummaryContext): Promise<string> {
        const summaryHandle = await PerformanceEvent.timedExecAsync(
            this.logger,
            {
                eventName: "uploadSummaryWithContext",
            },
            async () => this.summaryUploadManager.writeSummaryTree(summary, context.ackHandle ?? "", "channel"),
        );
        return summaryHandle;
    }

    public async downloadSummary(summaryHandle: ISummaryHandle): Promise<ISummaryTree> {
        const wholeFlatSummary = await PerformanceEvent.timedExecAsync(
            this.logger,
            {
                eventName: "getWholeFlatSummary",
                treeId: summaryHandle.handle,
            },
            async (event) => {
                const response = await this.manager.getSummary(summaryHandle.handle);
                event.end({
                    size: response.trees[0]?.entries.length,
                });
                return response;
            },
        );
<<<<<<< HEAD

        const { blobs, snapshotTree } = convertWholeFlatSummaryToSnapshotTreeAndBlobs(wholeFlatSummary, "");
        return convertSnapshotAndBlobsToSummaryTree(snapshotTree, blobs);
    }
=======
>>>>>>> 3c923a5a

        const { blobs, snapshotTree } = convertWholeFlatSummaryToSnapshotTreeAndBlobs(wholeFlatSummary, "");
        return convertSnapshotAndBlobsToSummaryTree(snapshotTree, blobs);
    }

    public async createBlob(file: ArrayBufferLike): Promise<ICreateBlobResponse> {
        const uint8ArrayFile = new Uint8Array(file);
        return PerformanceEvent.timedExecAsync(
            this.logger,
            {
                eventName: "createBlob",
                size: uint8ArrayFile.length,
            },
            async (event) => {
                const response = await this.manager.createBlob(
                    Uint8ArrayToString(
                        uint8ArrayFile, "base64"),
                    "base64").then((r) => ({ id: r.sha, url: r.url }));
                event.end({
                    blobId: response.id,
                });
                return response;
            },
        );
    }

    private async fetchAndCacheSnapshotTree(versionId: string, disableCache?: boolean): Promise<ISnapshotTreeVersion> {
        const cachedSnapshotTreeVersion = await this.snapshotTreeCache.get(versionId);
        if (cachedSnapshotTreeVersion !== undefined) {
            return { id: cachedSnapshotTreeVersion.id, snapshotTree: cachedSnapshotTreeVersion.snapshotTree };
        }

        const wholeFlatSummary = await PerformanceEvent.timedExecAsync(
            this.logger,
            {
                eventName: "getWholeFlatSummary",
                treeId: versionId,
            },
            async (event) => {
                const response = disableCache && this.noCacheGitManager !== undefined ?
                    await this.noCacheGitManager.getSummary(versionId) :
                    await this.manager.getSummary(versionId);
                event.end({
                    size: response.trees[0]?.entries.length,
                });
                return response;
            },
        );
        const normalizedWholeSummary = convertWholeFlatSummaryToSnapshotTreeAndBlobs(wholeFlatSummary);
        const wholeFlatSummaryId: string = wholeFlatSummary.id;
        const snapshotTreeId = normalizedWholeSummary.snapshotTree.id;
        assert(snapshotTreeId !== undefined, 0x275 /* "Root tree should contain the id" */);
        const snapshotTreeVersion = { id: wholeFlatSummaryId, snapshotTree: normalizedWholeSummary.snapshotTree };

        const cachePs: Promise<any>[] = [
            this.snapshotTreeCache.put(
                snapshotTreeId,
                snapshotTreeVersion,
            ),
            this.initBlobCache(normalizedWholeSummary.blobs),
        ];
        if (snapshotTreeId !== versionId) {
            // versionId could be "latest". When summarizer checks cache for "latest", we want it to be available.
            // TODO: For in-memory cache, <latest,snapshotTree> will be a shared pointer with <snapshotId,snapshotTree>,
            // However, for something like Redis, this will cache the same value twice. Alternatively, could we simply
            // cache with versionId?
            cachePs.push(this.snapshotTreeCache.put(
                versionId,
                snapshotTreeVersion,
            ));
        }

        await Promise.all(cachePs);

        return snapshotTreeVersion;
    }

    private async initBlobCache(blobs: Map<string, ArrayBuffer>): Promise<void> {
        const blobCachePutPs: Promise<void>[] = [];
        blobs.forEach((value, id) => {
            blobCachePutPs.push(this.blobCache.put(id, value));
        });
        await Promise.all(blobCachePutPs);
    }
}<|MERGE_RESOLUTION|>--- conflicted
+++ resolved
@@ -163,13 +163,6 @@
                 return response;
             },
         );
-<<<<<<< HEAD
-
-        const { blobs, snapshotTree } = convertWholeFlatSummaryToSnapshotTreeAndBlobs(wholeFlatSummary, "");
-        return convertSnapshotAndBlobsToSummaryTree(snapshotTree, blobs);
-    }
-=======
->>>>>>> 3c923a5a
 
         const { blobs, snapshotTree } = convertWholeFlatSummaryToSnapshotTreeAndBlobs(wholeFlatSummary, "");
         return convertSnapshotAndBlobsToSummaryTree(snapshotTree, blobs);
