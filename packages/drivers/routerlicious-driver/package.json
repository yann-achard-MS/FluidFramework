--- conflicted
+++ resolved
@@ -1,10 +1,6 @@
 {
   "name": "@fluidframework/routerlicious-driver",
-<<<<<<< HEAD
   "version": "0.60.1000",
-=======
-  "version": "0.59.5000",
->>>>>>> 363e1bec
   "description": "Socket.IO + Git implementation of Fluid service API",
   "homepage": "https://fluidframework.com",
   "repository": {
@@ -66,7 +62,6 @@
   "dependencies": {
     "@fluidframework/common-definitions": "^0.20.1",
     "@fluidframework/common-utils": "^0.32.1",
-<<<<<<< HEAD
     "@fluidframework/driver-base": "^0.60.1000",
     "@fluidframework/driver-definitions": "^0.47.1000-69949",
     "@fluidframework/driver-utils": "^0.60.1000",
@@ -75,16 +70,6 @@
     "@fluidframework/protocol-definitions": "^0.1028.2000-0",
     "@fluidframework/server-services-client": "^0.1036.3000-0",
     "@fluidframework/telemetry-utils": "^0.60.1000",
-=======
-    "@fluidframework/driver-base": "^0.59.5000",
-    "@fluidframework/driver-definitions": "^0.46.2000-0",
-    "@fluidframework/driver-utils": "^0.59.5000",
-    "@fluidframework/gitresources": "^0.1036.4000-0",
-    "@fluidframework/protocol-base": "^0.1036.4000-0",
-    "@fluidframework/protocol-definitions": "^0.1028.2000-0",
-    "@fluidframework/server-services-client": "^0.1036.4000-0",
-    "@fluidframework/telemetry-utils": "^0.59.5000",
->>>>>>> 363e1bec
     "cross-fetch": "^3.1.5",
     "json-stringify-safe": "5.0.1",
     "querystring": "^0.2.0",
@@ -96,13 +81,8 @@
     "@fluidframework/build-common": "^0.23.0",
     "@fluidframework/build-tools": "^0.2.70857",
     "@fluidframework/eslint-config-fluid": "^0.28.2000",
-<<<<<<< HEAD
     "@fluidframework/mocha-test-setup": "^0.60.1000",
     "@fluidframework/routerlicious-driver-previous": "npm:@fluidframework/routerlicious-driver@^0.59.0",
-=======
-    "@fluidframework/mocha-test-setup": "^0.59.5000",
-    "@fluidframework/routerlicious-driver-previous": "npm:@fluidframework/routerlicious-driver@0.59.3000",
->>>>>>> 363e1bec
     "@microsoft/api-extractor": "^7.22.2",
     "@rushstack/eslint-config": "^2.5.1",
     "@types/mocha": "^9.1.1",
