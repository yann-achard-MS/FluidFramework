--- conflicted
+++ resolved
@@ -1,10 +1,6 @@
 {
   "name": "@fluidframework/tinylicious-driver",
-<<<<<<< HEAD
-  "version": "2.0.0-internal.2.4.0",
-=======
   "version": "2.0.0-internal.3.0.0",
->>>>>>> f55842de
   "description": "Driver for tinylicious",
   "homepage": "https://fluidframework.com",
   "repository": {
@@ -38,19 +34,11 @@
     "typetests:prepare": "flub generate typetests --prepare --dir . --pin"
   },
   "dependencies": {
-<<<<<<< HEAD
-    "@fluidframework/core-interfaces": ">=2.0.0-internal.2.4.0 <2.0.0-internal.3.0.0",
-    "@fluidframework/driver-definitions": ">=2.0.0-internal.2.4.0 <2.0.0-internal.3.0.0",
-    "@fluidframework/driver-utils": ">=2.0.0-internal.2.4.0 <2.0.0-internal.3.0.0",
-    "@fluidframework/protocol-definitions": "^1.1.0",
-    "@fluidframework/routerlicious-driver": ">=2.0.0-internal.2.4.0 <2.0.0-internal.3.0.0",
-=======
     "@fluidframework/core-interfaces": ">=2.0.0-internal.3.0.0 <2.0.0-internal.4.0.0",
     "@fluidframework/driver-definitions": ">=2.0.0-internal.3.0.0 <2.0.0-internal.4.0.0",
     "@fluidframework/driver-utils": ">=2.0.0-internal.3.0.0 <2.0.0-internal.4.0.0",
     "@fluidframework/protocol-definitions": "^1.1.0",
     "@fluidframework/routerlicious-driver": ">=2.0.0-internal.3.0.0 <2.0.0-internal.4.0.0",
->>>>>>> f55842de
     "@fluidframework/server-services-client": "^0.1038.2000",
     "jsrsasign": "^10.5.25",
     "uuid": "^8.3.1"
