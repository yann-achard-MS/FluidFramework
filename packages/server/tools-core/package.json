{
  "name": "@fluidframework/server-tools-core",
<<<<<<< HEAD
  "version": "0.20.0",
=======
  "version": "0.19.1",
>>>>>>> 04de2ac4
  "description": "Fluid service lambdas",
  "repository": "microsoft/FluidFramework",
  "license": "MIT",
  "author": "Microsoft",
  "sideEffects": false,
  "main": "dist/index.js",
  "types": "dist/index.d.ts",
  "scripts": {
    "build": "npm run build:genver && concurrently npm:build:compile npm:lint",
    "build:compile": "npm run tsc",
    "build:full": "npm run build",
    "build:full:compile": "npm run build:compile",
    "build:genver": "gen-version",
    "clean": "rimraf dist lib *.tsbuildinfo *.build.log",
    "eslint": "eslint --ext=ts,tsx --format stylish src",
    "eslint:fix": "eslint --ext=ts,tsx --format stylish src --fix",
    "lint": "npm run eslint",
    "lint:fix": "npm run eslint:fix",
    "tsc": "tsc"
  },
  "dependencies": {
<<<<<<< HEAD
    "@fluid-internal/client-api": "^0.20.0",
    "@fluidframework/component-core-interfaces": "^0.20.0",
    "@fluidframework/component-runtime-definitions": "^0.20.0",
    "@fluidframework/container-definitions": "^0.20.0",
    "@fluidframework/map": "^0.20.0",
    "@fluidframework/merge-tree": "^0.20.0",
    "@fluidframework/protocol-definitions": "^0.1006.0",
    "@fluidframework/sequence": "^0.20.0",
=======
    "@fluid-internal/client-api": "^0.19.1",
    "@fluidframework/component-core-interfaces": "^0.19.1",
    "@fluidframework/component-runtime-definitions": "^0.19.1",
    "@fluidframework/container-definitions": "^0.19.1",
    "@fluidframework/map": "^0.19.1",
    "@fluidframework/merge-tree": "^0.19.1",
    "@fluidframework/protocol-definitions": "^0.1006.0",
    "@fluidframework/sequence": "^0.19.1",
>>>>>>> 04de2ac4
    "async": "^2.6.1",
    "debug": "^4.1.1",
    "lodash": "^4.17.11"
  },
  "devDependencies": {
    "@fluidframework/build-common": "^0.16.0",
    "@fluidframework/eslint-config-fluid": "^0.17.0",
    "@types/async": "^2.0.50",
    "@types/debug": "^4.1.5",
    "@types/lodash": "^4.14.118",
    "@types/node": "^10.17.24",
    "@typescript-eslint/eslint-plugin": "~2.17.0",
    "@typescript-eslint/parser": "~2.17.0",
    "concurrently": "^5.2.0",
    "copyfiles": "^2.1.0",
    "eslint": "~6.8.0",
    "eslint-plugin-eslint-comments": "~3.1.2",
    "eslint-plugin-import": "2.20.0",
    "eslint-plugin-no-null": "~1.0.2",
    "eslint-plugin-optimize-regex": "~1.1.7",
    "eslint-plugin-prefer-arrow": "~1.1.7",
    "eslint-plugin-react": "~7.18.0",
    "eslint-plugin-unicorn": "~15.0.1",
    "rimraf": "^2.6.2",
    "typescript": "~3.7.4"
  }
}<|MERGE_RESOLUTION|>--- conflicted
+++ resolved
@@ -1,10 +1,6 @@
 {
   "name": "@fluidframework/server-tools-core",
-<<<<<<< HEAD
   "version": "0.20.0",
-=======
-  "version": "0.19.1",
->>>>>>> 04de2ac4
   "description": "Fluid service lambdas",
   "repository": "microsoft/FluidFramework",
   "license": "MIT",
@@ -26,7 +22,6 @@
     "tsc": "tsc"
   },
   "dependencies": {
-<<<<<<< HEAD
     "@fluid-internal/client-api": "^0.20.0",
     "@fluidframework/component-core-interfaces": "^0.20.0",
     "@fluidframework/component-runtime-definitions": "^0.20.0",
@@ -35,16 +30,6 @@
     "@fluidframework/merge-tree": "^0.20.0",
     "@fluidframework/protocol-definitions": "^0.1006.0",
     "@fluidframework/sequence": "^0.20.0",
-=======
-    "@fluid-internal/client-api": "^0.19.1",
-    "@fluidframework/component-core-interfaces": "^0.19.1",
-    "@fluidframework/component-runtime-definitions": "^0.19.1",
-    "@fluidframework/container-definitions": "^0.19.1",
-    "@fluidframework/map": "^0.19.1",
-    "@fluidframework/merge-tree": "^0.19.1",
-    "@fluidframework/protocol-definitions": "^0.1006.0",
-    "@fluidframework/sequence": "^0.19.1",
->>>>>>> 04de2ac4
     "async": "^2.6.1",
     "debug": "^4.1.1",
     "lodash": "^4.17.11"
