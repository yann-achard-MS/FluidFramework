/*!
 * Copyright (c) Microsoft Corporation and contributors. All rights reserved.
 * Licensed under the MIT License.
 */

import { ITelemetryLogger, ITelemetryPerformanceEvent } from "@fluidframework/common-definitions";
import { assert, LazyPromise, Timer } from "@fluidframework/common-utils";
import { ICriticalContainerError } from "@fluidframework/container-definitions";
import { ClientSessionExpiredError, DataProcessingError, UsageError } from "@fluidframework/container-utils";
import { IRequestHeader } from "@fluidframework/core-interfaces";
import {
    cloneGCData,
    concatGarbageCollectionStates,
    concatGarbageCollectionData,
    IGCResult,
    runGarbageCollection,
    unpackChildNodesGCDetails,
} from "@fluidframework/garbage-collector";
import { ISnapshotTree, SummaryType } from "@fluidframework/protocol-definitions";
import {
    gcBlobKey,
    IGarbageCollectionData,
    IGarbageCollectionState,
    IGarbageCollectionDetailsBase,
    ISummarizeResult,
    ITelemetryContext,
    IGarbageCollectionNodeData,
} from "@fluidframework/runtime-definitions";
import {
    mergeStats,
    ReadAndParseBlob,
    RefreshSummaryResult,
    SummaryTreeBuilder,
} from "@fluidframework/runtime-utils";
import {
    ChildLogger,
    loggerToMonitoringContext,
    MonitoringContext,
    PerformanceEvent,
    TelemetryDataTag,
} from "@fluidframework/telemetry-utils";

import { IGCRuntimeOptions, RuntimeHeaders } from "./containerRuntime";
import { getSummaryForDatastores } from "./dataStores";
import {
    getGCVersion,
    GCVersion,
    IContainerRuntimeMetadata,
    metadataBlobName,
    ReadFluidDataStoreAttributes,
    dataStoreAttributesBlobName,
    IGCMetadata,
} from "./summaryFormat";

/** This is the current version of garbage collection. */
const GCVersion = 1;

// The key for the GC tree in summary.
export const gcTreeKey = "gc";
// They prefix for GC blobs in the GC tree in summary.
export const gcBlobPrefix = "__gc";

// Feature gate key to turn GC on / off.
export const runGCKey = "Fluid.GarbageCollection.RunGC";
// Feature gate key to turn GC sweep on / off.
export const runSweepKey = "Fluid.GarbageCollection.RunSweep";
// Feature gate key to turn GC test mode on / off.
export const gcTestModeKey = "Fluid.GarbageCollection.GCTestMode";
// Feature gate key to expire a session after a set period of time.
export const runSessionExpiryKey = "Fluid.GarbageCollection.RunSessionExpiry";
// Feature gate key to disable expiring session after a set period of time, even if expiry value is present
export const disableSessionExpiryKey = "Fluid.GarbageCollection.DisableSessionExpiry";
// Feature gate key to write the gc blob as a handle if the data is the same.
export const trackGCStateKey = "Fluid.GarbageCollection.TrackGCState";
// Feature gate key to turn GC sweep log off.
const disableSweepLogKey = "Fluid.GarbageCollection.DisableSweepLog";

// One day in milliseconds.
export const oneDayMs = 1 * 24 * 60 * 60 * 1000;

export const defaultInactiveTimeoutMs = 7 * oneDayMs; // 7 days
export const defaultSessionExpiryDurationMs = 30 * oneDayMs; // 30 days

/** The statistics of the system state after a garbage collection run. */
export interface IGCStats {
    /** The number of nodes in the container. */
    nodeCount: number;
    /** The number of data stores in the container. */
    dataStoreCount: number;
    /** The number of attachment blobs in the container. */
    attachmentBlobCount: number;
    /** The number of unreferenced nodes in the container. */
    unrefNodeCount: number;
    /** The number of unreferenced data stores in the container. */
    unrefDataStoreCount: number;
    /** The number of unreferenced attachment blobs in the container. */
    unrefAttachmentBlobCount: number;
    /** The number of nodes whose reference state updated since last GC run. */
    updatedNodeCount: number;
    /** The number of data stores whose reference state updated since last GC run. */
    updatedDataStoreCount: number;
    /** The number of attachment blobs whose reference state updated since last GC run. */
    updatedAttachmentBlobCount: number;
}

/** The types of GC nodes in the GC reference graph. */
export const GCNodeType = {
    // Nodes that are for data stores.
    DataStore: "DataStore",
    // Nodes that are within a data store. For example, DDS nodes.
    SubDataStore: "SubDataStore",
    // Nodes that are for attachment blobs, i.e., blobs uploaded via BlobManager.
    Blob: "Blob",
    // Nodes that are neither of the above. For example, root node.
    Other: "Other",
};
export type GCNodeType = typeof GCNodeType[keyof typeof GCNodeType];

/** Defines the APIs for the runtime object to be passed to the garbage collector. */
export interface IGarbageCollectionRuntime {
    /** Before GC runs, called to notify the runtime to update any pending GC state. */
    updateStateBeforeGC(): Promise<void>;
    /** Returns the garbage collection data of the runtime. */
    getGCData(fullGC?: boolean): Promise<IGarbageCollectionData>;
    /** After GC has run, called to notify the runtime of routes that are used in it. */
    updateUsedRoutes(usedRoutes: string[]): void;
    /** After GC has run, called to delete objects in the runtime whose routes are unused. */
    deleteUnusedRoutes(unusedRoutes: string[]): void;
    /** Returns a referenced timestamp to be used to track unreferenced nodes. */
    getCurrentReferenceTimestampMs(): number | undefined;
    /** Returns the type of the GC node. */
    getNodeType(nodePath: string): GCNodeType;
    /** Called when the runtime should close because of an error. */
    closeFn(error?: ICriticalContainerError): void;
}

/** Defines the contract for the garbage collector. */
export interface IGarbageCollector {
    /** Tells whether GC should run or not. */
    readonly shouldRunGC: boolean;
    /** Tells whether the GC state in summary needs to be reset in the next summary. */
    readonly summaryStateNeedsReset: boolean;
    readonly trackGCState: boolean;
    /** Run garbage collection and update the reference / used state of the system. */
    collectGarbage(
        options: { logger?: ITelemetryLogger; runSweep?: boolean; fullGC?: boolean; },
    ): Promise<IGCStats | undefined>;
    /** Summarizes the GC data and returns it as a summary tree. */
    summarize(
        fullTree: boolean,
        trackState: boolean,
        telemetryContext?: ITelemetryContext,
    ): ISummarizeResult | undefined;
    /** Returns the garbage collector specific metadata to be written into the summary. */
    getMetadata(): IGCMetadata;
    /** Returns a map of each node id to its base GC details in the base summary. */
    getBaseGCDetails(): Promise<Map<string, IGarbageCollectionDetailsBase>>;
    /** Called when the latest summary of the system has been refreshed. */
    latestSummaryStateRefreshed(result: RefreshSummaryResult, readAndParseBlob: ReadAndParseBlob): Promise<void>;
    /** Called when a node is updated. Used to detect and log when an inactive node is changed or loaded. */
    nodeUpdated(
        nodePath: string,
        reason: "Loaded" | "Changed",
        timestampMs?: number,
        packagePath?: readonly string[],
        requestHeaders?: IRequestHeader,
    ): void;
    /** Called when a reference is added to a node. Used to identify nodes that were referenced between summaries. */
    addedOutboundReference(fromNodePath: string, toNodePath: string): void;
    setConnectionState(connected: boolean, clientId?: string): void;
    dispose(): void;
}

/** Parameters necessary for creating a GarbageCollector. */
export interface IGarbageCollectorCreateParams {
    readonly runtime: IGarbageCollectionRuntime;
    readonly gcOptions: IGCRuntimeOptions;
    readonly baseLogger: ITelemetryLogger;
    readonly existing: boolean;
    readonly metadata: IContainerRuntimeMetadata | undefined;
    readonly baseSnapshot: ISnapshotTree | undefined;
    readonly isSummarizerClient: boolean;
    readonly getNodePackagePath: (nodePath: string) => Promise<readonly string[] | undefined>;
    readonly getLastSummaryTimestampMs: () => number | undefined;
    readonly readAndParseBlob: ReadAndParseBlob;
    readonly activeConnection: () => boolean;
    readonly snapshotCacheExpiryMs?: number;
}

/** The state of node that is unreferenced. */
export const UnreferencedState = {
    /** The node is active, i.e., it can become referenced again. */
    Active: "Active",
    /** The node is inactive, i.e., it should not become referenced. */
    Inactive: "Inactive",
    /** The node is ready to be deleted by the sweep phase. */
    SweepReady: "SweepReady",
} as const;
export type UnreferencedState = typeof UnreferencedState[keyof typeof UnreferencedState];

/** The event that is logged when unreferenced node is used after a certain time. */
interface IUnreferencedEventProps {
    usageType: "Changed" | "Loaded" | "Revived";
    state: UnreferencedState;
    id: string;
    type: GCNodeType;
    unrefTime: number;
    age: number;
    completedGCRuns: number;
    fromId?: string;
    timeout?: number;
    lastSummaryTime?: number;
    externalRequest?: boolean;
    viaHandle?: boolean;
}

/**
 * Helper class that tracks the state of an unreferenced node such as the time it was unreferenced and if it can
 * be deleted by the sweep phase.
 */
export class UnreferencedStateTracker {
    private _state: UnreferencedState = UnreferencedState.Active;
    public get state(): UnreferencedState {
        return this._state;
    }

    /** Timer to indicate when an unreferenced object is considered Inactive */
    private readonly inactiveTimer: TimerWithNoDefaultTimeout;
    /** Timer to indicate when an unreferenced object is Sweep-Ready */
    private readonly sweepTimer: TimerWithNoDefaultTimeout;

    constructor(
        public readonly unreferencedTimestampMs: number,
        /** The time after which node transitions to Inactive state. */
        private readonly inactiveTimeoutMs: number,
        /** The current reference timestamp used to track how long this node has been unreferenced for. */
        currentReferenceTimestampMs: number,
        /** The time after which node transitions to SweepReady state; undefined if session expiry is disabled. */
        private readonly sweepTimeoutMs: number | undefined,
    ) {
        if (this.sweepTimeoutMs !== undefined) {
            assert(this.inactiveTimeoutMs <= this.sweepTimeoutMs,
                0x3b0 /* inactive timeout must not be greater than the sweep timeout */);
        }

        this.sweepTimer = new TimerWithNoDefaultTimeout(
            () => {
                this._state = UnreferencedState.SweepReady;
                assert(!this.inactiveTimer.hasTimer, 0x3b1 /* inactiveTimer still running after sweepTimer fired! */);
            },
        );

        this.inactiveTimer = new TimerWithNoDefaultTimeout(() => {
            this._state = UnreferencedState.Inactive;

            // After the node becomes inactive, start the sweep timer after which the node will be ready for sweep.
            if (this.sweepTimeoutMs !== undefined) {
                this.sweepTimer.restart(this.sweepTimeoutMs - this.inactiveTimeoutMs);
            }
        });
        this.updateTracking(currentReferenceTimestampMs);
    }

    /* Updates the unreferenced state based on the provided timestamp. */
    public updateTracking(currentReferenceTimestampMs: number) {
        const unreferencedDurationMs = currentReferenceTimestampMs - this.unreferencedTimestampMs;

        // If the node has been unreferenced for sweep timeout amount of time, update the state to SweepReady.
        if (this.sweepTimeoutMs !== undefined && unreferencedDurationMs >= this.sweepTimeoutMs) {
            this._state = UnreferencedState.SweepReady;
            this.clearTimers();
            return;
        }

        // If the node has been unreferenced for inactive timeoutMs amount of time, update the state to inactive.
        // Also, start a timer for the sweep timeout.
        if (unreferencedDurationMs >= this.inactiveTimeoutMs) {
            this._state = UnreferencedState.Inactive;
            this.inactiveTimer.clear();

            if (this.sweepTimeoutMs !== undefined) {
                this.sweepTimer.restart(this.sweepTimeoutMs - unreferencedDurationMs);
            }
            return;
        }

        // The node is still active. Ensure the inactive timer is running with the proper remaining duration.
        this.inactiveTimer.restart(this.inactiveTimeoutMs - unreferencedDurationMs);
    }

    private clearTimers() {
        this.inactiveTimer.clear();
        this.sweepTimer.clear();
    }

    /** Stop tracking this node. Reset the unreferenced timers and state, if any. */
    public stopTracking() {
        this.clearTimers();
        this._state = UnreferencedState.Active;
    }
}

/**
 * The garbage collector for the container runtime. It consolidates the garbage collection functionality and maintains
 * its state across summaries.
 *
 * Node - represented as nodeId, it's a node on the GC graph
 * Outbound Route - a path from one node to another node, think `nodeA` -\> `nodeB`
 * Graph - all nodes with their respective routes
 *             GC Graph
 *
 *               Node
 *        NodeId = "datastore1"
 *           /             \\
 *    OutboundRoute   OutboundRoute
 *         /                 \\
 *       Node               Node
 *  NodeId = "dds1"     NodeId = "dds2"
 */
export class GarbageCollector implements IGarbageCollector {
    public static create(createParams: IGarbageCollectorCreateParams): IGarbageCollector {
        return new GarbageCollector(createParams);
    }

    /**
     * Tells whether the GC state needs to be reset in the next summary. We need to do this if:
     * 1. GC was enabled and is now disabled. The GC state needs to be removed and everything becomes referenced.
     * 2. GC was disabled and is now enabled. The GC state needs to be regenerated and added to summary.
     * 3. The GC version in the latest summary is different from the current GC version. This can happen if:
     *    3.1. The summary this client loaded with has data from a different GC version.
     *    3.2. This client's latest summary was updated from a snapshot that has a different GC version.
     */
    public get summaryStateNeedsReset(): boolean {
        return this.initialStateNeedsReset ||
            (this.shouldRunGC && this.latestSummaryGCVersion !== this.currentGCVersion);
    }

    /**
     * Tracks if GC is enabled for this document. This is specified during document creation and doesn't change
     * throughout its lifetime.
     */
    private readonly gcEnabled: boolean;
    /**
     * Tracks if sweep phase is enabled for this document. This is specified during document creation and doesn't change
     * throughout its lifetime.
     */
    private readonly sweepEnabled: boolean;

    /**
     * Tracks if GC should run or not. Even if GC is enabled for a document (see gcEnabled), it can be explicitly
     * disabled via runtime options or feature flags.
     */
    public readonly shouldRunGC: boolean;
    /**
     * Tracks if sweep phase should run or not. Even if the sweep phase is enabled for a document (see sweepEnabled), it
     * can be explicitly disabled via feature flags. It also won't run if session expiry is not enabled.
     */
    private readonly shouldRunSweep: boolean;

    public readonly trackGCState: boolean;

    private readonly testMode: boolean;
    private readonly mc: MonitoringContext;

    /**
     * Tells whether the initial GC state needs to be reset. This can happen under 2 conditions:
     * 1. The base snapshot contains GC state but GC is disabled. This will happen the first time GC is disabled after
     *    it was enabled before. GC state needs to be removed from summary and all nodes should be marked referenced.
     * 2. The base snapshot does not have GC state but GC is enabled. This will happen the very first time GC runs on
     *    a document and the first time GC is enabled after is was disabled before.
     *
     * Note that the state needs reset only for the very first time summary is generated by this client. After that, the
     * state will be up-to-date and this flag will be reset.
    */
    private initialStateNeedsReset: boolean = false;

    // The current GC version that this container is running.
    private readonly currentGCVersion = GCVersion;
    // This is the version of GC data in the latest summary being tracked.
    private latestSummaryGCVersion: GCVersion;

    // Keeps track of the GC state from the last run.
    private previousGCDataFromLastRun: IGarbageCollectionData | undefined;
    /**
     * Keeps track of the serialized GC blob from the latest summary successfully submitted to the server.
     */
    private latestSerializedSummaryState: string | undefined;
    /**
     * Keeps track of the serialized GC blob from the last GC run of the client.
     */
    private pendingSerializedSummaryState: string | undefined;
    // Keeps a list of references (edges in the GC graph) between GC runs. Each entry has a node id and a list of
    // outbound routes from that node.
    private readonly newReferencesSinceLastRun: Map<string, string[]> = new Map();

    // Promise when resolved initializes the base state of the nodes from the base summary state.
    private readonly initializeBaseStateP: Promise<void>;
    // The map of data store ids to their GC details in the base summary returned in getDataStoreGCDetails().
    private readonly baseGCDetailsP: Promise<Map<string, IGarbageCollectionDetailsBase>>;
    // Map of node ids to their unreferenced state tracker.
    private readonly unreferencedNodesState: Map<string, UnreferencedStateTracker> = new Map();
    // The Timer responsible for closing the container when the session has expired
    private sessionExpiryTimer: Timer | undefined;

    // Keeps track of unreferenced events that are logged for a node. This is used to limit the log generation to one
    // per event per node.
    private readonly loggedUnreferencedEvents: Set<string> = new Set();
    // Queue for unreferenced events that should be logged the next time GC runs.
    private pendingEventsQueue: IUnreferencedEventProps[] = [];

    // The number of times GC has successfully completed on this instance of GarbageCollector.
    private completedRuns = 0;

    private readonly runtime: IGarbageCollectionRuntime;
    private readonly gcOptions: IGCRuntimeOptions;
    private readonly isSummarizerClient: boolean;

    /** The time in ms to expire a session for a client for gc. */
    private readonly sessionExpiryTimeoutMs: number | undefined;
    /** The time after which an unreferenced node is inactive. */
    private readonly inactiveTimeoutMs: number;
    /** The time after which an unreferenced node is ready to be swept. */
    private readonly sweepTimeoutMs: number | undefined;

    /** For a given node path, returns the node's package path. */
    private readonly getNodePackagePath: (nodePath: string) => Promise<readonly string[] | undefined>;
    /** Returns the timestamp of the last summary generated for this container. */
    private readonly getLastSummaryTimestampMs: () => number | undefined;
    /** Returns true if connection is active, i.e. it's "write" connection and the runtime is connected. */
    private readonly activeConnection: () => boolean;

    /** Returns a list of all the configurations for garbage collection. */
    private get configs() {
        return {
            gcEnabled: this.gcEnabled,
            sweepEnabled: this.sweepEnabled,
            runGC: this.shouldRunGC,
            runSweep: this.shouldRunSweep,
            writeAtRoot: this._writeDataAtRoot,
            testMode: this.testMode,
            sessionExpiry: this.sessionExpiryTimeoutMs,
            inactiveTimeout: this.inactiveTimeoutMs,
            trackGCState: this.trackGCState,
            ...this.gcOptions,
        };
    }

    protected constructor(createParams: IGarbageCollectorCreateParams) {
        this.runtime = createParams.runtime;
        this.isSummarizerClient = createParams.isSummarizerClient;
        this.gcOptions = createParams.gcOptions;
        this.getNodePackagePath = createParams.getNodePackagePath;
        this.getLastSummaryTimestampMs = createParams.getLastSummaryTimestampMs;
        this.activeConnection = createParams.activeConnection;

        const baseSnapshot = createParams.baseSnapshot;
        const metadata = createParams.metadata;
        const readAndParseBlob = createParams.readAndParseBlob;

        this.mc = loggerToMonitoringContext(ChildLogger.create(
            createParams.baseLogger, "GarbageCollector", { all: { completedGCRuns: () => this.completedRuns } },
        ));

        let prevSummaryGCVersion: number | undefined;

        /**
         * The following GC state is enabled during container creation and cannot be changed throughout its lifetime:
         * 1. Whether running GC mark phase is allowed or not.
         * 2. Whether running GC sweep phase is allowed or not.
         * 3. Whether GC session expiry is enabled or not.
         * For existing containers, we get this information from the metadata blob of its summary.
         */
        if (createParams.existing) {
            prevSummaryGCVersion = getGCVersion(metadata);
            // Existing documents which did not have metadata blob or had GC disabled have version as 0. For all
            // other existing documents, GC is enabled.
            this.gcEnabled = prevSummaryGCVersion > 0;
            this.sweepEnabled = metadata?.sweepEnabled ?? false;
            this.sessionExpiryTimeoutMs = metadata?.sessionExpiryTimeoutMs;
        } else {
            // Sweep should not be enabled without enabling GC mark phase. We could silently disable sweep in this
            // scenario but explicitly failing makes it clearer and promotes correct usage.
            if (this.gcOptions.sweepAllowed && this.gcOptions.gcAllowed === false) {
                throw new UsageError("GC sweep phase cannot be enabled without enabling GC mark phase");
            }

            // For new documents, GC is enabled by default. It can be explicitly disabled by setting the gcAllowed
            // flag in GC options to false.
            this.gcEnabled = this.gcOptions.gcAllowed !== false;
            // The sweep phase has to be explicitly enabled by setting the sweepAllowed flag in GC options to true.
            this.sweepEnabled = this.gcOptions.sweepAllowed === true;

            // Set the Session Expiry only if the flag is enabled and GC is enabled.
            if (this.mc.config.getBoolean(runSessionExpiryKey) && this.gcEnabled) {
                this.sessionExpiryTimeoutMs = this.gcOptions.sessionExpiryTimeoutMs ?? defaultSessionExpiryDurationMs;
            }
        }

        // If session expiry is enabled, we need to close the container when the session expiry timeout expires.
        if (this.sessionExpiryTimeoutMs !== undefined && this.mc.config.getBoolean(disableSessionExpiryKey) !== true) {
            // If Test Override config is set, override Session Expiry timeout.
            const overrideSessionExpiryTimeoutMs =
                this.mc.config.getNumber("Fluid.GarbageCollection.TestOverride.SessionExpiryMs");
            const timeoutMs = overrideSessionExpiryTimeoutMs ?? this.sessionExpiryTimeoutMs;

            this.sessionExpiryTimer = new Timer(
                timeoutMs,
                () => { this.runtime.closeFn(new ClientSessionExpiredError(`Client session expired.`, timeoutMs)); },
            );
            this.sessionExpiryTimer.start();

            // TEMPORARY: Hardcode a default of 2 days which is the value used in the ODSP driver.
            // This unblocks the Sweep Log (see logSweepEvents function).
            // This will be removed before sweep is fully implemented.
            const snapshotCacheExpiryMs = createParams.snapshotCacheExpiryMs ?? 2 * 24 * 60 * 60 * 1000;

            /**
             * Sweep timeout is the time after which unreferenced content can be swept.
             * Sweep timeout = session expiry timeout + snapshot cache expiry timeout + one day buffer. The buffer is
             * added to account for any clock skew. We use server timestamps throughout so the skew should be minimal
             * but make it one day to be safe.
             */
            if (snapshotCacheExpiryMs !== undefined) {
                this.sweepTimeoutMs = this.sessionExpiryTimeoutMs + snapshotCacheExpiryMs + oneDayMs;
            }
        }

        // For existing document, the latest summary is the one that we loaded from. So, use its GC version as the
        // latest tracked GC version. For new documents, we will be writing the first summary with the current version.
        this.latestSummaryGCVersion = prevSummaryGCVersion ?? this.currentGCVersion;

        /**
         * Whether GC should run or not. The following conditions have to be met to run sweep:
         * 1. GC should be enabled for this container.
         * 2. GC should not be disabled via disableGC GC option.
         * These conditions can be overridden via runGCKey feature flag.
         */
        this.shouldRunGC = this.mc.config.getBoolean(runGCKey) ?? (
            // GC must be enabled for the document.
            this.gcEnabled
            // GC must not be disabled via GC options.
            && !this.gcOptions.disableGC
        );

        /**
         * Whether sweep should run or not. The following conditions have to be met to run sweep:
         * 1. Overall GC or mark phase must be enabled (this.shouldRunGC).
         * 2. Sweep timeout should be available. Without this, we wouldn't know when an object should be deleted.
         * 3. Sweep should be enabled for this container (this.sweepEnabled). This can be overridden via runSweep
         *    feature flag.
         */
        this.shouldRunSweep = false; // disable while TEMPORARY measure hardcoding snapshotCacheExpiryMs is here
            // this.shouldRunGC
            // && this.sweepTimeoutMs !== undefined
            // && (this.mc.config.getBoolean(runSweepKey) ?? this.sweepEnabled);

        this.trackGCState = this.mc.config.getBoolean(trackGCStateKey) === true;

        // Override inactive timeout if test config or gc options to override it is set.
        this.inactiveTimeoutMs = this.mc.config.getNumber("Fluid.GarbageCollection.TestOverride.InactiveTimeoutMs") ??
            this.gcOptions.inactiveTimeoutMs ??
            defaultInactiveTimeoutMs;

        // Inactive timeout must be greater than sweep timeout since a node goes from active -> inactive -> sweep ready.
        if (this.sweepTimeoutMs !== undefined && this.inactiveTimeoutMs > this.sweepTimeoutMs) {
            throw new UsageError("inactive timeout should not be greater than the sweep timeout");
        }

        // Whether we are running in test mode. In this mode, unreferenced nodes are immediately deleted.
        this.testMode = this.mc.config.getBoolean(gcTestModeKey) ?? this.gcOptions.runGCInTestMode === true;

        // The GC state needs to be reset if the base snapshot contains GC tree and GC is disabled or it doesn't
        // contain GC tree and GC is enabled.
        const gcTreePresent = baseSnapshot?.trees[gcTreeKey] !== undefined;
        this.initialStateNeedsReset = gcTreePresent !== this.shouldRunGC;

        // Get the GC state from the GC blob in the base snapshot. Use LazyPromise because we only want to do
        // this once since it involves fetching blobs from storage which is expensive.
        const baseSummaryStateP = new LazyPromise<IGarbageCollectionState | undefined>(async () => {
            if (baseSnapshot === undefined) {
                return undefined;
            }

<<<<<<< HEAD
            try {
                // For newer documents, GC data should be present in the GC tree in the root of the snapshot.
                const gcSnapshotTree = baseSnapshot.trees[gcTreeKey];
                if (gcSnapshotTree !== undefined) {
                    // If the GC tree is written at root, we should also do the same.
                    this._writeDataAtRoot = true;
                    const baseGCState = await getGCStateFromSnapshot(
                        gcSnapshotTree,
                        readAndParseBlob,
                    );
                    if (this.trackGCState) {
                        this.latestSerializedSummaryState = JSON.stringify(generateSortedGCState(baseGCState));
                    }
                    return baseGCState;
=======
            // For newer documents, GC data should be present in the GC tree in the root of the snapshot.
            const gcSnapshotTree = baseSnapshot.trees[gcTreeKey];
            if (gcSnapshotTree !== undefined) {
                const baseGCState = await getGCStateFromSnapshot(
                    gcSnapshotTree,
                    readAndParseBlob,
                );
                if (this.trackGCState) {
                    this.latestSerializedSummaryState = JSON.stringify(generateSortedGCState(baseGCState));
>>>>>>> ea99b7b8
                }

                // back-compat - Older documents will have the GC blobs in each data store's summary tree. Get them and
                // consolidate into IGarbageCollectionState format.
                // Add a node for the root node that is not present in older snapshot format.
                const gcState: IGarbageCollectionState = { gcNodes: { "/": { outboundRoutes: [] } } };
                const dataStoreSnapshotTree = getSummaryForDatastores(baseSnapshot, metadata);
                assert(dataStoreSnapshotTree !== undefined,
                    0x2a8 /* "Expected data store snapshot tree in base snapshot" */);
                for (const [dsId, dsSnapshotTree] of Object.entries(dataStoreSnapshotTree.trees)) {
                    const blobId = dsSnapshotTree.blobs[gcBlobKey];
                    if (blobId === undefined) {
                        continue;
                    }

                    const gcSummaryDetails = await readAndParseBlob<IGarbageCollectionDetailsBase>(blobId);
                    // If there are no nodes for this data store, skip it.
                    if (gcSummaryDetails.gcData?.gcNodes === undefined) {
                        continue;
                    }

                    const dsRootId = `/${dsId}`;
                    // Since we used to write GC data at data store level, we won't have an entry for the root ("/").
                    // Construct that entry by adding root data store ids to its outbound routes.
                    const initialSnapshotDetails = await readAndParseBlob<ReadFluidDataStoreAttributes>(
                        dsSnapshotTree.blobs[dataStoreAttributesBlobName],
                    );
                    if (initialSnapshotDetails.isRootDataStore) {
                        gcState.gcNodes["/"].outboundRoutes.push(dsRootId);
                    }

                    for (const [id, outboundRoutes] of Object.entries(gcSummaryDetails.gcData.gcNodes)) {
                        // Prefix the data store id to the GC node ids to make them relative to the root from being
                        // relative to the data store. Similar to how its done in DataStore::getGCData.
                        const rootId = id === "/" ? dsRootId : `${dsRootId}${id}`;
                        gcState.gcNodes[rootId] = { outboundRoutes: Array.from(outboundRoutes) };
                    }
                    assert(gcState.gcNodes[dsRootId] !== undefined,
                        0x2a9 /* GC nodes for data store not in GC blob */);
                    gcState.gcNodes[dsRootId].unreferencedTimestampMs = gcSummaryDetails.unrefTimestamp;
                }
                // If there is only one node (root node just added above), either GC is disabled or we are loading from
                // the first summary generated by detached container. In both cases, GC was not run - return undefined.
                return Object.keys(gcState.gcNodes).length === 1 ? undefined : gcState;
            } catch (error) {
                const dpe = DataProcessingError.wrapIfUnrecognized(
                    error,
                    "FailedToInitializeGC",
                );
                dpe.addTelemetryProperties({ gcConfigs: JSON.stringify(this.configs) });
                throw dpe;
            }
        });

        /**
         * Set up the initializer which initializes the base GC state from the base snapshot. Note that the reference
         * timestamp maybe from old ops which were not summarized and stored in the file. So, the unreferenced state
         * may be out of date. This is fine because the state is updated every time GC runs based on the time then.
         */
        this.initializeBaseStateP = new LazyPromise<void>(async () => {
            const currentReferenceTimestampMs = this.runtime.getCurrentReferenceTimestampMs();
            /**
             * If there is no current reference timestamp, skip initialization. We need the current timestamp to track
             * how long objects have been unreferenced and if they can be deleted.
             *
             * Note that the only scenario where there is no reference timestamp is when no ops have ever been processed
             * for this container and it is in read mode. In this scenario, there is no point in running GC anyway
             * because references in the container do not change without any ops, i.e., there is nothing to collect.
             */
            if (currentReferenceTimestampMs === undefined) {
                // Log an event so we can evaluate how often we run into this scenario.
                this.mc.logger.sendErrorEvent({
                    eventName: "GarbageCollectorInitializedWithoutTimestamp",
                    gcConfigs: JSON.stringify(this.configs),
                });
                return;
            }

            const baseState = await baseSummaryStateP;
            /**
             * The base state will not be present if the container is loaded from:
             * 1. The first summary created by the detached container.
             * 2. A summary that was generated with GC disabled.
             * 3. A summary that was generated before GC even existed.
             */
            if (baseState === undefined) {
                return;
            }

            const gcNodes: { [id: string]: string[]; } = {};
            for (const [nodeId, nodeData] of Object.entries(baseState.gcNodes)) {
                if (nodeData.unreferencedTimestampMs !== undefined) {
                    this.unreferencedNodesState.set(
                        nodeId,
                        new UnreferencedStateTracker(
                            nodeData.unreferencedTimestampMs,
                            this.inactiveTimeoutMs,
                            currentReferenceTimestampMs,
                            this.sweepTimeoutMs,
                        ),
                    );
                }
                gcNodes[nodeId] = Array.from(nodeData.outboundRoutes);
            }
            this.previousGCDataFromLastRun = { gcNodes };
        });

        // Get the GC details for each node from the GC state in the base summary. This is returned in getBaseGCDetails
        // which the caller uses to initialize each node's GC state.
        this.baseGCDetailsP = new LazyPromise<Map<string, IGarbageCollectionDetailsBase>>(async () => {
            const baseState = await baseSummaryStateP;
            if (baseState === undefined) {
                return new Map();
            }

            const gcNodes: { [id: string]: string[]; } = {};
            for (const [nodeId, nodeData] of Object.entries(baseState.gcNodes)) {
                gcNodes[nodeId] = Array.from(nodeData.outboundRoutes);
            }
            // Run GC on the nodes in the base summary to get the routes used in each node in the container.
            // This is an optimization for space (vs performance) wherein we don't need to store the used routes of
            // each node in the summary.
            const usedRoutes = runGarbageCollection(gcNodes, ["/"]).referencedNodeIds;

            const baseGCDetailsMap = unpackChildNodesGCDetails({ gcData: { gcNodes }, usedRoutes });
            // Currently, the nodes may write the GC data. So, we need to update its base GC details with the
            // unreferenced timestamp. Once we start writing the GC data here, we won't need to do this anymore.
            for (const [nodeId, nodeData] of Object.entries(baseState.gcNodes)) {
                if (nodeData.unreferencedTimestampMs !== undefined) {
                    const dataStoreGCDetails = baseGCDetailsMap.get(nodeId.slice(1));
                    if (dataStoreGCDetails !== undefined) {
                        dataStoreGCDetails.unrefTimestamp = nodeData.unreferencedTimestampMs;
                    }
                }
            }
            return baseGCDetailsMap;
        });

        // Log all the GC options and the state determined by the garbage collector. This is interesting only for the
        // summarizer client since it is the only one that runs GC. It also helps keep the telemetry less noisy.
<<<<<<< HEAD
=======
        const gcConfigProps = JSON.stringify({
            gcEnabled: this.gcEnabled,
            sweepEnabled: this.sweepEnabled,
            runGC: this.shouldRunGC,
            runSweep: this.shouldRunSweep,
            testMode: this.testMode,
            sessionExpiry: this.sessionExpiryTimeoutMs,
            inactiveTimeout: this.inactiveTimeoutMs,
            existing: createParams.existing,
            trackGCState: this.trackGCState,
            ...this.gcOptions,
        });
>>>>>>> ea99b7b8
        if (this.isSummarizerClient) {
            this.mc.logger.sendTelemetryEvent({
                eventName: "GarbageCollectorLoaded",
                gcConfigs: JSON.stringify(this.configs),
            });
        }
    }

    /**
     * Called when the connection state of the runtime changes, i.e., it connects or disconnects. GC subscribes to this
     * to initialize the base state for non-summarizer clients so that they can track inactive / sweep ready nodes.
     * @param connected - Whether the runtime connected / disconnected.
     * @param clientId - The clientId of this runtime.
     */
    public setConnectionState(connected: boolean, clientId?: string | undefined): void {
        /**
         * For non-summarizer clients, initialize the base state when the container becomes active, i.e., it transitions
         * to "write" mode. This will ensure that the container's own join op is processed and there is a recent
         * reference timestamp that will be used to update the state of unreferenced nodes. Also, all trailing ops which
         * could affect the GC state will have been processed.
         *
         * Ideally, this initialization should only be done for summarizer client. However, we are currently rolling out
         * sweep in phases and we want to track when inactive and sweep ready objects are used in any client.
         */
        if (this.activeConnection() && !this.isSummarizerClient && this.shouldRunGC) {
            this.initializeBaseStateP.catch((error) => {});
        }
    }

    /**
     * Runs garbage collection and updates the reference / used state of the nodes in the container.
     * @returns stats of the GC run or undefined if GC did not run.
     */
    public async collectGarbage(
        options: {
            /** Logger to use for logging GC events */
            logger?: ITelemetryLogger;
            /** True to run GC sweep phase after the mark phase */
            runSweep?: boolean;
            /** True to generate full GC data */
            fullGC?: boolean;
        },
    ): Promise<IGCStats | undefined> {
        const fullGC = options.fullGC ?? (this.gcOptions.runFullGC === true || this.summaryStateNeedsReset);
        const logger = options.logger
            ? ChildLogger.create(options.logger, undefined, { all: { completedGCRuns: () => this.completedRuns } })
            : this.mc.logger;

        /**
         * If there is no current reference timestamp, skip running GC. We need the current timestamp to track
         * how long objects have been unreferenced and if they should be deleted.
         *
         * Note that the only scenario where GC is called and there is no reference timestamp is when no ops have ever
         * been processed for this container and it is in read mode. In this scenario, there is no point in running GC
         * anyway because references in the container do not change without any ops, i.e., there is nothing to collect.
         */
        const currentReferenceTimestampMs = this.runtime.getCurrentReferenceTimestampMs();
        if (currentReferenceTimestampMs === undefined) {
            // Log an event so we can evaluate how often we run into this scenario.
            logger.sendErrorEvent({
                eventName: "CollectGarbageCalledWithoutTimestamp",
                gcConfigs: JSON.stringify(this.configs),
            });
            return undefined;
        }

        return PerformanceEvent.timedExecAsync(logger, { eventName: "GarbageCollection" }, async (event) => {
            await this.runPreGCSteps();

            // Get the runtime's GC data and run GC on the reference graph in it.
            const gcData = await this.runtime.getGCData(fullGC);
            const gcResult = runGarbageCollection(gcData.gcNodes, ["/"]);

            const gcStats = await this.runPostGCSteps(gcData, gcResult, logger, currentReferenceTimestampMs);
            event.end({ ...gcStats });
            this.completedRuns++;
            return gcStats;
        }, { end: true, cancel: "error" });
    }

    private async runPreGCSteps() {
        // Ensure that base state has been initialized.
        await this.initializeBaseStateP;
        // Let the runtime update its pending state before GC runs.
        await this.runtime.updateStateBeforeGC();
    }

    private async runPostGCSteps(
        gcData: IGarbageCollectionData,
        gcResult: IGCResult,
        logger: ITelemetryLogger,
        currentReferenceTimestampMs: number,
    ): Promise<IGCStats> {
        // Generate statistics from the current run. This is done before updating the current state because it
        // generates some of its data based on previous state of the system.
        const gcStats = this.generateStats(gcResult);

        // Update the state since the last GC run. There can be nodes that were referenced between the last and
        // the current run. We need to identify than and update their unreferenced state if needed.
        this.updateStateSinceLastRun(gcData, logger);

        // Update the current state and update the runtime of all routes or ids that used as per the GC run.
        this.updateCurrentState(gcData, gcResult, currentReferenceTimestampMs);
        this.runtime.updateUsedRoutes(gcResult.referencedNodeIds);

        // Log events for objects that are ready to be deleted by sweep. When we have sweep enabled, we will
        // delete these objects here instead.
        this.logSweepEvents(logger, currentReferenceTimestampMs);

        // If we are running in GC test mode, delete objects for unused routes. This enables testing scenarios
        // involving access to deleted data.
        if (this.testMode) {
            this.runtime.deleteUnusedRoutes(gcResult.deletedNodeIds);
        }

        // Log pending unreferenced events such as a node being used after inactive. This is done after GC runs and
        // updates its state so that we don't send false positives based on intermediate state. For example, we may get
        // reference to an unreferenced node from another unreferenced node which means the node wasn't revived.
        await this.logUnreferencedEvents(logger);

        return gcStats;
    }

    /**
     * Summarizes the GC data and returns it as a summary tree.
     * We current write the entire GC state in a single blob. This can be modified later to write multiple
     * blobs. All the blob keys should start with `gcBlobPrefix`.
     */
    public summarize(
        fullTree: boolean,
        trackState: boolean,
        telemetryContext?: ITelemetryContext,
    ): ISummarizeResult | undefined {
        if (!this.shouldRunGC || this.previousGCDataFromLastRun === undefined) {
            return;
        }

        const gcState: IGarbageCollectionState = { gcNodes: {} };
        for (const [nodeId, outboundRoutes] of Object.entries(this.previousGCDataFromLastRun.gcNodes)) {
            gcState.gcNodes[nodeId] = {
                outboundRoutes,
                unreferencedTimestampMs: this.unreferencedNodesState.get(nodeId)?.unreferencedTimestampMs,
            };
        }

        const newSerializedSummaryState = JSON.stringify(generateSortedGCState(gcState));

        /**
         * As an optimization if the GC tree hasn't changed and we're tracking the gc state, return a tree handle
         * instead of returning the whole GC tree. If there are changes, then we want to return the whole tree.
         */
        if (this.trackGCState) {
            this.pendingSerializedSummaryState = newSerializedSummaryState;
            if (
                this.latestSerializedSummaryState !== undefined &&
                this.latestSerializedSummaryState === newSerializedSummaryState &&
                !fullTree &&
                trackState
            ) {
                const stats = mergeStats();
                stats.handleNodeCount++;
                return {
                    summary: {
                        type: SummaryType.Handle,
                        handle: `/${gcTreeKey}`,
                        handleType: SummaryType.Tree,
                    },
                    stats,
                };
            }
        }

        const builder = new SummaryTreeBuilder();
        builder.addBlob(`${gcBlobPrefix}_root`, newSerializedSummaryState);
        return builder.getSummaryTree();
    }

    public getMetadata(): IGCMetadata {
        return {
            /**
             * If GC is enabled, the GC data is written using the current GC version and that is the gcFeature that goes
             * into the metadata blob. If GC is disabled, the gcFeature is 0.
             */
            gcFeature: this.gcEnabled ? this.currentGCVersion : 0,
            sessionExpiryTimeoutMs: this.sessionExpiryTimeoutMs,
            sweepEnabled: this.sweepEnabled,
        };
    }

    /**
     * Returns a map of node ids to their base GC details generated from the base summary. This is used by the caller
     * to initialize the GC state of the nodes.
     */
    public async getBaseGCDetails(): Promise<Map<string, IGarbageCollectionDetailsBase>> {
        return this.baseGCDetailsP;
    }

    /**
     * Called when the latest summary of the system has been refreshed. This will be used to update the state of the
     * latest summary tracked.
     */
    public async latestSummaryStateRefreshed(
        result: RefreshSummaryResult,
        readAndParseBlob: ReadAndParseBlob,
    ): Promise<void> {
        if (!this.shouldRunGC || !result.latestSummaryUpdated) {
            return;
        }

        // If the summary was tracked by this client, it was the one that generated the summary in the first place.
        // Basically, it was written in the current GC version.
        if (result.wasSummaryTracked) {
            this.latestSummaryGCVersion = this.currentGCVersion;
            this.initialStateNeedsReset = false;
            if (this.trackGCState) {
                this.latestSerializedSummaryState = this.pendingSerializedSummaryState;
                this.pendingSerializedSummaryState = undefined;
            }
            return;
        }
        // If the summary was not tracked by this client, update latest GC version and blob from the snapshot in the
        // result as that is now the latest summary.
        const snapshot = result.snapshot;
        const metadataBlobId = snapshot.blobs[metadataBlobName];
        if (metadataBlobId) {
            const metadata = await readAndParseBlob<IContainerRuntimeMetadata>(metadataBlobId);
            this.latestSummaryGCVersion = getGCVersion(metadata);
        }

        const gcSnapshotTree = snapshot.trees[gcTreeKey];
        if (gcSnapshotTree !== undefined && this.trackGCState) {
            const latestGCState = await getGCStateFromSnapshot(
                gcSnapshotTree,
                readAndParseBlob,
            );
            this.latestSerializedSummaryState = JSON.stringify(generateSortedGCState(latestGCState));
        } else {
            this.latestSerializedSummaryState = undefined;
        }
        this.pendingSerializedSummaryState = undefined;
    }

    /**
     * Called when a node with the given id is updated. If the node is inactive, log an error.
     * @param nodePath - The id of the node that changed.
     * @param reason - Whether the node was loaded or changed.
     * @param timestampMs - The timestamp when the node changed.
     * @param packagePath - The package path of the node. This may not be available if the node hasn't been loaded yet.
     * @param requestHeaders - If the node was loaded via request path, the headers in the request.
     */
    public nodeUpdated(
        nodePath: string,
        reason: "Loaded" | "Changed",
        timestampMs?: number,
        packagePath?: readonly string[],
        requestHeaders?: IRequestHeader,
    ) {
        if (!this.shouldRunGC) {
            return;
        }

        const nodeStateTracker = this.unreferencedNodesState.get(nodePath);
        if (nodeStateTracker && nodeStateTracker.state !== UnreferencedState.Active) {
            this.inactiveNodeUsed(
                reason,
                nodePath,
                nodeStateTracker,
                undefined /* fromNodeId */,
                packagePath,
                timestampMs,
                requestHeaders,
            );
        }
    }

    /**
     * Called when an outbound reference is added to a node. This is used to identify all nodes that have been
     * referenced between summaries so that their unreferenced timestamp can be reset.
     *
     * @param fromNodePath - The node from which the reference is added.
     * @param toNodePath - The node to which the reference is added.
     */
    public addedOutboundReference(fromNodePath: string, toNodePath: string) {
        if (!this.shouldRunGC) {
            return;
        }

        const outboundRoutes = this.newReferencesSinceLastRun.get(fromNodePath) ?? [];
        outboundRoutes.push(toNodePath);
        this.newReferencesSinceLastRun.set(fromNodePath, outboundRoutes);

        const nodeStateTracker = this.unreferencedNodesState.get(toNodePath);
        if (nodeStateTracker && nodeStateTracker.state !== UnreferencedState.Active) {
            this.inactiveNodeUsed("Revived", toNodePath, nodeStateTracker, fromNodePath);
        }
    }

    public dispose(): void {
        this.sessionExpiryTimer?.clear();
        this.sessionExpiryTimer = undefined;
    }

    /**
     * Updates the state of the system as per the current GC run. It does the following:
     * 1. Sets up the current GC state as per the gcData.
     * 2. Starts tracking for nodes that have become unreferenced in this run.
     * 3. Clears tracking for nodes that were unreferenced but became referenced in this run.
     * @param gcData - The data representing the reference graph on which GC is run.
     * @param gcResult - The result of the GC run on the gcData.
     * @param currentReferenceTimestampMs - The timestamp to be used for unreferenced nodes' timestamp.
     */
    private updateCurrentState(
        gcData: IGarbageCollectionData,
        gcResult: IGCResult,
        currentReferenceTimestampMs: number,
    ) {
        this.previousGCDataFromLastRun = cloneGCData(gcData);
        this.newReferencesSinceLastRun.clear();

        // Iterate through the referenced nodes and stop tracking if they were unreferenced before.
        for (const nodeId of gcResult.referencedNodeIds) {
            const nodeStateTracker = this.unreferencedNodesState.get(nodeId);
            if (nodeStateTracker !== undefined) {
                // Stop tracking so as to clear out any running timers.
                nodeStateTracker.stopTracking();
                // Delete the node as we don't need to track it any more.
                this.unreferencedNodesState.delete(nodeId);
            }
        }

        /**
         * If a node became unreferenced in this run, start tracking it.
         * If a node was already unreferenced, update its tracking information. Since the current reference time is
         * from the ops seen, this will ensure that we keep updating the unreferenced state as time moves forward.
         */
        for (const nodeId of gcResult.deletedNodeIds) {
            const nodeStateTracker = this.unreferencedNodesState.get(nodeId);
            if (nodeStateTracker === undefined) {
                this.unreferencedNodesState.set(
                    nodeId,
                    new UnreferencedStateTracker(
                        currentReferenceTimestampMs,
                        this.inactiveTimeoutMs,
                        currentReferenceTimestampMs,
                        this.sweepTimeoutMs,
                    ),
                );
            } else {
                nodeStateTracker.updateTracking(currentReferenceTimestampMs);
            }
        }
    }

    /**
     * Since GC runs periodically, the GC data that is generated only tells us the state of the world at that point in
     * time. It's possible that nodes transition from `unreferenced -> referenced -> unreferenced` between two runs. The
     * unreferenced timestamp of such nodes needs to be reset as they may have been accessed when they were referenced.
     *
     * This function identifies nodes that were referenced since last run and removes their unreferenced state, if any.
     * If these nodes are currently unreferenced, they will be assigned new unreferenced state by the current run.
     */
    private updateStateSinceLastRun(currentGCData: IGarbageCollectionData, logger: ITelemetryLogger) {
        // If we haven't run GC before there is nothing to do.
        if (this.previousGCDataFromLastRun === undefined) {
            return;
        }

        // Find any references that haven't been identified correctly.
        const missingExplicitReferences = this.findMissingExplicitReferences(
            currentGCData,
            this.previousGCDataFromLastRun,
            this.newReferencesSinceLastRun,
        );

        if (missingExplicitReferences.length > 0) {
            missingExplicitReferences.forEach((missingExplicitReference) => {
                const event: ITelemetryPerformanceEvent = {
                    eventName: "gcUnknownOutboundReferences",
                    gcNodeId: missingExplicitReference[0],
                    gcRoutes: JSON.stringify(missingExplicitReference[1]),
                };
                logger.sendPerformanceEvent(event);
            });
        }

        // No references were added since the last run so we don't have to update reference states of any unreferenced
        // nodes
        if (this.newReferencesSinceLastRun.size === 0) {
            return;
        }

        /**
         * Generate a super set of the GC data that contains the nodes and edges from last run, plus any new node and
         * edges that have been added since then. To do this, combine the GC data from the last run and the current
         * run, and then add the references since last run.
         *
         * Note on why we need to combine the data from previous run, current run and all references in between -
         * 1. We need data from last run because some of its references may have been deleted since then. If those
         *    references added new outbound references before getting deleted, we need to detect them.
         * 2. We need new outbound references since last run because some of them may have been deleted later. If those
         *    references added new outbound references before getting deleted, we need to detect them.
         * 3. We need data from the current run because currently we may not detect when DDSes are referenced:
         *    - We don't require DDSes handles to be stored in a referenced DDS. For this, we need GC at DDS level
         *      which is tracked by https://github.com/microsoft/FluidFramework/issues/8470.
         *    - A new data store may have "root" DDSes already created and we don't detect them today.
         */
        const gcDataSuperSet = concatGarbageCollectionData(this.previousGCDataFromLastRun, currentGCData);
        this.newReferencesSinceLastRun.forEach((outboundRoutes: string[], sourceNodeId: string) => {
            if (gcDataSuperSet.gcNodes[sourceNodeId] === undefined) {
                gcDataSuperSet.gcNodes[sourceNodeId] = outboundRoutes;
            } else {
                gcDataSuperSet.gcNodes[sourceNodeId].push(...outboundRoutes);
            }
        });

        /**
         * Run GC on the above reference graph to find all nodes that are referenced. For each one, if they are
         * unreferenced, stop tracking them and remove from unreferenced list.
         * Some of these nodes may be unreferenced now and if so, the current run will add unreferenced state for them.
         */
        const gcResult = runGarbageCollection(gcDataSuperSet.gcNodes, ["/"]);
        for (const nodeId of gcResult.referencedNodeIds) {
            const nodeStateTracker = this.unreferencedNodesState.get(nodeId);
            if (nodeStateTracker !== undefined) {
                // Stop tracking so as to clear out any running timers.
                nodeStateTracker.stopTracking();
                // Delete the node as we don't need to track it any more.
                this.unreferencedNodesState.delete(nodeId);
            }
        }
    }

    /**
     * Finds all new references or outbound routes in the current graph that haven't been explicitly notified to GC.
     * The principle is that every new reference or outbound route must be notified to GC via the
     * addedOutboundReference method. It it hasn't, its a bug and we want to identify these scenarios.
     *
     * In more simple terms:
     * Missing Explicit References = Current References - Previous References - Explicitly Added References;
     *
     * @param currentGCData - The GC data (reference graph) from the current GC run.
     * @param previousGCData - The GC data (reference graph) from the previous GC run.
     * @param explicitReferences - New references added explicity between the previous and the current run.
     * @returns - a list of missing explicit references
     */
    private findMissingExplicitReferences(
        currentGCData: IGarbageCollectionData,
        previousGCData: IGarbageCollectionData,
        explicitReferences: Map<string, string[]>,
    ): [string, string[]][] {
        assert(
            previousGCData !== undefined,
            0x2b7, /* "Can't validate correctness without GC data from last run" */
        );

        const currentGraph = Object.entries(currentGCData.gcNodes);
        const missingExplicitReferences: [string, string[]][] = [];
        currentGraph.forEach(([nodeId, currentOutboundRoutes]) => {
            const previousRoutes = previousGCData.gcNodes[nodeId] ?? [];
            const explicitRoutes = explicitReferences.get(nodeId) ?? [];
            const missingExplicitRoutes: string[] = [];
            currentOutboundRoutes.forEach((route) => {
                const isBlobOrDataStoreRoute =
                    this.runtime.getNodeType(route) === GCNodeType.Blob ||
                    this.runtime.getNodeType(route) === GCNodeType.DataStore;
                // Ignore implicitly added DDS routes to their parent datastores
                const notRouteFromDDSToParentDataStore = !nodeId.startsWith(route);
                if (
                    isBlobOrDataStoreRoute &&
                    notRouteFromDDSToParentDataStore &&
                    (!previousRoutes.includes(route) && !explicitRoutes.includes(route))
                ) {
                    missingExplicitRoutes.push(route);
                }
            });
            if (missingExplicitRoutes.length > 0) {
                missingExplicitReferences.push([nodeId, missingExplicitRoutes]);
            }
        });

        // Ideally missingExplicitReferences should always have a size 0
        return missingExplicitReferences;
    }

    /**
     * Generates the stats of a garbage collection run from the given results of the run.
     * @param gcResult - The result of a GC run.
     * @returns the GC stats of the GC run.
     */
    private generateStats(gcResult: IGCResult): IGCStats {
        const gcStats: IGCStats = {
            nodeCount: 0,
            dataStoreCount: 0,
            attachmentBlobCount: 0,
            unrefNodeCount: 0,
            unrefDataStoreCount: 0,
            unrefAttachmentBlobCount: 0,
            updatedNodeCount: 0,
            updatedDataStoreCount: 0,
            updatedAttachmentBlobCount: 0,
        };

        const updateNodeStats = (nodeId: string, referenced: boolean) => {
            gcStats.nodeCount++;
            // If there is no previous GC data, every node's state is generated and is considered as updated.
            // Otherwise, find out if any node went from referenced to unreferenced or vice-versa.
            const stateUpdated = this.previousGCDataFromLastRun === undefined ||
                this.unreferencedNodesState.has(nodeId) === referenced;
            if (stateUpdated) {
                gcStats.updatedNodeCount++;
            }
            if (!referenced) {
                gcStats.unrefNodeCount++;
            }

            if (this.runtime.getNodeType(nodeId) === GCNodeType.DataStore) {
                gcStats.dataStoreCount++;
                if (stateUpdated) {
                    gcStats.updatedDataStoreCount++;
                }
                if (!referenced) {
                    gcStats.unrefDataStoreCount++;
                }
            }
            if (this.runtime.getNodeType(nodeId) === GCNodeType.Blob) {
                gcStats.attachmentBlobCount++;
                if (stateUpdated) {
                    gcStats.updatedAttachmentBlobCount++;
                }
                if (!referenced) {
                    gcStats.unrefAttachmentBlobCount++;
                }
            }
        };

        for (const nodeId of gcResult.referencedNodeIds) {
            updateNodeStats(nodeId, true /* referenced */);
        }

        for (const nodeId of gcResult.deletedNodeIds) {
            updateNodeStats(nodeId, false /* referenced */);
        }

        return gcStats;
    }

    /**
     * For nodes that are ready to sweep, log an event for now. Until we start running sweep which deletes objects,
     * this will give us a view into how much deleted content a container has.
     */
    private logSweepEvents(logger: ITelemetryLogger, currentReferenceTimestampMs: number) {
        if (this.mc.config.getBoolean(disableSweepLogKey) === true || this.sweepTimeoutMs === undefined) {
            return;
        }

        this.unreferencedNodesState.forEach((nodeStateTracker, nodeId) => {
            if (nodeStateTracker.state !== UnreferencedState.SweepReady) {
                return;
            }

            const nodeType = this.runtime.getNodeType(nodeId);
            if (nodeType !== GCNodeType.DataStore && nodeType !== GCNodeType.Blob) {
                return;
            }

            // Log deleted event for each node only once to reduce noise in telemetry.
            const uniqueEventId = `Deleted-${nodeId}`;
            if (this.loggedUnreferencedEvents.has(uniqueEventId)) {
                return;
            }
            this.loggedUnreferencedEvents.add(uniqueEventId);
            logger.sendTelemetryEvent({
                eventName: "GCObjectDeleted",
                id: nodeId,
                type: nodeType,
                age: currentReferenceTimestampMs - nodeStateTracker.unreferencedTimestampMs,
                timeout: this.sweepTimeoutMs,
                completedGCRuns: this.completedRuns,
                lastSummaryTime: this.getLastSummaryTimestampMs(),
            });
        });
    }

    /**
     * Called when an inactive node is used after. Queue up an event that will be logged next time GC runs.
     */
    private inactiveNodeUsed(
        usageType: "Changed" | "Loaded" | "Revived",
        nodeId: string,
        nodeStateTracker: UnreferencedStateTracker,
        fromNodeId?: string,
        packagePath?: readonly string[],
        currentReferenceTimestampMs = this.runtime.getCurrentReferenceTimestampMs(),
        requestHeaders?: IRequestHeader,
    ) {
        // If there is no reference timestamp to work with, no ops have been processed after creation. If so, skip
        // logging as nothing interesting would have happened worth logging.
        // If the node is active, skip logging.
        if (currentReferenceTimestampMs === undefined || nodeStateTracker.state === UnreferencedState.Active) {
            return;
        }

        // For non-summarizer clients, only log "Loaded" type events since these objects may not be loaded in the
        // summarizer clients if they are based off of user actions (such as scrolling to content for these objects).
        if (!this.isSummarizerClient && usageType !== "Loaded") {
            return;
        }

        // We only care about data stores and attachment blobs for this telemetry since GC only marks these objects
        // as unreferenced. Also, if an inactive DDS is used, the corresponding data store store will also be used.
        const nodeType = this.runtime.getNodeType(nodeId);
        if (nodeType !== GCNodeType.DataStore && nodeType !== GCNodeType.Blob) {
            return;
        }

        const state = nodeStateTracker.state;
        const uniqueEventId = `${state}-${nodeId}-${usageType}`;
        if (this.loggedUnreferencedEvents.has(uniqueEventId)) {
            return;
        }
        this.loggedUnreferencedEvents.add(uniqueEventId);

        const propsToLog = {
            id: nodeId,
            type: nodeType,
            unrefTime: nodeStateTracker.unreferencedTimestampMs,
            age: currentReferenceTimestampMs - nodeStateTracker.unreferencedTimestampMs,
            timeout: nodeStateTracker.state === UnreferencedState.Inactive
                ? this.inactiveTimeoutMs
                : this.sweepTimeoutMs,
            completedGCRuns: this.completedRuns,
            lastSummaryTime: this.getLastSummaryTimestampMs(),
            externalRequest: requestHeaders?.[RuntimeHeaders.externalRequest],
            viaHandle: requestHeaders?.[RuntimeHeaders.viaHandle],
            fromId: fromNodeId,
        };

        // For summarizer client, queue the event so it is logged the next time GC runs if the event is still valid.
        // For non-summarizer client, log the event now since GC won't run on it. This may result in false positives
        // but it's a good signal nonetheless and we can consume it with a grain of salt.
        if (this.isSummarizerClient) {
            this.pendingEventsQueue.push({ ...propsToLog, usageType, state });
        } else {
            this.mc.logger.sendErrorEvent({
                ...propsToLog,
                eventName: `${state}Object_${usageType}`,
                pkg: packagePath ? { value: packagePath.join("/"), tag: TelemetryDataTag.CodeArtifact } : undefined,
            });
        }
    }

    private async logUnreferencedEvents(logger: ITelemetryLogger) {
        for (const eventProps of this.pendingEventsQueue) {
            const { usageType, state, ...propsToLog } = eventProps;
            /**
             * Revived event is logged only if the node is active. If the node is not active, the reference to it was
             * from another unreferenced node and this scenario is not interesting to log.
             * Loaded and Changed events are logged only if the node is not active. If the node is active, it was
             * revived and a Revived event will be logged for it.
             */
            const nodeStateTracker = this.unreferencedNodesState.get(eventProps.id);
            const active = nodeStateTracker === undefined || nodeStateTracker.state === UnreferencedState.Active;
            if ((usageType === "Revived") === active) {
                const pkg = await this.getNodePackagePath(eventProps.id);
                const fromPkg = eventProps.fromId ? await this.getNodePackagePath(eventProps.fromId) : undefined;
                logger.sendErrorEvent({
                    ...propsToLog,
                    eventName: `${state}Object_${usageType}`,
                    pkg: pkg ? { value: pkg.join("/"), tag: TelemetryDataTag.CodeArtifact } : undefined,
                    fromPkg: fromPkg ? { value: fromPkg.join("/"), tag: TelemetryDataTag.CodeArtifact } : undefined,
                });
            }
        }
        this.pendingEventsQueue = [];
    }
}

/**
 * Gets the garbage collection state from the given snapshot tree. The GC state may be written into multiple blobs.
 * Merge the GC state from all such blobs and return the merged GC state.
 */
async function getGCStateFromSnapshot(
    gcSnapshotTree: ISnapshotTree,
    readAndParseBlob: ReadAndParseBlob,
): Promise<IGarbageCollectionState> {
    let rootGCState: IGarbageCollectionState = { gcNodes: {} };
    for (const key of Object.keys(gcSnapshotTree.blobs)) {
        // Skip blobs that do not start with the GC prefix.
        if (!key.startsWith(gcBlobPrefix)) {
            continue;
        }

        const blobId = gcSnapshotTree.blobs[key];
        if (blobId === undefined) {
            continue;
        }
        const gcState = await readAndParseBlob<IGarbageCollectionState>(blobId);
        assert(gcState !== undefined, 0x2ad /* "GC blob missing from snapshot" */);
        // Merge the GC state of this blob into the root GC state.
        rootGCState = concatGarbageCollectionStates(rootGCState, gcState);
    }
    return rootGCState;
}

function generateSortedGCState(gcState: IGarbageCollectionState): IGarbageCollectionState {
    const sortableArray: [string, IGarbageCollectionNodeData][] = Object.entries(gcState.gcNodes);
    sortableArray.sort(([a], [b]) => a.localeCompare(b));
    const sortedGCState: IGarbageCollectionState = { gcNodes: {} };
    for (const [nodeId, nodeData] of sortableArray) {
        nodeData.outboundRoutes.sort();
        sortedGCState.gcNodes[nodeId] = nodeData;
    }
    return sortedGCState;
}

/** A wrapper around common-utils Timer that requires the timeout when calling start/restart */
class TimerWithNoDefaultTimeout extends Timer {
    constructor(
        private readonly callback: () => void,
    ) {
        // The default timeout/handlers will never be used since start/restart pass overrides below
        super(0, () => { throw new Error("DefaultHandler should not be used"); });
    }

    start(timeoutMs: number) {
        super.start(timeoutMs, this.callback);
    }

    restart(timeoutMs: number): void {
        super.restart(timeoutMs, this.callback);
    }
}<|MERGE_RESOLUTION|>--- conflicted
+++ resolved
@@ -436,7 +436,6 @@
             sweepEnabled: this.sweepEnabled,
             runGC: this.shouldRunGC,
             runSweep: this.shouldRunSweep,
-            writeAtRoot: this._writeDataAtRoot,
             testMode: this.testMode,
             sessionExpiry: this.sessionExpiryTimeoutMs,
             inactiveTimeout: this.inactiveTimeoutMs,
@@ -581,13 +580,10 @@
                 return undefined;
             }
 
-<<<<<<< HEAD
             try {
                 // For newer documents, GC data should be present in the GC tree in the root of the snapshot.
                 const gcSnapshotTree = baseSnapshot.trees[gcTreeKey];
                 if (gcSnapshotTree !== undefined) {
-                    // If the GC tree is written at root, we should also do the same.
-                    this._writeDataAtRoot = true;
                     const baseGCState = await getGCStateFromSnapshot(
                         gcSnapshotTree,
                         readAndParseBlob,
@@ -596,17 +592,6 @@
                         this.latestSerializedSummaryState = JSON.stringify(generateSortedGCState(baseGCState));
                     }
                     return baseGCState;
-=======
-            // For newer documents, GC data should be present in the GC tree in the root of the snapshot.
-            const gcSnapshotTree = baseSnapshot.trees[gcTreeKey];
-            if (gcSnapshotTree !== undefined) {
-                const baseGCState = await getGCStateFromSnapshot(
-                    gcSnapshotTree,
-                    readAndParseBlob,
-                );
-                if (this.trackGCState) {
-                    this.latestSerializedSummaryState = JSON.stringify(generateSortedGCState(baseGCState));
->>>>>>> ea99b7b8
                 }
 
                 // back-compat - Older documents will have the GC blobs in each data store's summary tree. Get them and
@@ -747,21 +732,6 @@
 
         // Log all the GC options and the state determined by the garbage collector. This is interesting only for the
         // summarizer client since it is the only one that runs GC. It also helps keep the telemetry less noisy.
-<<<<<<< HEAD
-=======
-        const gcConfigProps = JSON.stringify({
-            gcEnabled: this.gcEnabled,
-            sweepEnabled: this.sweepEnabled,
-            runGC: this.shouldRunGC,
-            runSweep: this.shouldRunSweep,
-            testMode: this.testMode,
-            sessionExpiry: this.sessionExpiryTimeoutMs,
-            inactiveTimeout: this.inactiveTimeoutMs,
-            existing: createParams.existing,
-            trackGCState: this.trackGCState,
-            ...this.gcOptions,
-        });
->>>>>>> ea99b7b8
         if (this.isSummarizerClient) {
             this.mc.logger.sendTelemetryEvent({
                 eventName: "GarbageCollectorLoaded",
