/*!
 * Copyright (c) Microsoft Corporation and contributors. All rights reserved.
 * Licensed under the MIT License.
 */

/* eslint-disable max-len */

import { strict as assert } from "assert";

import { ITaggedTelemetryPropertyType } from "@fluidframework/common-definitions";
import { stringToBuffer } from "@fluidframework/common-utils";
import { ContainerErrorType } from "@fluidframework/container-definitions";
import { FluidObject } from "@fluidframework/core-interfaces";
import { IDocumentStorageService } from "@fluidframework/driver-definitions";
import { BlobCacheStorageService } from "@fluidframework/driver-utils";
import {
    IBlob,
    ISnapshotTree,
    ISummaryBlob,
    SummaryType,
} from "@fluidframework/protocol-definitions";
import {
    IFluidDataStoreContext,
    IFluidDataStoreFactory,
    IFluidDataStoreRegistry,
    IGarbageCollectionData,
    IGarbageCollectionDetailsBase,
    SummarizeInternalFn,
    CreateChildSummarizerNodeFn,
    CreateSummarizerNodeSource,
    channelsTreeName,
} from "@fluidframework/runtime-definitions";
import { createRootSummarizerNodeWithGC, IRootSummarizerNodeWithGC } from "@fluidframework/runtime-utils";
import { isFluidError, TelemetryNullLogger } from "@fluidframework/telemetry-utils";
import { MockFluidDataStoreRuntime, validateAssertionError } from "@fluidframework/test-runtime-utils";

import {
    LocalFluidDataStoreContext,
    RemoteFluidDataStoreContext,
} from "../dataStoreContext";
import { ContainerRuntime } from "../containerRuntime";
import {
    dataStoreAttributesBlobName,
    ReadFluidDataStoreAttributes,
    WriteFluidDataStoreAttributes,
} from "../summaryFormat";

describe("Data Store Context Tests", () => {
    const dataStoreId = "Test1";
    const emptyGCData: IGarbageCollectionData = { gcNodes: {} };
    let createSummarizerNodeFn: CreateChildSummarizerNodeFn;

    describe("LocalFluidDataStoreContext", () => {
        let localDataStoreContext: LocalFluidDataStoreContext;
        let storage: IDocumentStorageService;
        let scope: FluidObject;
        const makeLocallyVisibleFn = () => {};
        let containerRuntime: ContainerRuntime;
        let summarizerNode: IRootSummarizerNodeWithGC;

        beforeEach(async () => {
            summarizerNode = createRootSummarizerNodeWithGC(
                new TelemetryNullLogger(),
                (() => undefined) as unknown as SummarizeInternalFn,
                0,
                0);
            summarizerNode.startSummary(0, new TelemetryNullLogger());

            createSummarizerNodeFn = (
                summarizeInternal: SummarizeInternalFn,
                getGCDataFn: () => Promise<IGarbageCollectionData>,
                getBaseGCDetailsFn: () => Promise<IGarbageCollectionDetailsBase>,
            ) => summarizerNode.createChild(
                summarizeInternal,
                dataStoreId,
                { type: CreateSummarizerNodeSource.Local },
                // DDS will not create failure summaries
                { throwOnFailure: true },
                getGCDataFn,
                getBaseGCDetailsFn,
            );

            const factory: IFluidDataStoreFactory = {
                type: "store-type",
                get IFluidDataStoreFactory() { return factory; },
                instantiateDataStore: async (context: IFluidDataStoreContext) => new MockFluidDataStoreRuntime(),
            };
            const registry: IFluidDataStoreRegistry = {
                get IFluidDataStoreRegistry() { return registry; },
                get: async (pkg) => (pkg === "BOGUS" ? undefined : factory),
            };
            // eslint-disable-next-line @typescript-eslint/consistent-type-assertions
            containerRuntime = {
                IFluidDataStoreRegistry: registry,
                on: (event, listener) => { },
                logger: new TelemetryNullLogger(),
            } as ContainerRuntime;
        });

        describe("Initialization", () => {
            it("rejects ids with forward slashes", async () => {
                const invalidId = "beforeSlash/afterSlash";
                const codeBlock = () => new LocalFluidDataStoreContext({
                    id: invalidId,
                    pkg: ["TestDataStore1"],
                    runtime: containerRuntime,
                    storage,
                    scope,
                    createSummarizerNodeFn,
                    makeLocallyVisibleFn,
                    snapshotTree: undefined,
                    isRootDataStore: true,
<<<<<<< HEAD
                    writeGCDataAtRoot: true,
=======
                    disableIsolatedChannels: false,
>>>>>>> 0692cc57
                });

                assert.throws(codeBlock,
                    (e: Error) => validateAssertionError(e, "Data store ID contains slash"));
            });

            it("Errors thrown during realize are wrapped as DataProcessingError", async () => {
                localDataStoreContext = new LocalFluidDataStoreContext({
                    id: dataStoreId,
                    pkg: ["BOGUS"], // This will cause an error when calling `realizeCore`
                    runtime: containerRuntime,
                    storage,
                    scope,
                    createSummarizerNodeFn,
                    makeLocallyVisibleFn,
                    snapshotTree: undefined,
                    isRootDataStore: true,
<<<<<<< HEAD
                    writeGCDataAtRoot: true,
=======
                    disableIsolatedChannels: false,
>>>>>>> 0692cc57
                });

                try {
                    await localDataStoreContext.realize();
                    assert.fail("realize should have thrown an error due to empty pkg array");
                } catch (e) {
                    assert(isFluidError(e), "Expected a valid Fluid Error to be thrown");
                    assert.equal(e.errorType, ContainerErrorType.dataProcessingError, "Error should be a DataProcessingError");
                    const props = e.getTelemetryProperties();
                    assert.equal((props.packageName as ITaggedTelemetryPropertyType)?.value, "BOGUS",
                        "The error should have the packageName in its telemetry properties");
                    assert.equal((props.fluidDataStoreId as ITaggedTelemetryPropertyType)?.value, "Test1",
                        "The error should have the fluidDataStoreId in its telemetry properties");
                }
            });

            it("can initialize correctly and generate attributes", async () => {
                localDataStoreContext = new LocalFluidDataStoreContext({
                    id: dataStoreId,
                    pkg: ["TestDataStore1"],
                    runtime: containerRuntime,
                    storage,
                    scope,
                    createSummarizerNodeFn,
                    makeLocallyVisibleFn,
                    snapshotTree: undefined,
                    isRootDataStore: true,
<<<<<<< HEAD
                    writeGCDataAtRoot: true,
=======
                    disableIsolatedChannels: false,
>>>>>>> 0692cc57
                });

                await localDataStoreContext.realize();
                const attachMessage = localDataStoreContext.generateAttachMessage();

                const attributesEntry = attachMessage.snapshot.entries.find(
                    (e) => e.path === dataStoreAttributesBlobName);
                assert(attributesEntry !== undefined, "There is no attributes blob in the summary tree");
                // Assume that it is in write format, will see errors if not.
                const contents = JSON.parse((attributesEntry.value as IBlob).contents) as WriteFluidDataStoreAttributes;
                const dataStoreAttributes: WriteFluidDataStoreAttributes = {
                    pkg: JSON.stringify(["TestDataStore1"]),
                    summaryFormatVersion: 2,
                    isRootDataStore: true,
                };

                assert.strictEqual(contents.pkg, dataStoreAttributes.pkg, "Local DataStore package does not match.");
                assert.strictEqual(
                    contents.summaryFormatVersion,
                    dataStoreAttributes.summaryFormatVersion,
                    "Local DataStore snapshot version does not match.");
                assert.strictEqual(
                    contents.isRootDataStore,
                    dataStoreAttributes.isRootDataStore,
                    "Local DataStore root state does not match");
                assert.strictEqual(attachMessage.type, "TestDataStore1", "Attach message type does not match.");
            });

            it("should generate exception when incorrectly created with array of packages", async () => {
                let exception = false;
                localDataStoreContext = new LocalFluidDataStoreContext({
                        id: dataStoreId,
                        pkg: ["TestComp", "SubComp"],
                        runtime: containerRuntime,
                        storage,
                        scope,
                        createSummarizerNodeFn,
                        makeLocallyVisibleFn,
                        snapshotTree: undefined,
                        isRootDataStore: false,
<<<<<<< HEAD
                        writeGCDataAtRoot: true,
=======
                        disableIsolatedChannels: false,
>>>>>>> 0692cc57
                    },
                );

                await localDataStoreContext.realize()
                    .catch((error) => {
                        exception = true;
                    });
                assert.strictEqual(exception, true, "Exception did not occur.");
            });

            it("can initialize and generate attributes when correctly created with array of packages", async () => {
                const registryWithSubRegistries: { [key: string]: any; } = {};
                registryWithSubRegistries.IFluidDataStoreFactory = registryWithSubRegistries;
                registryWithSubRegistries.IFluidDataStoreRegistry = registryWithSubRegistries;
                registryWithSubRegistries.get = async (pkg) => Promise.resolve(registryWithSubRegistries);
                registryWithSubRegistries.instantiateDataStore =
                    async (context: IFluidDataStoreContext) => new MockFluidDataStoreRuntime();

                // eslint-disable-next-line @typescript-eslint/consistent-type-assertions
                containerRuntime = {
                    IFluidDataStoreRegistry: registryWithSubRegistries,
                    on: (event, listener) => { },
                } as ContainerRuntime;
                localDataStoreContext = new LocalFluidDataStoreContext({
                    id: dataStoreId,
                    pkg: ["TestComp", "SubComp"],
                    runtime: containerRuntime,
                    storage,
                    scope,
                    createSummarizerNodeFn,
                    makeLocallyVisibleFn,
                    snapshotTree: undefined,
                    isRootDataStore: false,
<<<<<<< HEAD
                    writeGCDataAtRoot: true,
=======
                    disableIsolatedChannels: false,
>>>>>>> 0692cc57
                });

                await localDataStoreContext.realize();

                const attachMessage = localDataStoreContext.generateAttachMessage();
                const attributesEntry = attachMessage.snapshot.entries.find(
                    (e) => e.path === dataStoreAttributesBlobName);
                assert(attributesEntry !== undefined, "There is no attributes blob in the summary tree");
                const contents = JSON.parse((attributesEntry.value as IBlob).contents) as WriteFluidDataStoreAttributes;
                const dataStoreAttributes: WriteFluidDataStoreAttributes = {
                    pkg: JSON.stringify(["TestComp", "SubComp"]),
                    summaryFormatVersion: 2,
                    isRootDataStore: false,
                };

                assert.strictEqual(contents.pkg, dataStoreAttributes.pkg, "Local DataStore package does not match.");
                assert.strictEqual(
                    contents.summaryFormatVersion,
                    dataStoreAttributes.summaryFormatVersion,
                    "Local DataStore snapshot version does not match.");
                assert.strictEqual(
                    contents.isRootDataStore,
                    dataStoreAttributes.isRootDataStore,
                    "Local DataStore root state does not match");
                assert.strictEqual(attachMessage.type, "SubComp", "Attach message type does not match.");
            });

            it("can correctly initialize root context", async () => {
                localDataStoreContext = new LocalFluidDataStoreContext({
                    id: dataStoreId,
                    pkg: ["TestDataStore1"],
                    runtime: containerRuntime,
                    storage,
                    scope,
                    createSummarizerNodeFn,
                    makeLocallyVisibleFn,
                    snapshotTree: undefined,
                    isRootDataStore: true,
<<<<<<< HEAD
                    writeGCDataAtRoot: true,
=======
                    disableIsolatedChannels: false,
>>>>>>> 0692cc57
                });

                const isRootNode = await localDataStoreContext.isRoot();
                assert.strictEqual(isRootNode, true, "The data store should be root.");
            });

            it("can correctly initialize non-root context", async () => {
                localDataStoreContext = new LocalFluidDataStoreContext({
                    id: dataStoreId,
                    pkg: ["TestDataStore1"],
                    runtime: containerRuntime,
                    storage,
                    scope,
                    createSummarizerNodeFn,
                    makeLocallyVisibleFn,
                    snapshotTree: undefined,
                    isRootDataStore: false,
<<<<<<< HEAD
                    writeGCDataAtRoot: true,
=======
                    disableIsolatedChannels: false,
>>>>>>> 0692cc57
                });

                const isRootNode = await localDataStoreContext.isRoot();
                assert.strictEqual(isRootNode, false, "The data store should not be root.");
            });
        });

        describe("Garbage Collection", () => {
            it("can generate correct GC data", async () => {
                localDataStoreContext = new LocalFluidDataStoreContext({
                    id: dataStoreId,
                    pkg: ["TestDataStore1"],
                    runtime: containerRuntime,
                    storage,
                    scope,
                    createSummarizerNodeFn,
                    makeLocallyVisibleFn,
                    snapshotTree: undefined,
                    isRootDataStore: true,
<<<<<<< HEAD
                    writeGCDataAtRoot: true,
=======
                    disableIsolatedChannels: false,
>>>>>>> 0692cc57
                });

                const gcData = await localDataStoreContext.getGCData();
                assert.deepStrictEqual(gcData, emptyGCData, "GC data from getGCData should be empty.");
            });

            it("can successfully update referenced state", () => {
                localDataStoreContext = new LocalFluidDataStoreContext({
                    id: dataStoreId,
                    pkg: ["TestComp", "SubComp"],
                    runtime: containerRuntime,
                    storage,
                    scope,
                    createSummarizerNodeFn,
                    makeLocallyVisibleFn,
                    snapshotTree: undefined,
                    isRootDataStore: false,
<<<<<<< HEAD
                    writeGCDataAtRoot: true,
=======
                    disableIsolatedChannels: false,
>>>>>>> 0692cc57
                });

                // Get the summarizer node for this data store which tracks its referenced state.
                const dataStoreSummarizerNode = summarizerNode.getChild(dataStoreId);
                assert.strictEqual(
                    dataStoreSummarizerNode?.isReferenced(), true, "Data store should be referenced by default");

                // Update the used routes to not include route to the data store.
                localDataStoreContext.updateUsedRoutes([]);
                assert.strictEqual(
                    dataStoreSummarizerNode?.isReferenced(), false, "Data store should now be unreferenced");

                // Add the data store's route (empty string) to its used routes.
                localDataStoreContext.updateUsedRoutes([""]);
                assert.strictEqual(
                    dataStoreSummarizerNode?.isReferenced(), true, "Data store should now be referenced");
            });
        });
    });

    describe("RemoteDataStoreContext", () => {
        let remoteDataStoreContext: RemoteFluidDataStoreContext;
        let dataStoreAttributes: ReadFluidDataStoreAttributes;
        const storage: Partial<IDocumentStorageService> = {};
        let scope: FluidObject;
        let summarizerNode: IRootSummarizerNodeWithGC;
        let containerRuntime: ContainerRuntime;

        beforeEach(async () => {
            summarizerNode = createRootSummarizerNodeWithGC(
                new TelemetryNullLogger(),
                (() => undefined) as unknown as SummarizeInternalFn,
                0,
                0);
            summarizerNode.startSummary(0, new TelemetryNullLogger());

            const factory: { [key: string]: any; } = {};
            factory.IFluidDataStoreFactory = factory;
            factory.instantiateDataStore =
                (context: IFluidDataStoreContext) => new MockFluidDataStoreRuntime();
            const registry: { [key: string]: any; } = {};
            registry.IFluidDataStoreRegistry = registry;
            registry.get = async (pkg) => Promise.resolve(factory);

            // eslint-disable-next-line @typescript-eslint/consistent-type-assertions
            containerRuntime = {
                IFluidDataStoreRegistry: registry,
                on: (event, listener) => { },
            } as ContainerRuntime;
        });

        describe("Initialization - can correctly initialize and generate attributes", () => {
            beforeEach(() => {
                createSummarizerNodeFn = (
                    summarizeInternal: SummarizeInternalFn,
                    getGCDataFn: () => Promise<IGarbageCollectionData>,
                    getBaseGCDetailsFn: () => Promise<IGarbageCollectionDetailsBase>,
                ) => summarizerNode.createChild(
                    summarizeInternal,
                    dataStoreId,
                    { type: CreateSummarizerNodeSource.FromSummary },
                    // Disable GC for initialization tests.
                    { gcDisabled: true },
                    getGCDataFn,
                    getBaseGCDetailsFn,
                );
            });
            const pkgName = "TestDataStore1";

            /**
             * Runs the initialization and generate datastore attributes tests with the given write-mode preferences
             * and expectations.
             * This runs the same test with various summary write and read preferences. Specifically each call of this
             * function will run the test 4 times, one for each possible summary format we could be reading from.
             * @param expected - the expected datastore attributes to be generated given the write preference
             */
            function testGenerateAttributes(expected: WriteFluidDataStoreAttributes) {
                /**
                 * This function is called for each possible base snapshot format version. We want to cover all
                 * summary format read/write combinations. We only write in latest or -1 version, but we can
                 * need to be able to read old summary format versions forever.
                 * @param hasIsolatedChannels - whether we expect to read a snapshot tree with isolated channels or not
                 * @param attributes - datastore attributes that are in the base snapshot we load from
                 */
                async function testGenerateAttributesCore(
                    attributes: ReadFluidDataStoreAttributes,
                ) {
                    const buffer = stringToBuffer(JSON.stringify(attributes), "utf8");
                    const blobCache = new Map<string, ArrayBufferLike>([["fluidDataStoreAttributes", buffer]]);
                    const snapshotTree: ISnapshotTree = {
                        blobs: { [dataStoreAttributesBlobName]: "fluidDataStoreAttributes" },
                        trees: {},
                    };
                    // If we are expecting to read isolated channels as intended by the test, then make sure
                    // it exists on the snapshot. Otherwise, make sure it doesn't to most closely resemble
                    // real loading use cases.
                    snapshotTree.trees[channelsTreeName] = {
                        blobs: {},
                        trees: {},
                    };

                    remoteDataStoreContext = new RemoteFluidDataStoreContext({
                        id: dataStoreId,
                        snapshotTree,
                        getBaseGCDetails: async () => undefined,
                        runtime: containerRuntime,
                        storage: new BlobCacheStorageService(storage as IDocumentStorageService, blobCache),
                        scope,
                        createSummarizerNodeFn,
<<<<<<< HEAD
                        writeGCDataAtRoot: true,
=======
                        disableIsolatedChannels: !writeIsolatedChannels,
>>>>>>> 0692cc57
                    });

                    const isRootNode = await remoteDataStoreContext.isRoot();
                    assert.strictEqual(isRootNode, true, "The data store should be root.");

                    const summarizeResult = await remoteDataStoreContext.summarize(true /* fullTree */);
                    assert(summarizeResult.summary.type === SummaryType.Tree,
                        "summarize should always return a tree when fullTree is true");
                    const blob = summarizeResult.summary.tree[dataStoreAttributesBlobName] as ISummaryBlob;

                    const contents = JSON.parse(blob.content as string) as WriteFluidDataStoreAttributes;

                    // Validate that generated attributes are as expected.
                    assert.deepStrictEqual(contents, expected, "Unexpected datastore attributes written");
                }

                it("can read from latest with isolated channels", async () => testGenerateAttributesCore({
                    pkg: JSON.stringify([pkgName]),
                    summaryFormatVersion: 2,
                    isRootDataStore: true,
                }));
            }

            it("rejects ids with forward slashes", async () => {
                const invalidId = "beforeSlash/afterSlash";
                const codeBlock = () => new RemoteFluidDataStoreContext({
                    id: invalidId,
                    pkg: ["TestDataStore1"],
                    runtime: containerRuntime,
                    storage: storage as IDocumentStorageService,
                    scope,
                    createSummarizerNodeFn,
                    snapshotTree: undefined,
<<<<<<< HEAD
                    writeGCDataAtRoot: true,
=======
                    disableIsolatedChannels: false,
>>>>>>> 0692cc57
                    getBaseGCDetails: async () => undefined as unknown as IGarbageCollectionDetailsBase,
                });

                assert.throws(codeBlock,
                    (e: Error) => validateAssertionError(e, "Data store ID contains slash"));
            });
            describe("writing with isolated channels enabled", () => testGenerateAttributes(
                {
                    pkg: JSON.stringify([pkgName]),
                    summaryFormatVersion: 2,
                    isRootDataStore: true,
                },
            ));
        });

        describe("Garbage Collection", () => {
            beforeEach(() => {
                createSummarizerNodeFn = (
                    summarizeInternal: SummarizeInternalFn,
                    getGCDataFn: () => Promise<IGarbageCollectionData>,
                    getBaseGCDetailsFn: () => Promise<IGarbageCollectionDetailsBase>,
                ) => summarizerNode.createChild(
                    summarizeInternal,
                    dataStoreId,
                    { type: CreateSummarizerNodeSource.FromSummary },
                    undefined,
                    getGCDataFn,
                    getBaseGCDetailsFn,
                );
            });

            it("can generate GC data without GC details in initial summary", async () => {
                dataStoreAttributes = {
                    pkg: "TestDataStore1",
                    summaryFormatVersion: undefined,
                };
                const buffer = stringToBuffer(JSON.stringify(dataStoreAttributes), "utf8");
                const blobCache = new Map<string, ArrayBufferLike>([["fluidDataStoreAttributes", buffer]]);
                const snapshotTree: ISnapshotTree = {
                    blobs: {
                        [dataStoreAttributesBlobName]: "fluidDataStoreAttributes",
                    },
                    trees: {},
                };

                remoteDataStoreContext = new RemoteFluidDataStoreContext({
                    id: dataStoreId,
                    snapshotTree,
                    getBaseGCDetails: async () => undefined,
                    runtime: containerRuntime,
                    storage: new BlobCacheStorageService(storage as IDocumentStorageService, blobCache),
                    scope,
                    createSummarizerNodeFn,
<<<<<<< HEAD
                    writeGCDataAtRoot: true,
=======
                    disableIsolatedChannels: false,
>>>>>>> 0692cc57
                });

                const gcData = await remoteDataStoreContext.getGCData();
                assert.deepStrictEqual(gcData, emptyGCData, "GC data from getGCData should be empty.");
            });

            it("can generate GC data with emtpy GC details in initial summary", async () => {
                dataStoreAttributes = {
                    pkg: "TestDataStore1",
                    summaryFormatVersion: undefined,
                };
                const attributesBuffer = stringToBuffer(JSON.stringify(dataStoreAttributes), "utf8");
                const blobCache = new Map<string, ArrayBufferLike>([
                    ["fluidDataStoreAttributes", attributesBuffer],
                ]);
                const snapshotTree: ISnapshotTree = {
                    blobs: {
                        [dataStoreAttributesBlobName]: "fluidDataStoreAttributes",
                    },
                    trees: {},
                };
                const gcDetails: IGarbageCollectionDetailsBase = {
                    usedRoutes: [],
                    gcData: emptyGCData,
                };

                remoteDataStoreContext = new RemoteFluidDataStoreContext({
                    id: dataStoreId,
                    snapshotTree,
                    getBaseGCDetails: async () => gcDetails,
                    runtime: containerRuntime,
                    storage: new BlobCacheStorageService(storage as IDocumentStorageService, blobCache),
                    scope,
                    createSummarizerNodeFn,
<<<<<<< HEAD
                    writeGCDataAtRoot: true,
=======
                    disableIsolatedChannels: false,
>>>>>>> 0692cc57
                });

                const gcData = await remoteDataStoreContext.getGCData();
                assert.deepStrictEqual(gcData, gcDetails.gcData, "GC data from getGCData is incorrect.");
            });

            it("can generate GC data with GC details in initial summary", async () => {
                dataStoreAttributes = {
                    pkg: "TestDataStore1",
                    summaryFormatVersion: undefined,
                };
                const attributesBuffer = stringToBuffer(JSON.stringify(dataStoreAttributes), "utf8");
                const blobCache = new Map<string, ArrayBufferLike>([
                    ["fluidDataStoreAttributes", attributesBuffer],
                ]);
                const snapshotTree: ISnapshotTree = {
                    blobs: {
                        [dataStoreAttributesBlobName]: "fluidDataStoreAttributes",
                    },
                    trees: {},
                };
                const gcDetails: IGarbageCollectionDetailsBase = {
                    usedRoutes: [],
                    gcData: {
                        gcNodes: {
                            "/": ["dds1", "dds2"],
                            "dds1": ["dds2", "/"],
                        },
                    },
                };

                remoteDataStoreContext = new RemoteFluidDataStoreContext({
                    id: dataStoreId,
                    snapshotTree,
                    getBaseGCDetails: async () => gcDetails,
                    runtime: containerRuntime,
                    storage: new BlobCacheStorageService(storage as IDocumentStorageService, blobCache),
                    scope,
                    createSummarizerNodeFn,
<<<<<<< HEAD
                    writeGCDataAtRoot: true,
=======
                    disableIsolatedChannels: false,
>>>>>>> 0692cc57
                });

                const gcData = await remoteDataStoreContext.getGCData();
                assert.deepStrictEqual(gcData, gcDetails.gcData, "GC data from getGCData is incorrect.");
            });

            it("should not reuse summary data when used state changed since last summary", async () => {
                dataStoreAttributes = {
                    pkg: "TestDataStore1",
                    summaryFormatVersion: undefined,
                };
                const attributesBuffer = stringToBuffer(JSON.stringify(dataStoreAttributes), "utf8");
                const blobCache = new Map<string, ArrayBufferLike>([
                    ["fluidDataStoreAttributes", attributesBuffer],
                ]);
                const snapshotTree: ISnapshotTree = {
                    id: "dummy",
                    blobs: {
                        [dataStoreAttributesBlobName]: "fluidDataStoreAttributes",
                    },
                    trees: {},
                };
                const gcDetails: IGarbageCollectionDetailsBase = {
                    usedRoutes: [""], // Set initial used routes to be same as the default used routes.
                };

                remoteDataStoreContext = new RemoteFluidDataStoreContext({
                    id: dataStoreId,
                    snapshotTree,
                    getBaseGCDetails: async () => gcDetails,
                    runtime: containerRuntime,
                    storage: new BlobCacheStorageService(storage as IDocumentStorageService, blobCache),
                    scope,
                    createSummarizerNodeFn,
<<<<<<< HEAD
                    writeGCDataAtRoot: true,
=======
                    disableIsolatedChannels: false,
>>>>>>> 0692cc57
                });

                // Since GC is enabled, GC must run before summarize. Get the GC data and update used routes to
                // emulate the GC process.
                const gcData = await remoteDataStoreContext.getGCData();
                assert.deepStrictEqual(gcData, emptyGCData, "GC data from getGCData should be empty.");
                // Update used routes to the same as in initial GC details. This will ensure that the used state
                // matches the initial used state.
                remoteDataStoreContext.updateUsedRoutes([""]);

                // The data in the store has not changed since last summary and the reference used routes (from initial
                // used routes) and current used routes (default) are both empty. So, summarize should return a handle.
                let summarizeResult = await remoteDataStoreContext.summarize(false /* fullTree */);
                assert(summarizeResult.summary.type === SummaryType.Handle,
                    "summarize should return a handle since nothing changed");

                // Update the used routes of the data store to a different value than current.
                remoteDataStoreContext.updateUsedRoutes([]);

                // Since the used state has changed, it should generate a full summary tree.
                summarizeResult = await remoteDataStoreContext.summarize(false /* fullTree */);
                assert(summarizeResult.summary.type === SummaryType.Tree,
                    "summarize should return a tree since used state changed");
            });

            function updateReferencedStateTest() {
                const buffer = stringToBuffer(JSON.stringify(dataStoreAttributes), "utf8");
                const blobCache = new Map<string, ArrayBufferLike>([["fluidDataStoreAttributes", buffer]]);
                const snapshotTree: ISnapshotTree = {
                    id: "dummy",
                    blobs: { [".component"]: "fluidDataStoreAttributes" },
                    trees: {},
                };

                remoteDataStoreContext = new RemoteFluidDataStoreContext({
                    id: dataStoreId,
                    snapshotTree,
                    getBaseGCDetails: async () => undefined,
                    runtime: containerRuntime,
                    storage: new BlobCacheStorageService(storage as IDocumentStorageService, blobCache),
                    scope,
                    createSummarizerNodeFn,
<<<<<<< HEAD
                    writeGCDataAtRoot: true,
=======
                    disableIsolatedChannels: false,
>>>>>>> 0692cc57
                });

                // Get the summarizer node for this data store which tracks its referenced state.
                const dataStoreSummarizerNode = summarizerNode.getChild(dataStoreId);
                assert.strictEqual(
                    dataStoreSummarizerNode?.isReferenced(), true, "Data store should be referenced by default");

                // Update the used routes to not include route to the data store.
                remoteDataStoreContext.updateUsedRoutes([]);
                assert.strictEqual(
                    dataStoreSummarizerNode?.isReferenced(), false, "Data store should now be unreferenced");

                // Add the data store's route (empty string) to its used routes.
                remoteDataStoreContext.updateUsedRoutes([""]);
                assert.strictEqual(
                    dataStoreSummarizerNode?.isReferenced(), true, "Data store should now be referenced");
            }

            it("can successfully update referenced state from format version 0", () => {
                dataStoreAttributes = {
                    pkg: "TestDataStore1",
                };
                updateReferencedStateTest();
            });

            it("can successfully update referenced state from format version 1", () => {
                dataStoreAttributes = {
                    pkg: "[\"TestDataStore1\"]",
                    snapshotFormatVersion: "0.1",
                };
                updateReferencedStateTest();
            });

            it("can successfully update referenced state from format version 2", () => {
                dataStoreAttributes = {
                    pkg: "[\"TestDataStore1\"]",
                    summaryFormatVersion: 2,
                };
                updateReferencedStateTest();
            });
        });
    });
});<|MERGE_RESOLUTION|>--- conflicted
+++ resolved
@@ -110,11 +110,6 @@
                     makeLocallyVisibleFn,
                     snapshotTree: undefined,
                     isRootDataStore: true,
-<<<<<<< HEAD
-                    writeGCDataAtRoot: true,
-=======
-                    disableIsolatedChannels: false,
->>>>>>> 0692cc57
                 });
 
                 assert.throws(codeBlock,
@@ -132,11 +127,6 @@
                     makeLocallyVisibleFn,
                     snapshotTree: undefined,
                     isRootDataStore: true,
-<<<<<<< HEAD
-                    writeGCDataAtRoot: true,
-=======
-                    disableIsolatedChannels: false,
->>>>>>> 0692cc57
                 });
 
                 try {
@@ -164,11 +154,6 @@
                     makeLocallyVisibleFn,
                     snapshotTree: undefined,
                     isRootDataStore: true,
-<<<<<<< HEAD
-                    writeGCDataAtRoot: true,
-=======
-                    disableIsolatedChannels: false,
->>>>>>> 0692cc57
                 });
 
                 await localDataStoreContext.realize();
@@ -209,11 +194,6 @@
                         makeLocallyVisibleFn,
                         snapshotTree: undefined,
                         isRootDataStore: false,
-<<<<<<< HEAD
-                        writeGCDataAtRoot: true,
-=======
-                        disableIsolatedChannels: false,
->>>>>>> 0692cc57
                     },
                 );
 
@@ -247,11 +227,6 @@
                     makeLocallyVisibleFn,
                     snapshotTree: undefined,
                     isRootDataStore: false,
-<<<<<<< HEAD
-                    writeGCDataAtRoot: true,
-=======
-                    disableIsolatedChannels: false,
->>>>>>> 0692cc57
                 });
 
                 await localDataStoreContext.realize();
@@ -290,11 +265,6 @@
                     makeLocallyVisibleFn,
                     snapshotTree: undefined,
                     isRootDataStore: true,
-<<<<<<< HEAD
-                    writeGCDataAtRoot: true,
-=======
-                    disableIsolatedChannels: false,
->>>>>>> 0692cc57
                 });
 
                 const isRootNode = await localDataStoreContext.isRoot();
@@ -312,11 +282,6 @@
                     makeLocallyVisibleFn,
                     snapshotTree: undefined,
                     isRootDataStore: false,
-<<<<<<< HEAD
-                    writeGCDataAtRoot: true,
-=======
-                    disableIsolatedChannels: false,
->>>>>>> 0692cc57
                 });
 
                 const isRootNode = await localDataStoreContext.isRoot();
@@ -336,11 +301,6 @@
                     makeLocallyVisibleFn,
                     snapshotTree: undefined,
                     isRootDataStore: true,
-<<<<<<< HEAD
-                    writeGCDataAtRoot: true,
-=======
-                    disableIsolatedChannels: false,
->>>>>>> 0692cc57
                 });
 
                 const gcData = await localDataStoreContext.getGCData();
@@ -358,11 +318,6 @@
                     makeLocallyVisibleFn,
                     snapshotTree: undefined,
                     isRootDataStore: false,
-<<<<<<< HEAD
-                    writeGCDataAtRoot: true,
-=======
-                    disableIsolatedChannels: false,
->>>>>>> 0692cc57
                 });
 
                 // Get the summarizer node for this data store which tracks its referenced state.
@@ -472,11 +427,6 @@
                         storage: new BlobCacheStorageService(storage as IDocumentStorageService, blobCache),
                         scope,
                         createSummarizerNodeFn,
-<<<<<<< HEAD
-                        writeGCDataAtRoot: true,
-=======
-                        disableIsolatedChannels: !writeIsolatedChannels,
->>>>>>> 0692cc57
                     });
 
                     const isRootNode = await remoteDataStoreContext.isRoot();
@@ -510,11 +460,6 @@
                     scope,
                     createSummarizerNodeFn,
                     snapshotTree: undefined,
-<<<<<<< HEAD
-                    writeGCDataAtRoot: true,
-=======
-                    disableIsolatedChannels: false,
->>>>>>> 0692cc57
                     getBaseGCDetails: async () => undefined as unknown as IGarbageCollectionDetailsBase,
                 });
 
@@ -568,11 +513,6 @@
                     storage: new BlobCacheStorageService(storage as IDocumentStorageService, blobCache),
                     scope,
                     createSummarizerNodeFn,
-<<<<<<< HEAD
-                    writeGCDataAtRoot: true,
-=======
-                    disableIsolatedChannels: false,
->>>>>>> 0692cc57
                 });
 
                 const gcData = await remoteDataStoreContext.getGCData();
@@ -607,11 +547,6 @@
                     storage: new BlobCacheStorageService(storage as IDocumentStorageService, blobCache),
                     scope,
                     createSummarizerNodeFn,
-<<<<<<< HEAD
-                    writeGCDataAtRoot: true,
-=======
-                    disableIsolatedChannels: false,
->>>>>>> 0692cc57
                 });
 
                 const gcData = await remoteDataStoreContext.getGCData();
@@ -651,11 +586,6 @@
                     storage: new BlobCacheStorageService(storage as IDocumentStorageService, blobCache),
                     scope,
                     createSummarizerNodeFn,
-<<<<<<< HEAD
-                    writeGCDataAtRoot: true,
-=======
-                    disableIsolatedChannels: false,
->>>>>>> 0692cc57
                 });
 
                 const gcData = await remoteDataStoreContext.getGCData();
@@ -690,11 +620,6 @@
                     storage: new BlobCacheStorageService(storage as IDocumentStorageService, blobCache),
                     scope,
                     createSummarizerNodeFn,
-<<<<<<< HEAD
-                    writeGCDataAtRoot: true,
-=======
-                    disableIsolatedChannels: false,
->>>>>>> 0692cc57
                 });
 
                 // Since GC is enabled, GC must run before summarize. Get the GC data and update used routes to
@@ -737,11 +662,6 @@
                     storage: new BlobCacheStorageService(storage as IDocumentStorageService, blobCache),
                     scope,
                     createSummarizerNodeFn,
-<<<<<<< HEAD
-                    writeGCDataAtRoot: true,
-=======
-                    disableIsolatedChannels: false,
->>>>>>> 0692cc57
                 });
 
                 // Get the summarizer node for this data store which tracks its referenced state.
