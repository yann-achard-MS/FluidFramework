/*!
 * Copyright (c) Microsoft Corporation and contributors. All rights reserved.
 * Licensed under the MIT License.
 */
import { EventEmitter } from "events";
import { ITelemetryBaseLogger, ITelemetryGenericEvent, ITelemetryLogger } from "@fluidframework/common-definitions";
import {
    FluidObject,
    IFluidHandle,
    IFluidHandleContext,
    IFluidRouter,
    IRequest,
    IResponse,
} from "@fluidframework/core-interfaces";
import {
    IAudience,
    IFluidTokenProvider,
    IContainerContext,
    IDeltaManager,
    IDeltaSender,
    IRuntime,
    ICriticalContainerError,
    AttachState,
    ILoaderOptions,
    LoaderHeader,
    ISnapshotTreeWithBlobContents,
} from "@fluidframework/container-definitions";
import {
    IContainerRuntime,
    IContainerRuntimeEvents,
} from "@fluidframework/container-runtime-definitions";
import {
    assert,
    Trace,
    TypedEventEmitter,
    unreachableCase,
    performance,
} from "@fluidframework/common-utils";
import {
    ChildLogger,
    raiseConnectedEvent,
    PerformanceEvent,
    TaggedLoggerAdapter,
    MonitoringContext,
    loggerToMonitoringContext,
    TelemetryDataTag,
} from "@fluidframework/telemetry-utils";
import { DriverHeader, IDocumentStorageService, ISummaryContext } from "@fluidframework/driver-definitions";
import { readAndParse } from "@fluidframework/driver-utils";
import {
    DataCorruptionError,
    GenericError,
    UsageError,
    extractSafePropertiesFromMessage,
} from "@fluidframework/container-utils";
import {
    IClientDetails,
    IDocumentMessage,
    IQuorumClients,
    ISequencedDocumentMessage,
    ISignalMessage,
    ISnapshotTree,
    ISummaryContent,
    ISummaryTree,
    MessageType,
    SummaryType,
} from "@fluidframework/protocol-definitions";
import {
    FlushMode,
    InboundAttachMessage,
    IFluidDataStoreContextDetached,
    IFluidDataStoreRegistry,
    IFluidDataStoreChannel,
    IGarbageCollectionData,
    IGarbageCollectionDetailsBase,
    IEnvelope,
    IInboundSignalMessage,
    ISignalEnvelope,
    NamedFluidDataStoreRegistryEntries,
    ISummaryTreeWithStats,
    ISummarizeInternalResult,
    CreateChildSummarizerNodeParam,
    SummarizeInternalFn,
    channelsTreeName,
    IAttachMessage,
    IDataStore,
    ITelemetryContext,
} from "@fluidframework/runtime-definitions";
import {
    addBlobToSummary,
    addSummarizeResultToSummary,
    addTreeToSummary,
    createRootSummarizerNodeWithGC,
    IRootSummarizerNodeWithGC,
    RequestParser,
    create404Response,
    exceptionToResponse,
    requestFluidObject,
    responseToException,
    seqFromTree,
    calculateStats,
    TelemetryContext,
} from "@fluidframework/runtime-utils";
import { GCDataBuilder, trimLeadingAndTrailingSlashes } from "@fluidframework/garbage-collector";
import { v4 as uuid } from "uuid";
import { ContainerFluidHandleContext } from "./containerHandleContext";
import { FluidDataStoreRegistry } from "./dataStoreRegistry";
import { Summarizer } from "./summarizer";
import { SummaryManager } from "./summaryManager";
import { DeltaScheduler } from "./deltaScheduler";
import { ReportOpPerfTelemetry, latencyThreshold } from "./connectionTelemetry";
import { IPendingLocalState, PendingStateManager } from "./pendingStateManager";
import { pkgVersion } from "./packageVersion";
import { BlobManager, IBlobManagerLoadInfo } from "./blobManager";
import { DataStores, getSummaryForDatastores } from "./dataStores";
import {
    aliasBlobName,
    blobsTreeName,
    chunksBlobName,
    electedSummarizerBlobName,
    extractSummaryMetadataMessage,
    IContainerRuntimeMetadata,
    ICreateContainerMetadata,
    ISummaryMetadataMessage,
    metadataBlobName,
    wrapSummaryInChannelsTree,
} from "./summaryFormat";
import { SummaryCollection } from "./summaryCollection";
import { ISerializedElection, OrderedClientCollection, OrderedClientElection } from "./orderedClientElection";
import { SummarizerClientElection, summarizerClientType } from "./summarizerClientElection";
import {
    SubmitSummaryResult,
    IConnectableRuntime,
    IGeneratedSummaryStats,
    ISubmitSummaryOptions,
    ISummarizer,
    ISummarizerInternalsProvider,
    ISummarizerOptions,
    ISummarizerRuntime,
} from "./summarizerTypes";
import { formExponentialFn, Throttler } from "./throttler";
import { RunWhileConnectedCoordinator } from "./runWhileConnectedCoordinator";
import {
    GarbageCollector,
    GCNodeType,
    gcTreeKey,
    IGarbageCollectionRuntime,
    IGarbageCollector,
    IGCStats,
} from "./garbageCollection";
import {
    channelToDataStore,
    IDataStoreAliasMessage,
    isDataStoreAliasMessage,
} from "./dataStore";
import { BindBatchTracker } from "./batchTracker";
import { ISerializedBaseSnapshotBlobs, SerializedSnapshotStorage } from "./serializedSnapshotStorage";
import { OpTracker } from "./opTelemetry";

export enum ContainerMessageType {
    // An op to be delivered to store
    FluidDataStoreOp = "component",

    // Creates a new store
    Attach = "attach",

    // Chunked operation.
    ChunkedOp = "chunkedOp",

    // Signifies that a blob has been attached and should not be garbage collected by storage
    BlobAttach = "blobAttach",

    // Ties our new clientId to our old one on reconnect
    Rejoin = "rejoin",

    // Sets the alias of a root data store
    Alias = "alias",
}

export interface IChunkedOp {
    chunkId: number;

    totalChunks: number;

    contents: string;

    originalType: MessageType | ContainerMessageType;
}

export interface ContainerRuntimeMessage {
    contents: any;
    type: ContainerMessageType;
}
export interface ISummaryBaseConfiguration {
    /**
     *  Delay before first attempt to spawn summarizing container.
     */
    initialSummarizerDelayMs: number;

    /**
     * Flag that will enable changing elected summarizer client after maxOpsSinceLastSummary.
     * This defaults to false (disabled) and must be explicitly set to true to enable.
     */
    summarizerClientElection: boolean;

    /**
     * Defines the maximum allowed time to wait for a pending summary ack.
     * The maximum amount of time client will wait for a summarize is the minimum of
     * maxSummarizeAckWaitTime (currently 10 * 60 * 1000) and maxAckWaitTime.
     */
    maxAckWaitTime: number;
    /**
     * Defines the maximum number of Ops in between Summaries that can be
     * allowed before forcibly electing a new summarizer client.
     */
    maxOpsSinceLastSummary: number;
}

export interface ISummaryConfigurationHeuristics extends ISummaryBaseConfiguration {
    state: "enabled";
    /**
     * Defines the maximum allowed time in between summarizations.
     */
    idleTime: number;
    /**
     * Defines the maximum allowed time, since the last received Ack,  before running the summary
     * with reason maxTime.
     */
    maxTime: number;
    /**
     * Defines the maximum number of Ops, since the last received Ack, that can be allowed
     * before running the summary with reason maxOps.
     */
    maxOps: number;
    /**
     * Defnines the minimum number of Ops, since the last received Ack, that can be allowed
     * before running the last summary.
     */
    minOpsForLastSummaryAttempt: number;
    /**
     * Runtime op weight to use in heuristic summarizing.
     * This number is a multiplier on the number of runtime ops we process when running summarize heuristics.
     * For example: (multiplier) * (number of runtime ops) = weighted number of runtime ops
     */
    runtimeOpWeight: number;
    /**
     * Non-runtime op weight to use in heuristic summarizing
     * This number is a multiplier on the number of non-runtime ops we process when running summarize heuristics.
     * For example: (multiplier) * (number of non-runtime ops) = weighted number of non-runtime ops
     */
    nonRuntimeOpWeight: number;
}

export interface ISummaryConfigurationDisableSummarizer {
    state: "disabled";
}

export interface ISummaryConfigurationDisableHeuristics extends ISummaryBaseConfiguration {
    state: "disableHeuristics";
}

export type ISummaryConfiguration =
| ISummaryConfigurationDisableSummarizer
| ISummaryConfigurationDisableHeuristics
| ISummaryConfigurationHeuristics;

export const DefaultSummaryConfiguration: ISummaryConfiguration = {
    state: "enabled",

    idleTime: 15 * 1000, // 15 secs.

    maxTime: 60 * 1000, // 1 min.

<<<<<<< HEAD
    maxOps: 100, // Summarize if 100 ops received since last snapshot.
=======
    maxOps: 100, // Summarize if 100 weighted ops received since last snapshot.
>>>>>>> ccad1b20

    minOpsForLastSummaryAttempt: 10,

    maxAckWaitTime: 10 * 60 * 1000, // 10 mins.

    maxOpsSinceLastSummary: 7000,

    initialSummarizerDelayMs: 5 * 1000, // 5 secs.

    summarizerClientElection: false,

    nonRuntimeOpWeight: 0.1,

    runtimeOpWeight: 1.0,
};

export interface IGCRuntimeOptions {
    /**
     * Flag that if true, will enable running garbage collection (GC) in a container. GC has mark phase and sweep phase.
     * In mark phase, unreferenced objects are identified and marked as such in the summary. This option enables the
     * mark phase.
     * In sweep phase, unreferenced objects are eventually deleted from the container if they meet certain conditions.
     * Sweep phase can be enabled via the "sweepAllowed" option.
     * Note: This setting becomes part of the container's summary and cannot be changed.
     */
    gcAllowed?: boolean;

    /**
     * Flag that if true, enables GC's sweep phase which will eventually delete unreferenced objects from the container.
     * This flag should only be set to true if "gcAllowed" is true.
     * Note: This setting becomes part of the container's summary and cannot be changed.
     */
    sweepAllowed?: boolean;

    /**
     * Flag that will disable garbage collection if set to true. Can be used to disable running GC on container where
     * is allowed via the gcAllowed option.
     */
    disableGC?: boolean;

    /**
     * Flag that will bypass optimizations and generate GC data for all nodes irrespective of whether a node
     * changed or not.
     */
    runFullGC?: boolean;

    /**
     * Allows additional GC options to be passed.
     */
    [key: string]: any;
}

export interface ISummaryRuntimeOptions {

    /** Override summary configurations set by the server. */
    summaryConfigOverrides?: ISummaryConfiguration;

    // Flag that disables putting channels in isolated subtrees for each data store
    // and the root node when generating a summary if set to true.
    // Defaults to FALSE (enabled) for now.
    disableIsolatedChannels?: boolean;

    /**
     *  @deprecated - use `summaryConfigOverrides.initialSummarizerDelayMs` instead.
     *  Delay before first attempt to spawn summarizing container.
    */
    initialSummarizerDelayMs?: number;

    /**
     * @deprecated - use `summaryConfigOverrides.disableSummaries` instead.
     * Flag that disables summaries if it is set to true.
     */
    disableSummaries?: boolean;

    /**
     * @deprecated - use `summaryConfigOverrides.maxOpsSinceLastSummary` instead.
     * Defaults to 7000 ops
     */
     maxOpsSinceLastSummary?: number;

     /**
     * @deprecated - use `summaryConfigOverrides.summarizerClientElection` instead.
     * Flag that will enable changing elected summarizer client after maxOpsSinceLastSummary.
     * This defaults to false (disabled) and must be explicitly set to true to enable.
     */
    summarizerClientElection?: boolean;

    /**
     * @deprecated - use `summaryConfigOverrides.state = "DisableHeuristics"` instead.
     *  Options that control the running summarizer behavior. */
    summarizerOptions?: Readonly<Partial<ISummarizerOptions>>;
}

/**
 * Options for container runtime.
 */
export interface IContainerRuntimeOptions {
    readonly summaryOptions?: ISummaryRuntimeOptions;
    readonly gcOptions?: IGCRuntimeOptions;
    /**
     * Affects the behavior while loading the runtime when the data verification check which
     * compares the DeltaManager sequence number (obtained from protocol in summary) to the
     * runtime sequence number (obtained from runtime metadata in summary) finds a mismatch.
     * 1. "close" (default) will close the container with an assertion.
     * 2. "log" will log an error event to telemetry, but still continue to load.
     * 3. "bypass" will skip the check entirely. This is not recommended.
     */
    readonly loadSequenceNumberVerification?: "close" | "log" | "bypass";
    /**
     * Should the runtime use data store aliasing for creating root datastores.
     * In case of aliasing conflicts, the runtime will raise an exception which does
     * not effect the status of the container.
     */
    readonly useDataStoreAliasing?: boolean;
    /**
     * Sets the flush mode for the runtime. In Immediate flush mode the runtime will immediately
     * send all operations to the driver layer, while in TurnBased the operations will be buffered
     * and then sent them as a single batch at the end of the turn.
     * By default, flush mode is TurnBased.
     */
    readonly flushMode?: FlushMode;
    /**
     * Save enough runtime state to be able to serialize upon request and load to the same state in a new container.
     */
    readonly enableOfflineLoad?: boolean;
}

type IRuntimeMessageMetadata = undefined | {
    batch?: boolean;
};

/**
 * The summary tree returned by the root node. It adds state relevant to the root of the tree.
 */
export interface IRootSummaryTreeWithStats extends ISummaryTreeWithStats {
    /** The garbage collection stats if GC ran, undefined otherwise. */
    gcStats?: IGCStats;
}

/**
 * Accepted header keys for requests coming to the runtime.
 */
export enum RuntimeHeaders {
    /** True to wait for a data store to be created and loaded before returning it. */
    wait = "wait",
    /**
     * True if the request is from an external app. Used for GC to handle scenarios where a data store
     * is deleted and requested via an external app.
     */
    externalRequest = "externalRequest",
    /** True if the request is coming from an IFluidHandle. */
    viaHandle = "viaHandle",
}

/**
 * @deprecated
 * Untagged logger is unsupported going forward. There are old loaders with old ContainerContexts that only
 * have the untagged logger, so to accommodate that scenario the below interface is used. It can be removed once
 * its usage is removed from TaggedLoggerAdapter fallback.
 */
interface OldContainerContextWithLogger extends Omit<IContainerContext, "taggedLogger"> {
    logger: ITelemetryBaseLogger;
    taggedLogger: undefined;
}

/**
 * State saved when the container closes, to be given back to a newly
 * instantiated runtime in a new instance of the container, so it can load to the
 * same state
 */
export interface IPendingRuntimeState {
    /**
     * Pending ops from PendingStateManager
     */
    pending?: IPendingLocalState;
    /**
     * A base snapshot at a sequence number prior to the first pending op
     */
    baseSnapshot: ISnapshotTree;
    /**
     * Serialized blobs from the base snapshot. Used to load offline since
     * storage is not available.
     */
    snapshotBlobs: ISerializedBaseSnapshotBlobs;
    /**
     * All runtime ops since base snapshot sequence number up to the latest op
     * seen when the container was closed. Used to apply stashed (saved pending)
     * ops at the same sequence number at which they were made.
     */
    savedOps: ISequencedDocumentMessage[];
}

const useDataStoreAliasingKey = "Fluid.ContainerRuntime.UseDataStoreAliasing";
const maxConsecutiveReconnectsKey = "Fluid.ContainerRuntime.MaxConsecutiveReconnects";

// Feature gate for the max op size. If the value is negative, chunking is enabled
// and all ops over 16k would be chunked. If the value is positive, all ops with
// a size strictly larger will be rejected and the container closed with an error.
const maxOpSizeInBytesKey = "Fluid.ContainerRuntime.MaxOpSizeInBytes";

// By default, we should reject any op larger than 768KB,
// in order to account for some extra overhead from serialization
// to not reach the 1MB limits in socket.io and Kafka.
const defaultMaxOpSizeInBytes = 768000;

// By default, the size of the contents for the incoming ops is tracked.
// However, in certain situations, this may incur a performance hit.
// The feature-gate below can be used to disable this feature.
const disableOpTrackingKey = "Fluid.ContainerRuntime.DisableOpTracking";

const defaultFlushMode = FlushMode.TurnBased;

export enum RuntimeMessage {
    FluidDataStoreOp = "component",
    Attach = "attach",
    ChunkedOp = "chunkedOp",
    BlobAttach = "blobAttach",
    Rejoin = "rejoin",
    Alias = "alias",
    Operation = "op",
}

export function isRuntimeMessage(message: ISequencedDocumentMessage): boolean {
    if ((Object.values(RuntimeMessage) as string[]).includes(message.type)) {
        return true;
    }
    return false;
}

export function unpackRuntimeMessage(message: ISequencedDocumentMessage) {
    if (message.type === MessageType.Operation) {
        // legacy op format?
        if (message.contents.address !== undefined && message.contents.type === undefined) {
            message.type = ContainerMessageType.FluidDataStoreOp;
        } else {
            // new format
            const innerContents = message.contents as ContainerRuntimeMessage;
            assert(innerContents.type !== undefined, 0x121 /* "Undefined inner contents type!" */);
            message.type = innerContents.type;
            message.contents = innerContents.contents;
        }
        assert(isRuntimeMessage(message), 0x122 /* "Message to unpack is not proper runtime message" */);
    } else {
        // Legacy format, but it's already "unpacked",
        // i.e. message.type is actually ContainerMessageType.
        // Nothing to do in such case.
    }
    return message;
}

/**
 * This class controls pausing and resuming of inbound queue to ensure that we never
 * start processing ops in a batch IF we do not have all ops in the batch.
 */
class ScheduleManagerCore {
    private pauseSequenceNumber: number | undefined;
    private currentBatchClientId: string | undefined;
    private localPaused = false;
    private timePaused = 0;
    private batchCount = 0;

    constructor(
        private readonly deltaManager: IDeltaManager<ISequencedDocumentMessage, IDocumentMessage>,
        private readonly logger: ITelemetryLogger,
    ) {
        // Listen for delta manager sends and add batch metadata to messages
        this.deltaManager.on("prepareSend", (messages: IDocumentMessage[]) => {
            if (messages.length === 0) {
                return;
            }

            // First message will have the batch flag set to true if doing a batched send
            const firstMessageMetadata = messages[0].metadata as IRuntimeMessageMetadata;
            if (!firstMessageMetadata?.batch) {
                return;
            }

            // If the batch contains only a single op, clear the batch flag.
            if (messages.length === 1) {
                delete firstMessageMetadata.batch;
                return;
            }

            // Set the batch flag to false on the last message to indicate the end of the send batch
            const lastMessage = messages[messages.length - 1];
            lastMessage.metadata = { ...lastMessage.metadata, batch: false };
        });

        // Listen for updates and peek at the inbound
        this.deltaManager.inbound.on(
            "push",
            (message: ISequencedDocumentMessage) => {
                this.trackPending(message);
            });

        // Start with baseline - empty inbound queue.
        assert(!this.localPaused, 0x293 /* "initial state" */);

        const allPending = this.deltaManager.inbound.toArray();
        for (const pending of allPending) {
            this.trackPending(pending);
        }

        // We are intentionally directly listening to the "op" to inspect system ops as well.
        // If we do not observe system ops, we are likely to hit 0x296 assert when system ops
        // precedes start of incomplete batch.
        this.deltaManager.on("op", (message) => this.afterOpProcessing(message.sequenceNumber));
    }

    /**
     * The only public function in this class - called when we processed an op,
     * to make decision if op processing should be paused or not afer that.
     */
     public afterOpProcessing(sequenceNumber: number) {
        assert(!this.localPaused, 0x294 /* "can't have op processing paused if we are processing an op" */);

        // If the inbound queue is ever empty, nothing to do!
        if (this.deltaManager.inbound.length === 0) {
            assert(this.pauseSequenceNumber === undefined,
                0x295 /* "there should be no pending batch if we have no ops" */);
            return;
        }

        // The queue is
        // 1. paused only when the next message to be processed is the beginning of a batch. Done in two places:
        //    - here (processing ops until reaching start of incomplete batch)
        //    - in trackPending(), when queue was empty and start of batch showed up.
        // 2. resumed when batch end comes in (in trackPending())

        // do we have incomplete batch to worry about?
        if (this.pauseSequenceNumber !== undefined) {
            assert(sequenceNumber < this.pauseSequenceNumber,
                0x296 /* "we should never start processing incomplete batch!" */);
            // If the next op is the start of incomplete batch, then we can't process it until it's fully in - pause!
            if (sequenceNumber + 1 === this.pauseSequenceNumber) {
                this.pauseQueue();
            }
        }
    }

    private pauseQueue() {
        assert(!this.localPaused, 0x297 /* "always called from resumed state" */);
        this.localPaused = true;
        this.timePaused = performance.now();
        // eslint-disable-next-line @typescript-eslint/no-floating-promises
        this.deltaManager.inbound.pause();
    }

    private resumeQueue(startBatch: number, messageEndBatch: ISequencedDocumentMessage) {
        const endBatch = messageEndBatch.sequenceNumber;
        const duration = this.localPaused ? (performance.now() - this.timePaused) : undefined;

        this.batchCount++;
        if (this.batchCount % 1000 === 1) {
            this.logger.sendTelemetryEvent({
                eventName: "BatchStats",
                sequenceNumber: endBatch,
                length: endBatch - startBatch + 1,
                msnDistance: endBatch - messageEndBatch.minimumSequenceNumber,
                duration,
                batchCount: this.batchCount,
                interrupted: this.localPaused,
            });
        }

        // Return early if no change in value
        if (!this.localPaused) {
            return;
        }

        this.localPaused = false;

        // Random round number - we want to know when batch waiting paused op processing.
        if (duration !== undefined && duration > latencyThreshold) {
            this.logger.sendErrorEvent({
                eventName: "MaxBatchWaitTimeExceeded",
                duration,
                sequenceNumber: endBatch,
                length: endBatch - startBatch,
            });
        }
        this.deltaManager.inbound.resume();
    }

    /**
     * Called for each incoming op (i.e. inbound "push" notification)
     */
    private trackPending(message: ISequencedDocumentMessage) {
        assert(this.deltaManager.inbound.length !== 0,
            0x298 /* "we have something in the queue that generates this event" */);

        assert((this.currentBatchClientId === undefined) === (this.pauseSequenceNumber === undefined),
            0x299 /* "non-synchronized state" */);

        const metadata = message.metadata as IRuntimeMessageMetadata;
        const batchMetadata = metadata?.batch;

        // Protocol messages are never part of a runtime batch of messages
        if (!isRuntimeMessage(message)) {
            // Protocol messages should never show up in the middle of the batch!
            assert(this.currentBatchClientId === undefined, 0x29a /* "System message in the middle of batch!" */);
            assert(batchMetadata === undefined, 0x29b /* "system op in a batch?" */);
            assert(!this.localPaused, 0x29c /* "we should be processing ops when there is no active batch" */);
            return;
        }

        if (this.currentBatchClientId === undefined && batchMetadata === undefined) {
            assert(!this.localPaused, 0x29d /* "we should be processing ops when there is no active batch" */);
            return;
        }

        // If the client ID changes then we can move the pause point. If it stayed the same then we need to check.
        // If batchMetadata is not undefined then if it's true we've begun a new batch - if false we've ended
        // the previous one
        if (this.currentBatchClientId !== undefined || batchMetadata === false) {
            if (this.currentBatchClientId !== message.clientId) {
                // "Batch not closed, yet message from another client!"
                throw new DataCorruptionError(
                    "OpBatchIncomplete",
                    {
                        batchClientId: this.currentBatchClientId,
                        ...extractSafePropertiesFromMessage(message),
                    });
            }
        }

        // The queue is
        // 1. paused only when the next message to be processed is the beginning of a batch. Done in two places:
        //    - in afterOpProcessing() - processing ops until reaching start of incomplete batch
        //    - here (batchMetadata == false below), when queue was empty and start of batch showed up.
        // 2. resumed when batch end comes in (batchMetadata === true case below)

        if (batchMetadata) {
            assert(this.currentBatchClientId === undefined, 0x29e /* "there can't be active batch" */);
            assert(!this.localPaused, 0x29f /* "we should be processing ops when there is no active batch" */);
            this.pauseSequenceNumber = message.sequenceNumber;
            this.currentBatchClientId = message.clientId;
            // Start of the batch
            // Only pause processing if queue has no other ops!
            // If there are any other ops in the queue, processing will be stopped when they are processed!
            if (this.deltaManager.inbound.length === 1) {
                this.pauseQueue();
            }
        } else if (batchMetadata === false) {
            assert(this.pauseSequenceNumber !== undefined, 0x2a0 /* "batch presence was validated above" */);
            // Batch is complete, we can process it!
            this.resumeQueue(this.pauseSequenceNumber, message);
            this.pauseSequenceNumber = undefined;
            this.currentBatchClientId = undefined;
        } else {
            // Continuation of current batch. Do nothing
            assert(this.currentBatchClientId !== undefined, 0x2a1 /* "logic error" */);
        }
    }
}

/**
 * This class has the following responsibilities:
 * 1. It tracks batches as we process ops and raises "batchBegin" and "batchEnd" events.
 *    As part of it, it validates batch correctness (i.e. no system ops in the middle of batch)
 * 2. It creates instance of ScheduleManagerCore that ensures we never start processing ops from batch
 *    unless all ops of the batch are in.
 */
export class ScheduleManager {
    private readonly deltaScheduler: DeltaScheduler;
    private batchClientId: string | undefined;
    private hitError = false;

    constructor(
        private readonly deltaManager: IDeltaManager<ISequencedDocumentMessage, IDocumentMessage>,
        private readonly emitter: EventEmitter,
        private readonly logger: ITelemetryLogger,
    ) {
        this.deltaScheduler = new DeltaScheduler(
            this.deltaManager,
            ChildLogger.create(this.logger, "DeltaScheduler"),
        );
        void new ScheduleManagerCore(deltaManager, logger);
    }

    public beforeOpProcessing(message: ISequencedDocumentMessage) {
        if (this.batchClientId !== message.clientId) {
            assert(this.batchClientId === undefined,
                0x2a2 /* "Batch is interrupted by other client op. Should be caught by trackPending()" */);

            // This could be the beginning of a new batch or an individual message.
            this.emitter.emit("batchBegin", message);
            this.deltaScheduler.batchBegin(message);

            const batch = (message?.metadata as IRuntimeMessageMetadata)?.batch;
            if (batch) {
                this.batchClientId = message.clientId;
            } else {
                this.batchClientId = undefined;
            }
        }
    }

    public afterOpProcessing(error: any | undefined, message: ISequencedDocumentMessage) {
        // If this is no longer true, we need to revisit what we do where we set this.hitError.
        assert(!this.hitError, 0x2a3 /* "container should be closed on any error" */);

        if (error) {
            // We assume here that loader will close container and stop processing all future ops.
            // This is implicit dependency. If this flow changes, this code might no longer be correct.
            this.hitError = true;
            this.batchClientId = undefined;
            this.emitter.emit("batchEnd", error, message);
            this.deltaScheduler.batchEnd(message);
            return;
        }

        const batch = (message?.metadata as IRuntimeMessageMetadata)?.batch;
        // If no batchClientId has been set then we're in an individual batch. Else, if we get
        // batch end metadata, this is end of the current batch.
        if (this.batchClientId === undefined || batch === false) {
            this.batchClientId = undefined;
            this.emitter.emit("batchEnd", undefined, message);
            this.deltaScheduler.batchEnd(message);
            return;
        }
    }
}

/**
 * Legacy ID for the built-in AgentScheduler.  To minimize disruption while removing it, retaining this as a
 * special-case for document dirty state.  Ultimately we should have no special-cases from the
 * ContainerRuntime's perspective.
 */
export const agentSchedulerId = "_scheduler";

// safely check navigator and get the hardware spec value
export function getDeviceSpec() {
    try {
        if (typeof navigator === "object" && navigator !== null) {
            return {
                deviceMemory: (navigator as any).deviceMemory,
                hardwareConcurrency: navigator.hardwareConcurrency,
            };
        }
    } catch {
    }
    return {};
}

/**
 * Represents the runtime of the container. Contains helper functions/state of the container.
 * It will define the store level mappings.
 */
export class ContainerRuntime extends TypedEventEmitter<IContainerRuntimeEvents>
    implements
        IContainerRuntime,
        IGarbageCollectionRuntime,
        IRuntime,
        ISummarizerRuntime,
        ISummarizerInternalsProvider {
    public get IContainerRuntime() { return this; }
    public get IFluidRouter() { return this; }

    /**
     * Load the stores from a snapshot and returns the runtime.
     * @param context - Context of the container.
     * @param registryEntries - Mapping to the stores.
     * @param requestHandler - Request handlers for the container runtime
     * @param runtimeOptions - Additional options to be passed to the runtime
     * @param existing - (optional) When loading from an existing snapshot. Precedes context.existing if provided
     */
    public static async load(
        context: IContainerContext,
        registryEntries: NamedFluidDataStoreRegistryEntries,
        requestHandler?: (request: IRequest, runtime: IContainerRuntime) => Promise<IResponse>,
        runtimeOptions: IContainerRuntimeOptions = {},
        containerScope: FluidObject = context.scope,
        existing?: boolean,
    ): Promise<ContainerRuntime> {
        // If taggedLogger exists, use it. Otherwise, wrap the vanilla logger:
        // back-compat: Remove the TaggedLoggerAdapter fallback once all the host are using loader > 0.45
        const backCompatContext: IContainerContext | OldContainerContextWithLogger = context;
        const passLogger = backCompatContext.taggedLogger ??
            new TaggedLoggerAdapter((backCompatContext as OldContainerContextWithLogger).logger);
        const logger = ChildLogger.create(passLogger, undefined, {
            all: {
                runtimeVersion: pkgVersion,
            },
        });

        const {
            summaryOptions = {},
            gcOptions = {},
            loadSequenceNumberVerification = "close",
            useDataStoreAliasing = false,
            flushMode = defaultFlushMode,
            enableOfflineLoad = false,
        } = runtimeOptions;

        const pendingRuntimeState = context.pendingLocalState as IPendingRuntimeState | undefined;
        const baseSnapshot: ISnapshotTree | undefined = pendingRuntimeState?.baseSnapshot ?? context.baseSnapshot;
        const storage = !pendingRuntimeState ?
            context.storage :
            new SerializedSnapshotStorage(() => { return context.storage; }, pendingRuntimeState.snapshotBlobs);

        const registry = new FluidDataStoreRegistry(registryEntries);

        const tryFetchBlob = async <T>(blobName: string): Promise<T | undefined> => {
            const blobId = baseSnapshot?.blobs[blobName];
            if (baseSnapshot && blobId) {
                // IContainerContext storage api return type still has undefined in 0.39 package version.
                // So once we release 0.40 container-defn package we can remove this check.
                assert(storage !== undefined, 0x1f5 /* "Attached state should have storage" */);
                return readAndParse<T>(storage, blobId);
            }
        };

        const [chunks, metadata, electedSummarizerData, aliases] = await Promise.all([
            tryFetchBlob<[string, string[]][]>(chunksBlobName),
            tryFetchBlob<IContainerRuntimeMetadata>(metadataBlobName),
            tryFetchBlob<ISerializedElection>(electedSummarizerBlobName),
            tryFetchBlob<[string, string][]>(aliasBlobName),
        ]);

        const loadExisting = existing === true || context.existing === true;

        // read snapshot blobs needed for BlobManager to load
        const blobManagerSnapshot = await BlobManager.load(
            baseSnapshot?.trees[blobsTreeName],
            async (id) => {
                // IContainerContext storage api return type still has undefined in 0.39 package version.
                // So once we release 0.40 container-defn package we can remove this check.
                assert(storage !== undefined, 0x256 /* "storage undefined in attached container" */);
                return readAndParse(storage, id);
            },
        );

        // Verify summary runtime sequence number matches protocol sequence number.
        const runtimeSequenceNumber = metadata?.message?.sequenceNumber;
        if (runtimeSequenceNumber !== undefined) {
            const protocolSequenceNumber = context.deltaManager.initialSequenceNumber;
            // Unless bypass is explicitly set, then take action when sequence numbers mismatch.
            if (loadSequenceNumberVerification !== "bypass" && runtimeSequenceNumber !== protocolSequenceNumber) {
                // "Load from summary, runtime metadata sequenceNumber !== initialSequenceNumber"
                const error = new DataCorruptionError(
                    // pre-0.58 error message: SummaryMetadataMismatch
                    "Summary metadata mismatch",
                    { runtimeSequenceNumber, protocolSequenceNumber },
                );

                if (loadSequenceNumberVerification === "log") {
                    logger.sendErrorEvent({ eventName: "SequenceNumberMismatch" }, error);
                } else {
                    context.closeFn(error);
                }
            }
        }

        const runtime = new ContainerRuntime(
            context,
            registry,
            metadata,
            electedSummarizerData,
            chunks ?? [],
            aliases ?? [],
            {
                summaryOptions,
                gcOptions,
                loadSequenceNumberVerification,
                useDataStoreAliasing,
                flushMode,
                enableOfflineLoad,
            },
            containerScope,
            logger,
            loadExisting,
            blobManagerSnapshot,
            storage,
            requestHandler,
        );

        if (pendingRuntimeState) {
            await runtime.processSavedOps(pendingRuntimeState);
            // delete these once runtime has seen them to save space
            pendingRuntimeState.savedOps = [];
        }

        await runtime.getSnapshotBlobs();

        return runtime;
    }

    public get options(): ILoaderOptions {
        return this.context.options;
    }

    public get clientId(): string | undefined {
        return this.context.clientId;
    }

    public get clientDetails(): IClientDetails {
        return this.context.clientDetails;
    }

    public get deltaManager(): IDeltaManager<ISequencedDocumentMessage, IDocumentMessage> {
        return this.context.deltaManager;
    }

    public get storage(): IDocumentStorageService {
        return this._storage;
    }

    public get reSubmitFn(): (
        type: ContainerMessageType,
        content: any,
        localOpMetadata: unknown,
        opMetadata: Record<string, unknown> | undefined,
    ) => void {
        // eslint-disable-next-line @typescript-eslint/unbound-method
        return this.reSubmit;
    }

    public get closeFn(): (error?: ICriticalContainerError) => void {
        return this.context.closeFn;
    }

    public get flushMode(): FlushMode {
        return this._flushMode;
    }

    public get scope(): FluidObject {
        return this.containerScope;
    }

    public get IFluidDataStoreRegistry(): IFluidDataStoreRegistry {
        return this.registry;
    }

    public get attachState(): AttachState {
        return this.context.attachState;
    }

    public get IFluidHandleContext(): IFluidHandleContext {
        return this.handleContext;
    }
    private readonly handleContext: ContainerFluidHandleContext;

    // internal logger for ContainerRuntime. Use this.logger for stores, summaries, etc.
    private readonly mc: MonitoringContext;
    private readonly summarizerClientElection?: SummarizerClientElection;
    /**
     * summaryManager will only be created if this client is permitted to spawn a summarizing client
     * It is created only by interactive client, i.e. summarizer client, as well as non-interactive bots
     * do not create it (see SummarizerClientElection.clientDetailsPermitElection() for details)
     */
    private readonly summaryManager?: SummaryManager;
    private readonly summaryCollection: SummaryCollection;

    private readonly summarizerNode: IRootSummarizerNodeWithGC;
    private readonly _aliasingEnabled: boolean;
    private readonly _maxOpSizeInBytes: number;

    private readonly maxConsecutiveReconnects: number;
    private readonly defaultMaxConsecutiveReconnects = 15;

    private _orderSequentiallyCalls: number = 0;
    private _flushMode: FlushMode;
    private needsFlush = false;
    private flushTrigger = false;

    private _connected: boolean;

    private readonly savedOps: ISequencedDocumentMessage[] = [];
    private baseSnapshotBlobs?: ISerializedBaseSnapshotBlobs;

    private consecutiveReconnects = 0;

    public get connected(): boolean {
        return this._connected;
    }

    /** clientId of parent (non-summarizing) container that owns summarizer container */
    public get summarizerClientId(): string | undefined {
        return this.summarizerClientElection?.electedClientId;
    }

    private _disposed = false;
    public get disposed() { return this._disposed; }

    private dirtyContainer: boolean;
    private emitDirtyDocumentEvent = true;

    /**
     * Summarizer is responsible for coordinating when to send generate and send summaries.
     * It is the main entry point for summary work.
     * It is created only by summarizing container (i.e. one with clientType === "summarizer")
     */
    private readonly _summarizer?: Summarizer;
    private readonly deltaSender: IDeltaSender;
    private readonly scheduleManager: ScheduleManager;
    private readonly blobManager: BlobManager;
    private readonly pendingStateManager: PendingStateManager;
    private readonly garbageCollector: IGarbageCollector;

    // Local copy of incomplete received chunks.
    private readonly chunkMap: Map<string, string[]>;

    private readonly dataStores: DataStores;

    /**
     * True if generating summaries with isolated channels is
     * explicitly disabled. This only affects how summaries are written,
     * and is the single source of truth for this container.
     */
    public readonly disableIsolatedChannels: boolean;
    /** The last message processed at the time of the last summary. */
    private messageAtLastSummary: ISummaryMetadataMessage | undefined;

    private get summarizer(): Summarizer {
        assert(this._summarizer !== undefined, 0x257 /* "This is not summarizing container" */);
        return this._summarizer;
    }

    private readonly summariesDisabled: boolean;
    private isSummariesDisabled(): boolean {
        // back-compat: disableSummaries was moved from ISummaryRuntimeOptions
        //   to ISummaryConfiguration in 0.60.
        if (this.runtimeOptions.summaryOptions.disableSummaries === true) {
            return true;
        }
        return this.summaryConfiguration.state === "disabled";
    }

    private readonly heuristicsDisabled: boolean;
    private isHeuristicsDisabled(): boolean {
        // back-compat: disableHeuristics was moved from ISummarizerOptions
        //   to ISummaryConfiguration in 0.60.
        if (this.runtimeOptions.summaryOptions.summarizerOptions?.disableHeuristics === true) {
            return true;
        }
        return this.summaryConfiguration.state === "disableHeuristics";
    }

    private readonly summarizerClientElectionEnabled: boolean;
    private isSummarizerClientElectionEnabled(): boolean {
        if (this.mc.config.getBoolean("Fluid.ContainerRuntime.summarizerClientElection")) {
            return this.mc.config.getBoolean("Fluid.ContainerRuntime.summarizerClientElection") ?? true;
        }
        // back-compat: summarizerClientElection was moved from ISummaryRuntimeOptions
        //   to ISummaryConfiguration in 0.60.
        if (this.runtimeOptions.summaryOptions.summarizerClientElection === true) {
            return true;
        }
        if (this.summaryConfiguration.state !== "disabled") {
            return this.summaryConfiguration.summarizerClientElection === true;
        } else {
            return false;
        }
    }
    private readonly maxOpsSinceLastSummary: number;
    private getMaxOpsSinceLastSummary(): number {
        // back-compat: maxOpsSinceLastSummary was moved from ISummaryRuntimeOptions
        //   to ISummaryConfiguration in 0.60.
        if (this.runtimeOptions.summaryOptions.maxOpsSinceLastSummary !== undefined) {
            return this.runtimeOptions.summaryOptions.maxOpsSinceLastSummary;
        }
        if (this.summaryConfiguration.state !== "disabled") {
            return this.summaryConfiguration.maxOpsSinceLastSummary;
        } else {
            return 0;
        }
    }

    private readonly initialSummarizerDelayMs: number;
    private getInitialSummarizerDelayMs(): number {
        // back-compat: initialSummarizerDelayMs was moved from ISummaryRuntimeOptions
        //   to ISummaryConfiguration in 0.60.
        if (this.runtimeOptions.summaryOptions.initialSummarizerDelayMs !== undefined) {
            return this.runtimeOptions.summaryOptions.initialSummarizerDelayMs;
        }
        if (this.summaryConfiguration.state !== "disabled") {
            return this.summaryConfiguration.initialSummarizerDelayMs;
        } else {
            return 0;
        }
    }

    private readonly createContainerMetadata: ICreateContainerMetadata;
    /**
     * The summary number of the next summary that will be generated for this container. This is incremented every time
     * a summary is generated.
     */
    private nextSummaryNumber: number;
    private readonly opTracker: OpTracker;

    private constructor(
        private readonly context: IContainerContext,
        private readonly registry: IFluidDataStoreRegistry,
        metadata: IContainerRuntimeMetadata | undefined,
        electedSummarizerData: ISerializedElection | undefined,
        chunks: [string, string[]][],
        dataStoreAliasMap: [string, string][],
        private readonly runtimeOptions: Readonly<Required<IContainerRuntimeOptions>>,
        private readonly containerScope: FluidObject,
        public readonly logger: ITelemetryLogger,
        existing: boolean,
        blobManagerSnapshot: IBlobManagerLoadInfo,
        private readonly _storage: IDocumentStorageService,
        private readonly requestHandler?: (request: IRequest, runtime: IContainerRuntime) => Promise<IResponse>,
        private readonly summaryConfiguration: ISummaryConfiguration = {
            // the defaults
            ... DefaultSummaryConfiguration,
            // the runtime configuration overrides
            ... runtimeOptions.summaryOptions?.summaryConfigOverrides,
        },
    ) {
        super();
        this.messageAtLastSummary = metadata?.message;

        // Default to false (enabled).
        this.disableIsolatedChannels = this.runtimeOptions.summaryOptions.disableIsolatedChannels ?? false;

        this._connected = this.context.connected;
        this.chunkMap = new Map<string, string[]>(chunks);

        this.handleContext = new ContainerFluidHandleContext("", this);

        this.mc = loggerToMonitoringContext(
            ChildLogger.create(this.logger, "ContainerRuntime"));

        this.summariesDisabled = this.isSummariesDisabled();
        this.heuristicsDisabled = this.isHeuristicsDisabled();
        this.summarizerClientElectionEnabled = this.isSummarizerClientElectionEnabled();
        this.maxOpsSinceLastSummary = this.getMaxOpsSinceLastSummary();
        this.initialSummarizerDelayMs = this.getInitialSummarizerDelayMs();

        this._aliasingEnabled =
            (this.mc.config.getBoolean(useDataStoreAliasingKey) ?? false) ||
            (runtimeOptions.useDataStoreAliasing ?? false);

        this._maxOpSizeInBytes = (this.mc.config.getNumber(maxOpSizeInBytesKey) ?? defaultMaxOpSizeInBytes);
        this.maxConsecutiveReconnects =
            this.mc.config.getNumber(maxConsecutiveReconnectsKey) ?? this.defaultMaxConsecutiveReconnects;

        this._flushMode = runtimeOptions.flushMode;

        const pendingRuntimeState = context.pendingLocalState as IPendingRuntimeState | undefined;
        const baseSnapshot: ISnapshotTree | undefined = pendingRuntimeState?.baseSnapshot ?? context.baseSnapshot;

        this.garbageCollector = GarbageCollector.create(
            this,
            this.runtimeOptions.gcOptions,
            (nodePath: string) => this.getGCNodePackagePath(nodePath),
            () => this.messageAtLastSummary?.timestamp,
            baseSnapshot,
            async <T>(id: string) => readAndParse<T>(this.storage, id),
            this.mc.logger,
            existing,
            metadata,
            this.context.clientDetails.type === summarizerClientType,
        );

        const loadedFromSequenceNumber = this.deltaManager.initialSequenceNumber;
        this.summarizerNode = createRootSummarizerNodeWithGC(
            ChildLogger.create(this.logger, "SummarizerNode"),
            // Summarize function to call when summarize is called. Summarizer node always tracks summary state.
            async (fullTree: boolean, trackState: boolean, telemetryContext?: ITelemetryContext) =>
                this.summarizeInternal(fullTree, trackState, telemetryContext),
            // Latest change sequence number, no changes since summary applied yet
            loadedFromSequenceNumber,
            // Summary reference sequence number, undefined if no summary yet
            baseSnapshot ? loadedFromSequenceNumber : undefined,
            {
                // Must set to false to prevent sending summary handle which would be pointing to
                // a summary with an older protocol state.
                canReuseHandle: false,
                // Must set to true to throw on any data stores failure that was too severe to be handled.
                // We also are not decoding the base summaries at the root.
                throwOnFailure: true,
                // If GC should not run, let the summarizer node know so that it does not track GC state.
                gcDisabled: !this.garbageCollector.shouldRunGC,
            },
        );

        if (baseSnapshot) {
            this.summarizerNode.loadBaseSummaryWithoutDifferential(baseSnapshot);
        }

        this.dataStores = new DataStores(
            getSummaryForDatastores(baseSnapshot, metadata),
            this,
            (attachMsg) => this.submit(ContainerMessageType.Attach, attachMsg),
            (id: string, createParam: CreateChildSummarizerNodeParam) => (
                    summarizeInternal: SummarizeInternalFn,
                    getGCDataFn: (fullGC?: boolean) => Promise<IGarbageCollectionData>,
                    getBaseGCDetailsFn: () => Promise<IGarbageCollectionDetailsBase>,
                ) => this.summarizerNode.createChild(
                    summarizeInternal,
                    id,
                    createParam,
                    undefined,
                    getGCDataFn,
                    getBaseGCDetailsFn,
                ),
            (id: string) => this.summarizerNode.deleteChild(id),
            this.mc.logger,
            async () => this.garbageCollector.getBaseGCDetails(),
            (path: string, timestampMs: number, packagePath?: readonly string[]) => this.garbageCollector.nodeUpdated(
                path,
                "Changed",
                timestampMs,
                packagePath,
            ),
            new Map<string, string>(dataStoreAliasMap),
            this.garbageCollector.writeDataAtRoot,
        );

        this.blobManager = new BlobManager(
            this.handleContext,
            blobManagerSnapshot,
            () => this.storage,
            (blobId: string) => this.submit(ContainerMessageType.BlobAttach, undefined, undefined, { blobId }),
            (blobPath: string) => this.garbageCollector.nodeUpdated(blobPath, "Loaded"),
            this,
            this.logger,
        );

        this.scheduleManager = new ScheduleManager(
            context.deltaManager,
            this,
            ChildLogger.create(this.logger, "ScheduleManager"),
        );

        this.deltaSender = this.deltaManager;

        this.pendingStateManager = new PendingStateManager(
            {
                applyStashedOp: this.applyStashedOp.bind(this),
                clientId: () => this.clientId,
                close: this.closeFn,
                connected: () => this.connected,
                flush: this.flush.bind(this),
                flushMode: () => this.flushMode,
                reSubmit: this.reSubmit.bind(this),
                rollback: this.rollback.bind(this),
                setFlushMode: (mode) => this.setFlushMode(mode),
            },
            this._flushMode,
            pendingRuntimeState?.pending);

        this.context.quorum.on("removeMember", (clientId: string) => {
            this.clearPartialChunks(clientId);
        });

        this.summaryCollection = new SummaryCollection(this.deltaManager, this.logger);

        this.dirtyContainer = this.context.attachState !== AttachState.Attached
            || this.pendingStateManager.hasPendingMessages();
        this.context.updateDirtyContainerState(this.dirtyContainer);

        if (this.summariesDisabled) {
            this.mc.logger.sendTelemetryEvent({ eventName: "SummariesDisabled" });
        } else {
            const orderedClientLogger = ChildLogger.create(this.logger, "OrderedClientElection");
            const orderedClientCollection = new OrderedClientCollection(
                orderedClientLogger,
                this.context.deltaManager,
                this.context.quorum,
            );
            const orderedClientElectionForSummarizer = new OrderedClientElection(

                orderedClientLogger,
                orderedClientCollection,
                electedSummarizerData ?? this.context.deltaManager.lastSequenceNumber,
                SummarizerClientElection.isClientEligible,
            );

            this.summarizerClientElection = new SummarizerClientElection(
                orderedClientLogger,
                this.summaryCollection,
                orderedClientElectionForSummarizer,
                this.maxOpsSinceLastSummary,
                this.summarizerClientElectionEnabled,
            );

            if (this.context.clientDetails.type === summarizerClientType) {
                this._summarizer = new Summarizer(
                    "/_summarizer",
                    this /* ISummarizerRuntime */,
                    () => this.summaryConfiguration,
                    this /* ISummarizerInternalsProvider */,
                    this.handleContext,
                    this.summaryCollection,
                    async (runtime: IConnectableRuntime) => RunWhileConnectedCoordinator.create(runtime),
                );
            } else if (SummarizerClientElection.clientDetailsPermitElection(this.context.clientDetails)) {
                // Only create a SummaryManager and SummarizerClientElection
                // if summaries are enabled and we are not the summarizer client.
                const defaultAction = () => {
                    if (this.summaryCollection.opsSinceLastAck > this.maxOpsSinceLastSummary) {
                        this.logger.sendErrorEvent({ eventName: "SummaryStatus:Behind" });
                        // unregister default to no log on every op after falling behind
                        // and register summary ack handler to re-register this handler
                        // after successful summary
                        this.summaryCollection.once(MessageType.SummaryAck, () => {
                            this.logger.sendTelemetryEvent({ eventName: "SummaryStatus:CaughtUp" });
                            // we've caught up, so re-register the default action to monitor for
                            // falling behind, and unregister ourself
                            this.summaryCollection.on("default", defaultAction);
                        });
                        this.summaryCollection.off("default", defaultAction);
                    }
                };

                this.summaryCollection.on("default", defaultAction);

                // Create the SummaryManager and mark the initial state
                this.summaryManager = new SummaryManager(
                    this.summarizerClientElection,
                    this, // IConnectedState
                    this.summaryCollection,
                    this.logger,
                    this.formRequestSummarizerFn(this.context.loader),
                    new Throttler(
                        60 * 1000, // 60 sec delay window
                        30 * 1000, // 30 sec max delay
                        // throttling function increases exponentially (0ms, 40ms, 80ms, 160ms, etc)
                        formExponentialFn({ coefficient: 20, initialDelay: 0 }),
                    ),
                    {
                        initialDelayMs: this.initialSummarizerDelayMs,
                    },
                    this.heuristicsDisabled,
                );
                this.summaryManager.start();
            }
        }

        this.deltaManager.on("readonly", (readonly: boolean) => {
            // we accumulate ops while being in read-only state.
            // once user gets write permissions and we have active connection, flush all pending ops.
            assert(readonly === this.deltaManager.readOnlyInfo.readonly,
                0x124 /* "inconsistent readonly property/event state" */);

            // We need to be very careful with when we (re)send pending ops, to ensure that we only send ops
            // when we either never send an op, or attempted to send it but we know for sure it was not
            // sequenced by server and will never be sequenced (i.e. was lost)
            // For loss of connection, we wait for our own "join" op and use it a a barrier to know all the
            // ops that made it from previous connection, before switching clientId and raising "connected" event
            // But with read-only permissions, if we transition between read-only and r/w states while on same
            // connection, then we have no good signal to tell us when it's safe to send ops we accumulated while
            // being in read-only state.
            // For that reason, we support getting to read-only state only when disconnected. This ensures that we
            // can rely on same safety mechanism and resend ops only when we establish new connection.
            // This is applicable for read-only permissions (event is raised before connection is properly registered),
            // but it's an extra requirement for Container.forceReadonly() API
            assert(!readonly || !this.connected, 0x125 /* "Unsafe to transition to read-only state!" */);

            this.replayPendingStates();
        });

        // logging hardware telemetry
        logger.sendTelemetryEvent({
            eventName: "DeviceSpec",
            ...getDeviceSpec(),
        });

        let loadSummaryNumber: number;
        // Get the container creation metadata. For new container, we initialize these. For existing containers,
        // get the values from the metadata blob.
        if (existing) {
            this.createContainerMetadata = {
                createContainerRuntimeVersion: metadata?.createContainerRuntimeVersion,
                createContainerTimestamp: metadata?.createContainerTimestamp,
            };
            // back-compat 0.59.3000 - Older document may either write summaryCount or not write it at all. If it does
            // not write it, initialize summaryNumber to 0.
            loadSummaryNumber = metadata?.summaryNumber ?? metadata?.summaryCount ?? 0;
        } else {
            this.createContainerMetadata = {
                createContainerRuntimeVersion: pkgVersion,
                createContainerTimestamp: Date.now(),
            };
            loadSummaryNumber = 0;
        }
        this.nextSummaryNumber = loadSummaryNumber + 1;

        this.logger.sendTelemetryEvent({
            eventName: "ContainerLoadStats",
            ...this.createContainerMetadata,
            ...this.dataStores.containerLoadStats,
            summaryNumber: loadSummaryNumber,
            summaryFormatVersion: metadata?.summaryFormatVersion,
            disableIsolatedChannels: metadata?.disableIsolatedChannels,
            gcVersion: metadata?.gcFeature,
        });

        ReportOpPerfTelemetry(this.context.clientId, this.deltaManager, this.logger);
        BindBatchTracker(this, this.logger);
        this.opTracker = new OpTracker(this.deltaManager, this.mc.config.getBoolean(disableOpTrackingKey) === true);
    }

    public dispose(error?: Error): void {
        if (this._disposed) {
            return;
        }
        this._disposed = true;

        this.logger.sendTelemetryEvent({
            eventName: "ContainerRuntimeDisposed",
            isDirty: this.isDirty,
            lastSequenceNumber: this.deltaManager.lastSequenceNumber,
            attachState: this.attachState,
        }, error);

        if (this.summaryManager !== undefined) {
            this.summaryManager.dispose();
        }
        this.garbageCollector.dispose();
        this._summarizer?.dispose();
        this.dataStores.dispose();
        this.pendingStateManager.dispose();
        this.emit("dispose");
        this.removeAllListeners();
    }

    public get IFluidTokenProvider() {
        if (this.options?.intelligence) {
            // eslint-disable-next-line @typescript-eslint/consistent-type-assertions
            return {
                intelligence: this.options.intelligence,
            } as IFluidTokenProvider;
        }
        return undefined;
    }

    /**
     * Notifies this object about the request made to the container.
     * @param request - Request made to the handler.
     */
    public async request(request: IRequest): Promise<IResponse> {
        try {
            const parser = RequestParser.create(request);
            const id = parser.pathParts[0];

            if (id === "_summarizer" && parser.pathParts.length === 1) {
                if (this._summarizer !== undefined) {
                    return {
                        status: 200,
                        mimeType: "fluid/object",
                        value: this.summarizer,
                    };
                }
                return create404Response(request);
            }
            if (this.requestHandler !== undefined) {
                return this.requestHandler(parser, this);
            }

            return create404Response(request);
        } catch (error) {
            return exceptionToResponse(error);
        }
    }

    /**
     * Resolves URI representing handle
     * @param request - Request made to the handler.
     */
    public async resolveHandle(request: IRequest): Promise<IResponse> {
        try {
            const requestParser = RequestParser.create(request);
            const id = requestParser.pathParts[0];

            if (id === "_channels") {
                return this.resolveHandle(requestParser.createSubRequest(1));
            }

            if (id === BlobManager.basePath && requestParser.isLeaf(2)) {
                const handle = await this.blobManager.getBlob(requestParser.pathParts[1]);
                if (handle) {
                    return {
                        status: 200,
                        mimeType: "fluid/object",
                        value: handle.get(),
                    };
                } else {
                    return create404Response(request);
                }
            } else if (requestParser.pathParts.length > 0) {
                const dataStore = await this.getDataStoreFromRequest(id, request);
                const subRequest = requestParser.createSubRequest(1);
                // We always expect createSubRequest to include a leading slash, but asserting here to protect against
                // unintentionally modifying the url if that changes.
                assert(subRequest.url.startsWith("/"),
                    0x126 /* "Expected createSubRequest url to include a leading slash" */);
                return dataStore.IFluidRouter.request(subRequest);
            }

            return create404Response(request);
        } catch (error) {
            return exceptionToResponse(error);
        }
    }

    private async getDataStoreFromRequest(id: string, request: IRequest): Promise<IFluidRouter> {
        const wait = typeof request.headers?.[RuntimeHeaders.wait] === "boolean"
            ? request.headers?.[RuntimeHeaders.wait]
            : true;
        const dataStoreContext = await this.dataStores.getDataStore(id, wait);

        /**
         * If GC should run and this an external app request with "externalRequest" header, we need to return
         * an error if the data store being requested is marked as unreferenced as per the data store's base
         * GC data.
         *
         * This is a workaround to handle scenarios where a data store shared with an external app is deleted
         * and marked as unreferenced by GC. Returning an error will fail to load the data store for the app.
         */
        if (request.headers?.[RuntimeHeaders.externalRequest] && this.garbageCollector.shouldRunGC) {
            // The data store is referenced if used routes in the base summary has a route to self.
            // Older documents may not have used routes in the summary. They are considered referenced.
            const usedRoutes = (await dataStoreContext.getBaseGCDetails()).usedRoutes;
            if (!(usedRoutes === undefined || usedRoutes.includes("") || usedRoutes.includes("/"))) {
                throw responseToException(create404Response(request), request);
            }
        }

        const dataStoreChannel = await dataStoreContext.realize();

        // Remove query params, leading and trailing slashes from the url. This is done to make sure the format is
        // the same as GC nodes id.
        const urlWithoutQuery = trimLeadingAndTrailingSlashes(request.url.split("?")[0]);
        this.garbageCollector.nodeUpdated(
            `/${urlWithoutQuery}`,
            "Loaded",
            undefined /* timestampMs */,
            dataStoreContext.packagePath,
            request?.headers,
        );
        return dataStoreChannel;
    }

    /** Adds the container's metadata to the given summary tree. */
    private addMetadataToSummary(summaryTree: ISummaryTreeWithStats) {
        const metadata: IContainerRuntimeMetadata = {
            ...this.createContainerMetadata,
            // back-compat 0.59.3000: This is renamed to summaryNumber. Can be removed when 0.59.3000 saturates.
            summaryCount: this.nextSummaryNumber,
            // Increment the summary number for the next summary that will be generated.
            summaryNumber: this.nextSummaryNumber++,
            summaryFormatVersion: 1,
            disableIsolatedChannels: this.disableIsolatedChannels || undefined,
            ...this.garbageCollector.getMetadata(),
            // The last message processed at the time of summary. If there are no new messages, use the message from the
            // last summary.
            message: extractSummaryMetadataMessage(this.deltaManager.lastMessage) ?? this.messageAtLastSummary,
        };
        addBlobToSummary(summaryTree, metadataBlobName, JSON.stringify(metadata));
    }

    private addContainerStateToSummary(
        summaryTree: ISummaryTreeWithStats,
        fullTree: boolean,
        trackState: boolean,
        telemetryContext?: ITelemetryContext,
    ) {
        this.addMetadataToSummary(summaryTree);

        if (this.chunkMap.size > 0) {
            const content = JSON.stringify([...this.chunkMap]);
            addBlobToSummary(summaryTree, chunksBlobName, content);
        }

        const dataStoreAliases = this.dataStores.aliases();
        if (dataStoreAliases.size > 0) {
            addBlobToSummary(summaryTree, aliasBlobName, JSON.stringify([...dataStoreAliases]));
        }

        if (this.summarizerClientElection) {
            const electedSummarizerContent = JSON.stringify(this.summarizerClientElection?.serialize());
            addBlobToSummary(summaryTree, electedSummarizerBlobName, electedSummarizerContent);
        }

        const blobManagerSummary = this.blobManager.summarize();
        // Some storage (like git) doesn't allow empty tree, so we can omit it.
        // and the blob manager can handle the tree not existing when loading
        if (Object.keys(blobManagerSummary.summary.tree).length > 0) {
            addTreeToSummary(summaryTree, blobsTreeName, blobManagerSummary);
        }

        if (this.garbageCollector.writeDataAtRoot) {
            const gcSummary = this.garbageCollector.summarize(fullTree, trackState, telemetryContext);
            if (gcSummary !== undefined) {
                addSummarizeResultToSummary(summaryTree, gcTreeKey, gcSummary);
            }
        }
    }

    // Track how many times the container tries to reconnect with pending messages.
    // This happens when the connection state is changed and we reset the counter
    // when we are able to process a local op or when there are no pending messages.
    // If this counter reaches a max, it's a good indicator that the container
    // is not making progress and it is stuck in a retry loop.
    private shouldContinueReconnecting(): boolean {
        if (this.maxConsecutiveReconnects <= 0) {
            // Feature disabled, we never stop reconnecting
            return true;
        }

        if (!this.pendingStateManager.hasPendingMessages()) {
            // If there are no pending messages, we can always reconnect
            this.resetReconnectCount();
            return true;
        }

        if (this.consecutiveReconnects === Math.floor(this.maxConsecutiveReconnects / 2)) {
            // If we're halfway through the max reconnects, send an event in order
            // to better identify false positives, if any. If the rate of this event
            // matches Container Close count below, we can safely cut down
            // maxConsecutiveReconnects to half.
            this.mc.logger.sendTelemetryEvent({
                eventName: "ReconnectsWithNoProgress",
                attempts: this.consecutiveReconnects,
                pendingMessages: this.pendingStateManager.pendingMessagesCount,
            });
        }

        return this.consecutiveReconnects < this.maxConsecutiveReconnects;
    }

    private resetReconnectCount() {
        this.consecutiveReconnects = 0;
    }

    private replayPendingStates() {
        // We need to be able to send ops to replay states
        if (!this.canSendOps()) { return; }

        // We need to temporary clear the dirty flags and disable
        // dirty state change events to detect whether replaying ops
        // has any effect.

        // Save the old state, reset to false, disable event emit
        const oldState = this.dirtyContainer;
        this.dirtyContainer = false;

        assert(this.emitDirtyDocumentEvent, 0x127 /* "dirty document event not set on replay" */);
        this.emitDirtyDocumentEvent = false;
        let newState: boolean;

        try {
            // replay the ops
            this.pendingStateManager.replayPendingStates();
        } finally {
            // Save the new start and restore the old state, re-enable event emit
            newState = this.dirtyContainer;
            this.dirtyContainer = oldState;
            this.emitDirtyDocumentEvent = true;
        }

        // Officially transition from the old state to the new state.
        this.updateDocumentDirtyState(newState);
    }

    private async applyStashedOp(type: ContainerMessageType, op: ISequencedDocumentMessage): Promise<unknown> {
        switch (type) {
            case ContainerMessageType.FluidDataStoreOp:
                return this.dataStores.applyStashedOp(op);
            case ContainerMessageType.Attach:
                return this.dataStores.applyStashedAttachOp(op as unknown as IAttachMessage);
            case ContainerMessageType.Alias:
            case ContainerMessageType.BlobAttach:
                return;
            case ContainerMessageType.ChunkedOp:
                throw new Error("chunkedOp not expected here");
            case ContainerMessageType.Rejoin:
                throw new Error("rejoin not expected here");
            default:
                unreachableCase(type, `Unknown ContainerMessageType: ${type}`);
        }
    }

    public setConnectionState(connected: boolean, clientId?: string) {
        this.verifyNotClosed();

        // There might be no change of state due to Container calling this API after loading runtime.
        const changeOfState = this._connected !== connected;
        const reconnection = changeOfState && connected;
        this._connected = connected;

        if (reconnection) {
            this.consecutiveReconnects++;

            if (!this.shouldContinueReconnecting()) {
                this.closeFn(new GenericError(
                    // pre-0.58 error message: MaxReconnectsWithNoProgress
                    "Runtime detected too many reconnects with no progress syncing local ops",
                    undefined, // error
                    {
                        attempts: this.consecutiveReconnects,
                        pendingMessages: this.pendingStateManager.pendingMessagesCount,
                    }));
                return;
            }
        }

        if (changeOfState) {
            this.replayPendingStates();
        }

        this.dataStores.setConnectionState(connected, clientId);

        raiseConnectedEvent(this.mc.logger, this, connected, clientId);
    }

    public process(messageArg: ISequencedDocumentMessage, local: boolean) {
        this.verifyNotClosed();

        // If it's not message for runtime, bail out right away.
        if (!isRuntimeMessage(messageArg)) {
            return;
        }

        if (this.mc.config.getBoolean("enableOfflineLoad") ?? this.runtimeOptions.enableOfflineLoad) {
            this.savedOps.push(messageArg);
        }

        // Do shallow copy of message, as methods below will modify it.
        // There might be multiple container instances receiving same message
        // We do not need to make deep copy, as each layer will just replace message.content itself,
        // but would not modify contents details
        let message = { ...messageArg };

        // Surround the actual processing of the operation with messages to the schedule manager indicating
        // the beginning and end. This allows it to emit appropriate events and/or pause the processing of new
        // messages once a batch has been fully processed.
        this.scheduleManager.beforeOpProcessing(message);

        try {
            message = unpackRuntimeMessage(message);

            // Chunk processing must come first given that we will transform the message to the unchunked version
            // once all pieces are available
            message = this.processRemoteChunkedMessage(message);

            let localOpMetadata: unknown;
            if (local) {
                // Call the PendingStateManager to process local messages.
                // Do not process local chunked ops until all pieces are available.
                if (message.type !== ContainerMessageType.ChunkedOp) {
                    localOpMetadata = this.pendingStateManager.processPendingLocalMessage(message);
                }
            }

            // If there are no more pending messages after processing a local message,
            // the document is no longer dirty.
            if (!this.pendingStateManager.hasPendingMessages()) {
                this.updateDocumentDirtyState(false);
            }

            switch (message.type) {
                case ContainerMessageType.Attach:
                    this.dataStores.processAttachMessage(message, local);
                    break;
                case ContainerMessageType.Alias:
                    this.processAliasMessage(message, localOpMetadata, local);
                    break;
                case ContainerMessageType.FluidDataStoreOp:
                    this.dataStores.processFluidDataStoreOp(message, local, localOpMetadata);
                    break;
                case ContainerMessageType.BlobAttach:
                    assert(message?.metadata?.blobId, 0x12a /* "Missing blob id on metadata" */);
                    this.blobManager.processBlobAttachOp(message.metadata.blobId, local);
                    break;
                default:
            }

            this.emit("op", message);
            this.scheduleManager.afterOpProcessing(undefined, message);

            if (local) {
                // If we have processed a local op, this means that the container is
                // making progress and we can reset the counter for how many times
                // we have consecutively replayed the pending states
                this.resetReconnectCount();
            }
        } catch (e) {
            this.scheduleManager.afterOpProcessing(e, message);
            throw e;
        }
    }

    private processAliasMessage(
        message: ISequencedDocumentMessage,
        localOpMetadata: unknown,
        local: boolean,
    ) {
        this.dataStores.processAliasMessage(message, localOpMetadata, local);
    }

    public processSignal(message: ISignalMessage, local: boolean) {
        const envelope = message.content as ISignalEnvelope;
        const transformed: IInboundSignalMessage = {
            clientId: message.clientId,
            content: envelope.contents.content,
            type: envelope.contents.type,
        };

        if (envelope.address === undefined) {
            // No address indicates a container signal message.
            this.emit("signal", transformed, local);
            return;
        }

        this.dataStores.processSignal(envelope.address, transformed, local);
    }

    public async getRootDataStore(id: string, wait = true): Promise<IFluidRouter> {
        const context = await this.dataStores.getDataStore(id, wait);
        assert(await context.isRoot(), 0x12b /* "did not get root data store" */);
        return context.realize();
    }

    public setFlushMode(mode: FlushMode): void {
        if (mode === this._flushMode) {
            return;
        }

        this.mc.logger.sendTelemetryEvent({
            eventName: "FlushMode Updated",
            old: this._flushMode,
            new: mode,
        });

        // Flush any pending batches if switching to immediate
        if (mode === FlushMode.Immediate) {
            this.flush();
        }

        this._flushMode = mode;

        // Let the PendingStateManager know that FlushMode has been updated.
        this.pendingStateManager.onFlushModeUpdated(mode);
    }

    public flush(): void {
        assert(this._orderSequentiallyCalls === 0,
            0x24c /* "Cannot call `flush()` from `orderSequentially`'s callback" */);

        if (!this.deltaSender) {
            return;
        }

        // Let the PendingStateManager know that there was an attempt to flush messages.
        // Note that this should happen before the `this.needsFlush` check below because in the scenario where we are
        // not connected, `this.needsFlush` will be false but the PendingStateManager might have pending messages and
        // hence needs to track this.
        this.pendingStateManager.onFlush();

        // If flush has already been called then exit early
        if (!this.needsFlush) {
            return;
        }

        this.needsFlush = false;

        // Did we disconnect in the middle of turn-based batch?
        // If so, do nothing, as pending state manager will resubmit it correctly on reconnect.
        if (!this.canSendOps()) {
            return;
        }

        return this.deltaSender.flush();
    }

    public orderSequentially(callback: () => void): void {
        // If flush mode is already TurnBased we are either
        // nested in another orderSequentially, or
        // the app is flushing manually, in which
        // case this invocation doesn't own
        // flushing.
        if (this.flushMode === FlushMode.TurnBased) {
            this.trackOrderSequentiallyCalls(callback);
            return;
        }

        const savedFlushMode = this.flushMode;
        this.setFlushMode(FlushMode.TurnBased);

        try {
            this.trackOrderSequentiallyCalls(callback);
            this.flush();
        } finally {
            this.setFlushMode(savedFlushMode);
        }
    }

    private trackOrderSequentiallyCalls(callback: () => void): void {
        let checkpoint: { rollback: () => void; } | undefined;
        if (this.mc.config.getBoolean("Fluid.ContainerRuntime.EnableRollback")) {
            checkpoint = this.pendingStateManager.checkpoint();
        }

        try {
            this._orderSequentiallyCalls++;
            callback();
        } catch (error) {
            if (checkpoint) {
                // This will throw and close the container if rollback fails
                checkpoint.rollback();
            } else {
                // pre-0.58 error message: orderSequentiallyCallbackException
                this.closeFn(new GenericError("orderSequentially callback exception", error));
            }
            throw error; // throw the original error for the consumer of the runtime
        } finally {
            this._orderSequentiallyCalls--;
        }
    }

    public async createDataStore(pkg: string | string[]): Promise<IDataStore> {
        const internalId = uuid();
        return channelToDataStore(
            await this._createDataStore(pkg, false /* isRoot */, internalId),
            internalId,
            this,
            this.dataStores,
            this.mc.logger);
    }

    /**
     * Creates a root datastore directly with a user generated id and attaches it to storage.
     * It is vulnerable to name collisions and should not be used.
     *
     * This method will be removed. See #6465.
     */
    private async createRootDataStoreLegacy(pkg: string | string[], rootDataStoreId: string): Promise<IFluidRouter> {
        const fluidDataStore = await this._createDataStore(pkg, true /* isRoot */, rootDataStoreId);
        // back-compat 0.59.1000 - makeVisibleAndAttachGraph was added in this version to IFluidDataStoreChannel. For
        // older versions, we still have to call bindToContext.
        if (fluidDataStore.makeVisibleAndAttachGraph !== undefined) {
            fluidDataStore.makeVisibleAndAttachGraph();
        } else {
            fluidDataStore.bindToContext();
        }
        return fluidDataStore;
    }

    public async createRootDataStore(pkg: string | string[], rootDataStoreId: string): Promise<IFluidRouter> {
        return this._aliasingEnabled === true ?
            this.createAndAliasDataStore(pkg, rootDataStoreId) :
            this.createRootDataStoreLegacy(pkg, rootDataStoreId);
    }

    /**
     * Creates a data store then attempts to alias it.
     * If aliasing fails, it will raise an exception.
     *
     * This method will be removed. See #6465.
     *
     * @param pkg - Package name of the data store
     * @param alias - Alias to be assigned to the data store
     * @param props - Properties for the data store
     * @returns - An aliased data store which can can be found / loaded by alias.
     */
    private async createAndAliasDataStore(pkg: string | string[], alias: string, props?: any): Promise<IDataStore> {
        const internalId = uuid();
        const dataStore = await this._createDataStore(pkg, false /* isRoot */, internalId, props);
        const aliasedDataStore = channelToDataStore(dataStore, internalId, this, this.dataStores, this.mc.logger);
        const result = await aliasedDataStore.trySetAlias(alias);
        if (result !== "Success") {
            throw new GenericError(
                "dataStoreAliasFailure",
                undefined /* error */,
                {
                    alias: {
                        value: alias,
                        tag: TelemetryDataTag.UserData,
                    },
                    internalId: {
                        value: internalId,
                        tag: TelemetryDataTag.PackageData,
                    },
                    aliasResult: result,
                });
        }

        return aliasedDataStore;
    }

    public createDetachedRootDataStore(
        pkg: Readonly<string[]>,
        rootDataStoreId: string): IFluidDataStoreContextDetached {
        return this.dataStores.createDetachedDataStoreCore(pkg, true, rootDataStoreId);
    }

    public createDetachedDataStore(pkg: Readonly<string[]>): IFluidDataStoreContextDetached {
        return this.dataStores.createDetachedDataStoreCore(pkg, false);
    }

    /**
     * Creates a possibly root datastore directly with a possibly user generated id and attaches it to storage.
     * It is vulnerable to name collisions if both aforementioned conditions are true, and should not be used.
     *
     * This method will be removed. See #6465.
     */
    private async _createDataStoreWithPropsLegacy(
        pkg: string | string[],
        props?: any,
        id = uuid(),
        isRoot = false,
    ): Promise<IDataStore> {
        const fluidDataStore = await this.dataStores._createFluidDataStoreContext(
            Array.isArray(pkg) ? pkg : [pkg], id, isRoot, props).realize();
        if (isRoot) {
            // back-compat 0.59.1000 - makeVisibleAndAttachGraph was added in this version to IFluidDataStoreChannel.
            // For older versions, we still have to call bindToContext.
            if (fluidDataStore.makeVisibleAndAttachGraph !== undefined) {
                fluidDataStore.makeVisibleAndAttachGraph();
            } else {
                fluidDataStore.bindToContext();
            }
            this.logger.sendTelemetryEvent({
                eventName: "Root datastore with props",
                hasProps: props !== undefined,
            });
        }
        return channelToDataStore(fluidDataStore, id, this, this.dataStores, this.mc.logger);
    }

    public async _createDataStoreWithProps(
        pkg: string | string[],
        props?: any,
        id = uuid(),
        isRoot = false,
    ): Promise<IDataStore> {
        return this._aliasingEnabled === true && isRoot ?
            this.createAndAliasDataStore(pkg, id, props) :
            this._createDataStoreWithPropsLegacy(pkg, props, id, isRoot);
    }

    private async _createDataStore(
        pkg: string | string[],
        isRoot: boolean,
        id = uuid(),
        props?: any,
    ): Promise<IFluidDataStoreChannel> {
        return this.dataStores
            ._createFluidDataStoreContext(Array.isArray(pkg) ? pkg : [pkg], id, isRoot, props)
            .realize();
    }

    private canSendOps() {
        return this.connected && !this.deltaManager.readOnlyInfo.readonly;
    }

    public getQuorum(): IQuorumClients {
        return this.context.quorum;
    }

    public getAudience(): IAudience {
        // eslint-disable-next-line @typescript-eslint/no-non-null-assertion
        return this.context.audience!;
    }

    /**
     * Returns true of container is dirty, i.e. there are some pending local changes that
     * either were not sent out to delta stream or were not yet acknowledged.
     */
    public get isDirty(): boolean {
        return this.dirtyContainer;
    }

    private isContainerMessageDirtyable(type: ContainerMessageType, contents: any) {
        // For legacy purposes, exclude the old built-in AgentScheduler from dirty consideration as a special-case.
        // Ultimately we should have no special-cases from the ContainerRuntime's perspective.
        if (type === ContainerMessageType.Attach) {
            const attachMessage = contents as InboundAttachMessage;
            if (attachMessage.id === agentSchedulerId) {
                return false;
            }
        } else if (type === ContainerMessageType.FluidDataStoreOp) {
            const envelope = contents as IEnvelope;
            if (envelope.address === agentSchedulerId) {
                return false;
            }
        }
        return true;
    }

    /**
     * Submits the signal to be sent to other clients.
     * @param type - Type of the signal.
     * @param content - Content of the signal.
     */
    public submitSignal(type: string, content: any) {
        this.verifyNotClosed();
        const envelope: ISignalEnvelope = { address: undefined, contents: { type, content } };
        return this.context.submitSignalFn(envelope);
    }

    public submitDataStoreSignal(address: string, type: string, content: any) {
        const envelope: ISignalEnvelope = { address, contents: { type, content } };
        return this.context.submitSignalFn(envelope);
    }

    public setAttachState(attachState: AttachState.Attaching | AttachState.Attached): void {
        if (attachState === AttachState.Attaching) {
            assert(this.attachState === AttachState.Attaching,
                0x12d /* "Container Context should already be in attaching state" */);
        } else {
            assert(this.attachState === AttachState.Attached,
                0x12e /* "Container Context should already be in attached state" */);
            this.emit("attached");
        }

        if (attachState === AttachState.Attached && !this.pendingStateManager.hasPendingMessages()) {
            this.updateDocumentDirtyState(false);
        }
        this.dataStores.setAttachState(attachState);
    }

    /**
     * Create a summary. Used when attaching or serializing a detached container.
     *
     * @param blobRedirectTable - A table passed during the attach process. While detached, blob upload is supported
     * using IDs generated locally. After attach, these IDs cannot be used, so this table maps the old local IDs to the
     * new storage IDs so requests can be redirected.
     * @param telemetryContext - summary data passed through the layers for telemetry purposes
     */
    public createSummary(blobRedirectTable?: Map<string, string>, telemetryContext?: ITelemetryContext): ISummaryTree {
        if (blobRedirectTable) {
            this.blobManager.setRedirectTable(blobRedirectTable);
        }

        const summarizeResult = this.dataStores.createSummary(telemetryContext);
        if (!this.disableIsolatedChannels) {
            // Wrap data store summaries in .channels subtree.
            wrapSummaryInChannelsTree(summarizeResult);
        }
        this.addContainerStateToSummary(
            summarizeResult,
            true /* fullTree */,
            false /* trackState */,
            telemetryContext,
        );
        return summarizeResult.summary;
    }

    public async getAbsoluteUrl(relativeUrl: string): Promise<string | undefined> {
        if (this.context.getAbsoluteUrl === undefined) {
            throw new Error("Driver does not implement getAbsoluteUrl");
        }
        if (this.attachState !== AttachState.Attached) {
            return undefined;
        }
        return this.context.getAbsoluteUrl(relativeUrl);
    }

    private async summarizeInternal(
        fullTree: boolean,
        trackState: boolean,
        telemetryContext?: ITelemetryContext,
    ): Promise<ISummarizeInternalResult> {
        const summarizeResult = await this.dataStores.summarize(fullTree, trackState, telemetryContext);
        let pathPartsForChildren: string[] | undefined;

        if (!this.disableIsolatedChannels) {
            // Wrap data store summaries in .channels subtree.
            wrapSummaryInChannelsTree(summarizeResult);
            pathPartsForChildren = [channelsTreeName];
        }
        this.addContainerStateToSummary(summarizeResult, fullTree, trackState, telemetryContext);
        return {
            ...summarizeResult,
            id: "",
            pathPartsForChildren,
        };
    }

    /**
     * Returns a summary of the runtime at the current sequence number.
     */
    public async summarize(options: {
        /** True to generate the full tree with no handle reuse optimizations; defaults to false */
        fullTree?: boolean;
        /** True to track the state for this summary in the SummarizerNodes; defaults to true */
        trackState?: boolean;
        /** Logger to use for correlated summary events */
        summaryLogger?: ITelemetryLogger;
        /** True to run garbage collection before summarizing; defaults to true */
        runGC?: boolean;
        /** True to generate full GC data */
        fullGC?: boolean;
        /** True to run GC sweep phase after the mark phase */
        runSweep?: boolean;
    }): Promise<IRootSummaryTreeWithStats> {
        this.verifyNotClosed();

        const {
            fullTree = false,
            trackState = true,
            summaryLogger = this.logger,
            runGC = this.garbageCollector.shouldRunGC,
            runSweep,
            fullGC,
        } = options;

        let gcStats: IGCStats | undefined;
        if (runGC) {
            gcStats = await this.collectGarbage({ logger: summaryLogger, runSweep, fullGC });
        }

        const telemetryContext = new TelemetryContext();
        const { stats, summary } = await this.summarizerNode.summarize(fullTree, trackState, telemetryContext);

        this.logger.sendTelemetryEvent({ eventName: "SummarizeTelemetry", details: telemetryContext.serialize() });

        assert(summary.type === SummaryType.Tree,
            0x12f /* "Container Runtime's summarize should always return a tree" */);

        return { stats, summary, gcStats };
    }

    /**
     * Implementation of IGarbageCollectionRuntime::updateStateBeforeGC.
     * Before GC runs, called by the garbage collector to update any pending GC state. This is mainly used to notify
     * the garbage collector of references detected since the last GC run. Most references are notified immediately
     * but there can be some for which async operation is required (such as detecting new root data stores).
     */
    public async updateStateBeforeGC() {
        return this.dataStores.updateStateBeforeGC();
    }

    /**
     * Implementation of IGarbageCollectionRuntime::getGCData.
     * Generates and returns the GC data for this container.
     * @param fullGC - true to bypass optimizations and force full generation of GC data.
     */
    public async getGCData(fullGC?: boolean): Promise<IGarbageCollectionData> {
        const builder = new GCDataBuilder();
        const dsGCData = await this.dataStores.getGCData(fullGC);
        builder.addNodes(dsGCData.gcNodes);

        const blobsGCData = this.blobManager.getGCData(fullGC);
        builder.addNodes(blobsGCData.gcNodes);
        return builder.getGCData();
    }

    /**
     * Implementation of IGarbageCollectionRuntime::updateUsedRoutes.
     * After GC has run, called to notify this container's nodes of routes that are used in it.
     * @param usedRoutes - The routes that are used in all nodes in this Container.
     * @param gcTimestamp - The time when GC was run that generated these used routes. If any node node becomes
     * unreferenced as part of this GC run, this should be used to update the time when it happens.
     */
    public updateUsedRoutes(usedRoutes: string[], gcTimestamp?: number) {
        // Update our summarizer node's used routes. Updating used routes in summarizer node before
        // summarizing is required and asserted by the the summarizer node. We are the root and are
        // always referenced, so the used routes is only self-route (empty string).
        this.summarizerNode.updateUsedRoutes([""]);

        const dataStoreUsedRoutes: string[] = [];
        for (const route of usedRoutes) {
            if (route.split("/")[1] !== BlobManager.basePath) {
                dataStoreUsedRoutes.push(route);
            }
        }

        return this.dataStores.updateUsedRoutes(dataStoreUsedRoutes, gcTimestamp);
    }

    /**
     * When running GC in test mode, this is called to delete objects whose routes are unused. This enables testing
     * scenarios with accessing deleted content.
     * @param unusedRoutes - The routes that are unused in all data stores in this Container.
     */
    public deleteUnusedRoutes(unusedRoutes: string[]) {
        const blobManagerUnusedRoutes: string[] = [];
        const dataStoreUnusedRoutes: string[] = [];
        for (const route of unusedRoutes) {
            if (this.isBlobPath(route)) {
                blobManagerUnusedRoutes.push(route);
            } else {
                dataStoreUnusedRoutes.push(route);
            }
        }

        this.blobManager.deleteUnusedRoutes(blobManagerUnusedRoutes);
        this.dataStores.deleteUnusedRoutes(dataStoreUnusedRoutes);
    }

    /**
     * Returns a server generated referenced timestamp to be used to track unreferenced nodes by GC.
     */
    public getCurrentReferenceTimestampMs(): number | undefined {
        // Use the timestamp of the last message seen by this client as that is server generated. If no messages have
        // been processed, use the timestamp of the message from the last summary.
        return this.deltaManager.lastMessage?.timestamp ?? this.messageAtLastSummary?.timestamp;
    }

    /**
     * Returns the type of the GC node. Currently, there are nodes that belong to the root ("/"), data stores or
     * blob manager.
     */
    public getNodeType(nodePath: string): GCNodeType {
        if (this.isBlobPath(nodePath)) {
            return GCNodeType.Blob;
        }
        return this.dataStores.getGCNodeType(nodePath) ?? GCNodeType.Other;
    }

    /**
     * Called by GC to retrieve the package path of the node with the given path. The node should belong to a
     * data store or an attachment blob.
     */
    public getGCNodePackagePath(nodePath: string): readonly string[] | undefined {
        switch (this.getNodeType(nodePath)) {
            case GCNodeType.Blob:
                return ["_blobs"];
            case GCNodeType.DataStore:
            case GCNodeType.SubDataStore:
                return this.dataStores.getDataStorePackagePath(nodePath);
            default:
                assert(false, 0x2de /* "Package path requested for unsupported node type." */);
        }
    }

    /**
     * Returns whether a given path is for attachment blobs that are in the format - "/BlobManager.basePath/...".
     */
    private isBlobPath(path: string): boolean {
        const pathParts = path.split("/");
        if (pathParts.length < 2 || pathParts[1] !== BlobManager.basePath) {
            return false;
        }
        return true;
    }

    /**
     * Runs garbage collection and updates the reference / used state of the nodes in the container.
     * @returns the statistics of the garbage collection run.
     */
    public async collectGarbage(
        options: {
            /** Logger to use for logging GC events */
            logger?: ITelemetryLogger;
            /** True to run GC sweep phase after the mark phase */
            runSweep?: boolean;
            /** True to generate full GC data */
            fullGC?: boolean;
        },
    ): Promise<IGCStats> {
        return this.garbageCollector.collectGarbage(options);
    }

    /**
     * Called when a new outbound reference is added to another node. This is used by garbage collection to identify
     * all references added in the system.
     * @param srcHandle - The handle of the node that added the reference.
     * @param outboundHandle - The handle of the outbound node that is referenced.
     */
    public addedGCOutboundReference(srcHandle: IFluidHandle, outboundHandle: IFluidHandle) {
        this.garbageCollector.addedOutboundReference(srcHandle.absolutePath, outboundHandle.absolutePath);
    }

    /**
     * Generates the summary tree, uploads it to storage, and then submits the summarize op.
     * This is intended to be called by the summarizer, since it is the implementation of
     * ISummarizerInternalsProvider.submitSummary.
     * It takes care of state management at the container level, including pausing inbound
     * op processing, updating SummarizerNode state tracking, and garbage collection.
     * @param options - options controlling how the summary is generated or submitted
     */
    public async submitSummary(options: ISubmitSummaryOptions): Promise<SubmitSummaryResult> {
        const { fullTree, refreshLatestAck, summaryLogger } = options;
        // The summary number for this summary. This will be updated during the summary process, so get it now and
        // use it for all events logged during this summary.
        const summaryNumber = this.nextSummaryNumber;
        const summaryNumberLogger = ChildLogger.create(
            summaryLogger,
            undefined,
            {
                all: { summaryNumber },
            },
        );

        if (refreshLatestAck) {
            const latestSummaryRefSeq = await this.refreshLatestSummaryAckFromServer(
                ChildLogger.create(summaryNumberLogger, undefined, { all: { safeSummary: true } }));

            if (latestSummaryRefSeq > this.deltaManager.lastSequenceNumber) {
                // We need to catch up to the latest summary's reference sequence number before pausing.
                await PerformanceEvent.timedExecAsync(
                    summaryNumberLogger,
                    {
                        eventName: "WaitingForSeq",
                        lastSequenceNumber: this.deltaManager.lastSequenceNumber,
                        targetSequenceNumber: latestSummaryRefSeq,
                        lastKnownSeqNumber: this.deltaManager.lastKnownSeqNumber,
                    },
                    async () => waitForSeq(this.deltaManager, latestSummaryRefSeq),
                    { start: true, end: true, cancel: "error" }, // definitely want start event
                );
            }
        }

        try {
            await this.deltaManager.inbound.pause();

            const summaryRefSeqNum = this.deltaManager.lastSequenceNumber;
            const minimumSequenceNumber = this.deltaManager.minimumSequenceNumber;
            const message = `Summary @${summaryRefSeqNum}:${this.deltaManager.minimumSequenceNumber}`;

            // We should be here is we haven't processed be here. If we are of if the last message's sequence number
            // doesn't match the last processed sequence number, log an error.
            if (summaryRefSeqNum !== this.deltaManager.lastMessage?.sequenceNumber) {
                summaryNumberLogger.sendErrorEvent({
                    eventName: "LastSequenceMismatch",
                    error: message,
                });
            }

            this.summarizerNode.startSummary(summaryRefSeqNum, summaryNumberLogger);

            // Helper function to check whether we should still continue between each async step.
            const checkContinue = (): { continue: true; } | { continue: false; error: string; } => {
                // Do not check for loss of connectivity directly! Instead leave it up to
                // RunWhileConnectedCoordinator to control policy in a single place.
                // This will allow easier change of design if we chose to. For example, we may chose to allow
                // summarizer to reconnect in the future.
                // Also checking for cancellation is a must as summary process may be abandoned for other reasons,
                // like loss of connectivity for main (interactive) client.
                if (options.cancellationToken.cancelled) {
                    return { continue: false, error: "disconnected" };
                }
                // That said, we rely on submitSystemMessage() that today only works in connected state.
                // So if we fail here, it either means that RunWhileConnectedCoordinator does not work correctly,
                // OR that design changed and we need to remove this check and fix submitSystemMessage.
                assert(this.connected, 0x258 /* "connected" */);

                // Ensure that lastSequenceNumber has not changed after pausing.
                // We need the summary op's reference sequence number to match our summary sequence number,
                // otherwise we'll get the wrong sequence number stamped on the summary's .protocol attributes.
                if (this.deltaManager.lastSequenceNumber !== summaryRefSeqNum) {
                    return {
                        continue: false,
                        // eslint-disable-next-line max-len
                        error: `lastSequenceNumber changed before uploading to storage. ${this.deltaManager.lastSequenceNumber} !== ${summaryRefSeqNum}`,
                    };
                }
                return { continue: true };
            };

            let continueResult = checkContinue();
            if (!continueResult.continue) {
                return {
                    stage: "base",
                    referenceSequenceNumber: summaryRefSeqNum,
                    minimumSequenceNumber,
                    error: continueResult.error,
                };
            }

            const trace = Trace.start();
            let summarizeResult: IRootSummaryTreeWithStats;
            // If the GC state needs to be reset, we need to force a full tree summary and update the unreferenced
            // state of all the nodes.
            const forcedFullTree = this.garbageCollector.summaryStateNeedsReset;
            try {
                summarizeResult = await this.summarize({
                    fullTree: fullTree || forcedFullTree,
                    trackState: true,
                    summaryLogger: summaryNumberLogger,
                    runGC: this.garbageCollector.shouldRunGC,
                });
            } catch (error) {
                return {
                    stage: "base",
                    referenceSequenceNumber: summaryRefSeqNum,
                    minimumSequenceNumber,
                    error,
                };
            }
            const { summary: summaryTree, stats: partialStats } = summarizeResult;

            // Now that we have generated the summary, update the message at last summary to the last message processed.
            this.messageAtLastSummary = this.deltaManager.lastMessage;

            // Counting dataStores and handles
            // Because handles are unchanged dataStores in the current logic,
            // summarized dataStore count is total dataStore count minus handle count
            const dataStoreTree = this.disableIsolatedChannels ? summaryTree : summaryTree.tree[channelsTreeName];

            assert(dataStoreTree.type === SummaryType.Tree, 0x1fc /* "summary is not a tree" */);
            const handleCount = Object.values(dataStoreTree.tree).filter(
                (value) => value.type === SummaryType.Handle).length;
            const gcSummaryTreeStats = summaryTree.tree[gcTreeKey]
                ? calculateStats(summaryTree.tree[gcTreeKey])
                : undefined;

            const summaryStats: IGeneratedSummaryStats = {
                dataStoreCount: this.dataStores.size,
                summarizedDataStoreCount: this.dataStores.size - handleCount,
                gcStateUpdatedDataStoreCount: summarizeResult.gcStats?.updatedDataStoreCount,
                gcBlobNodeCount: gcSummaryTreeStats?.blobNodeCount,
                gcTotalBlobsSize: gcSummaryTreeStats?.totalBlobSize,
                opsSizesSinceLastSummary: this.opTracker.opsSizeAccumulator,
                nonSystemOpsSinceLastSummary: this.opTracker.nonSystemOpCount,
                summaryNumber,
                ...partialStats,
            };
            const generateSummaryData = {
                referenceSequenceNumber: summaryRefSeqNum,
                minimumSequenceNumber,
                summaryTree,
                summaryStats,
                generateDuration: trace.trace().duration,
                forcedFullTree,
            } as const;

            continueResult = checkContinue();
            if (!continueResult.continue) {
                return { stage: "generate", ...generateSummaryData, error: continueResult.error };
            }

            const lastAck = this.summaryCollection.latestAck;
            const summaryContext: ISummaryContext =
                lastAck === undefined
                ? {
                    proposalHandle: undefined,
                    ackHandle: this.context.getLoadedFromVersion()?.id,
                    referenceSequenceNumber: summaryRefSeqNum,
                }
                : {
                    proposalHandle: lastAck.summaryOp.contents.handle,
                    ackHandle: lastAck.summaryAck.contents.handle,
                    referenceSequenceNumber: summaryRefSeqNum,
                };

            let handle: string;
            try {
                handle = await this.storage.uploadSummaryWithContext(summarizeResult.summary, summaryContext);
            } catch (error) {
                return { stage: "generate", ...generateSummaryData, error };
            }

            const parent = summaryContext.ackHandle;
            const summaryMessage: ISummaryContent = {
                handle,
                // eslint-disable-next-line @typescript-eslint/no-non-null-assertion
                head: parent!,
                message,
                parents: parent ? [parent] : [],
            };
            const uploadData = {
                ...generateSummaryData,
                handle,
                uploadDuration: trace.trace().duration,
            } as const;

            continueResult = checkContinue();
            if (!continueResult.continue) {
                return { stage: "upload", ...uploadData, error: continueResult.error };
            }

            let clientSequenceNumber: number;
            try {
                clientSequenceNumber = this.submitSystemMessage(MessageType.Summarize, summaryMessage);
            } catch (error) {
                return { stage: "upload", ...uploadData, error };
            }

            const submitData = {
                stage: "submit",
                ...uploadData,
                clientSequenceNumber,
                submitOpDuration: trace.trace().duration,
            } as const;

            this.summarizerNode.completeSummary(handle);
            this.opTracker.reset();
            return submitData;
        } finally {
            // Cleanup wip summary in case of failure
            this.summarizerNode.clearSummary();
            // Restart the delta manager
            this.deltaManager.inbound.resume();
        }
    }

    private processRemoteChunkedMessage(message: ISequencedDocumentMessage) {
        if (message.type !== ContainerMessageType.ChunkedOp) {
            return message;
        }

        const clientId = message.clientId;
        const chunkedContent = message.contents as IChunkedOp;
        this.addChunk(clientId, chunkedContent);
        if (chunkedContent.chunkId === chunkedContent.totalChunks) {
            const newMessage = { ...message };
            // eslint-disable-next-line @typescript-eslint/no-non-null-assertion
            const serializedContent = this.chunkMap.get(clientId)!.join("");
            newMessage.contents = JSON.parse(serializedContent);
            newMessage.type = chunkedContent.originalType;
            this.clearPartialChunks(clientId);
            return newMessage;
        }
        return message;
    }

    private addChunk(clientId: string, chunkedContent: IChunkedOp) {
        let map = this.chunkMap.get(clientId);
        if (map === undefined) {
            map = [];
            this.chunkMap.set(clientId, map);
        }
        assert(chunkedContent.chunkId === map.length + 1,
            0x131 /* "Mismatch between new chunkId and expected chunkMap" */); // 1-based indexing
        map.push(chunkedContent.contents);
    }

    private clearPartialChunks(clientId: string) {
        if (this.chunkMap.has(clientId)) {
            this.chunkMap.delete(clientId);
        }
    }

    private updateDocumentDirtyState(dirty: boolean) {
        if (this.dirtyContainer === dirty) {
            return;
        }

        this.dirtyContainer = dirty;
        if (this.emitDirtyDocumentEvent) {
            this.emit(dirty ? "dirty" : "saved");
            this.context.updateDirtyContainerState(dirty);
        }
    }

    public submitDataStoreOp(
        id: string,
        contents: any,
        localOpMetadata: unknown = undefined): void {
        const envelope: IEnvelope = {
            address: id,
            contents,
        };
        this.submit(ContainerMessageType.FluidDataStoreOp, envelope, localOpMetadata);
    }

    public submitDataStoreAliasOp(contents: any, localOpMetadata: unknown): void {
        const aliasMessage = contents as IDataStoreAliasMessage;
        if (!isDataStoreAliasMessage(aliasMessage)) {
            throw new UsageError("malformedDataStoreAliasMessage");
        }

        this.submit(ContainerMessageType.Alias, contents, localOpMetadata);
    }

    public async uploadBlob(blob: ArrayBufferLike): Promise<IFluidHandle<ArrayBufferLike>> {
        this.verifyNotClosed();
        return this.blobManager.createBlob(blob);
    }

    private submit(
        type: ContainerMessageType,
        content: any,
        localOpMetadata: unknown = undefined,
        opMetadata: Record<string, unknown> | undefined = undefined,
    ): void {
        this.verifyNotClosed();

        // There should be no ops in detached container state!
        assert(this.attachState !== AttachState.Detached, 0x132 /* "sending ops in detached container" */);

        let clientSequenceNumber: number = -1;
        let opMetadataInternal = opMetadata;

        if (this.canSendOps()) {
            const serializedContent = JSON.stringify(content);
            const maxOpSize = this.context.deltaManager.maxMessageSize;

            // If in TurnBased flush mode we will trigger a flush at the next turn break
            if (this.flushMode === FlushMode.TurnBased && !this.needsFlush) {
                opMetadataInternal = {
                    ...opMetadata,
                    batch: true,
                };
                this.needsFlush = true;

                // Use Promise.resolve().then() to queue a microtask to detect the end of the turn and force a flush.
                if (!this.flushTrigger) {
                    // eslint-disable-next-line @typescript-eslint/no-floating-promises
                    Promise.resolve().then(() => {
                        this.flushTrigger = false;
                        this.flush();
                    });
                }
            }

            clientSequenceNumber = this.submitMaybeChunkedMessages(
                type,
                content,
                serializedContent,
                maxOpSize,
                this._flushMode === FlushMode.TurnBased,
                opMetadataInternal);
        }

        // Let the PendingStateManager know that a message was submitted.
        this.pendingStateManager.onSubmitMessage(
            type,
            clientSequenceNumber,
            this.deltaManager.lastSequenceNumber,
            content,
            localOpMetadata,
            opMetadataInternal,
        );
        if (this.isContainerMessageDirtyable(type, content)) {
            this.updateDocumentDirtyState(true);
        }
    }

    private submitMaybeChunkedMessages(
        type: ContainerMessageType,
        content: any,
        serializedContent: string,
        serverMaxOpSize: number,
        batch: boolean,
        opMetadataInternal: unknown = undefined,
    ): number {
        if (this._maxOpSizeInBytes >= 0) {
            // Chunking disabled
            if (!serializedContent || serializedContent.length <= this._maxOpSizeInBytes) {
                return this.submitRuntimeMessage(type, content, batch, opMetadataInternal);
            }

            // When chunking is disabled, we ignore the server max message size
            // and if the content length is larger than the client configured message size
            // instead of splitting the content, we will fail by explicitly close the container
            this.closeFn(new GenericError(
                "OpTooLarge",
                /* error */ undefined,
                {
                    length: {
                        value: serializedContent.length,
                        tag: TelemetryDataTag.PackageData,
                    },
                    limit: {
                        value: this._maxOpSizeInBytes,
                        tag: TelemetryDataTag.PackageData,
                    },
                }));
            return -1;
        }

        // Chunking enabled, fallback on the server's max message size
        // and split the content accordingly
        if (!serializedContent || serializedContent.length <= serverMaxOpSize) {
            return this.submitRuntimeMessage(type, content, batch, opMetadataInternal);
        }

        return this.submitChunkedMessage(type, serializedContent, serverMaxOpSize);
    }

    private submitChunkedMessage(type: ContainerMessageType, content: string, maxOpSize: number): number {
        const contentLength = content.length;
        const chunkN = Math.floor((contentLength - 1) / maxOpSize) + 1;
        let offset = 0;
        let clientSequenceNumber: number = 0;
        for (let i = 1; i <= chunkN; i = i + 1) {
            const chunkedOp: IChunkedOp = {
                chunkId: i,
                contents: content.substr(offset, maxOpSize),
                originalType: type,
                totalChunks: chunkN,
            };
            offset += maxOpSize;
            clientSequenceNumber = this.submitRuntimeMessage(
                ContainerMessageType.ChunkedOp,
                chunkedOp,
                false);
        }
        return clientSequenceNumber;
    }

    private submitSystemMessage(
        type: MessageType,
        contents: any) {
        this.verifyNotClosed();
        assert(this.connected, 0x133 /* "Container disconnected when trying to submit system message" */);

        // System message should not be sent in the middle of the batch.
        // That said, we can preserve existing behavior by not flushing existing buffer.
        // That might be not what caller hopes to get, but we can look deeper if telemetry tells us it's a problem.
        const middleOfBatch = this.flushMode === FlushMode.TurnBased && this.needsFlush;
        if (middleOfBatch) {
            this.mc.logger.sendErrorEvent({ eventName: "submitSystemMessageError", type });
        }

        return this.context.submitFn(
            type,
            contents,
            middleOfBatch);
    }

    private submitRuntimeMessage(
        type: ContainerMessageType,
        contents: any,
        batch: boolean,
        appData?: any,
    ) {
        this.verifyNotClosed();
        assert(this.connected, 0x259 /* "Container disconnected when trying to submit system message" */);
        const payload: ContainerRuntimeMessage = { type, contents };
        return this.context.submitFn(
            MessageType.Operation,
            payload,
            batch,
            appData);
    }

    /**
     * Throw an error if the runtime is closed.  Methods that are expected to potentially
     * be called after dispose due to asynchrony should not call this.
     */
    private verifyNotClosed() {
        if (this._disposed) {
            throw new Error("Runtime is closed");
        }
    }

    /**
     * Finds the right store and asks it to resubmit the message. This typically happens when we
     * reconnect and there are pending messages.
     * @param content - The content of the original message.
     * @param localOpMetadata - The local metadata associated with the original message.
     */
    private reSubmit(
        type: ContainerMessageType,
        content: any,
        localOpMetadata: unknown,
        opMetadata: Record<string, unknown> | undefined,
    ) {
        switch (type) {
            case ContainerMessageType.FluidDataStoreOp:
                // For Operations, call resubmitDataStoreOp which will find the right store
                // and trigger resubmission on it.
                this.dataStores.resubmitDataStoreOp(content, localOpMetadata);
                break;
            case ContainerMessageType.Attach:
            case ContainerMessageType.Alias:
                this.submit(type, content, localOpMetadata);
                break;
            case ContainerMessageType.ChunkedOp:
                throw new Error(`chunkedOp not expected here`);
            case ContainerMessageType.BlobAttach:
                this.submit(type, content, localOpMetadata, opMetadata);
                break;
            case ContainerMessageType.Rejoin:
                this.submit(type, content);
                break;
            default:
                unreachableCase(type, `Unknown ContainerMessageType: ${type}`);
        }
    }

    private rollback(
        type: ContainerMessageType,
        content: any,
        localOpMetadata: unknown,
    ) {
        switch (type) {
            case ContainerMessageType.FluidDataStoreOp:
                // For operations, call rollbackDataStoreOp which will find the right store
                // and trigger rollback on it.
                this.dataStores.rollbackDataStoreOp(content, localOpMetadata);
                break;
            default:
                throw new Error(`Can't rollback ${type}`);
        }
    }

    /** Implementation of ISummarizerInternalsProvider.refreshLatestSummaryAck */
    public async refreshLatestSummaryAck(
        proposalHandle: string | undefined,
        ackHandle: string,
        summaryRefSeq: number,
        summaryLogger: ITelemetryLogger,
    ) {
        const readAndParseBlob = async <T>(id: string) => readAndParse<T>(this.storage, id);
        const result = await this.summarizerNode.refreshLatestSummary(
            proposalHandle,
            summaryRefSeq,
            async () => this.fetchSnapshotFromStorage(ackHandle, summaryLogger, {
                eventName: "RefreshLatestSummaryGetSnapshot",
                ackHandle,
                summaryRefSeq,
                fetchLatest: false,
            }),
            readAndParseBlob,
            summaryLogger,
        );

        // Notify the garbage collector so it can update its latest summary state.
        await this.garbageCollector.latestSummaryStateRefreshed(result, readAndParseBlob);
    }

    /**
     * Fetches the latest snapshot from storage and uses it to refresh SummarizerNode's
     * internal state as it should be considered the latest summary ack.
     * @param summaryLogger - logger to use when fetching snapshot from storage
     * @returns downloaded snapshot's reference sequence number
     */
    private async refreshLatestSummaryAckFromServer(summaryLogger: ITelemetryLogger): Promise<number> {
        const snapshot = await this.fetchSnapshotFromStorage(null, summaryLogger, {
            eventName: "RefreshLatestSummaryGetSnapshot",
            fetchLatest: true,
        });

        const readAndParseBlob = async <T>(id: string) => readAndParse<T>(this.storage, id);
        const snapshotRefSeq = await seqFromTree(snapshot, readAndParseBlob);

        const result = await this.summarizerNode.refreshLatestSummary(
            undefined,
            snapshotRefSeq,
            async () => snapshot,
            readAndParseBlob,
            summaryLogger,
        );

        // Notify the garbage collector so it can update its latest summary state.
        await this.garbageCollector.latestSummaryStateRefreshed(result, readAndParseBlob);

        return snapshotRefSeq;
    }

    private async fetchSnapshotFromStorage(
        versionId: string | null, logger: ITelemetryLogger, event: ITelemetryGenericEvent) {
        return PerformanceEvent.timedExecAsync(
            logger, event, async (perfEvent: {
                end: (arg0: {
                    getVersionDuration?: number | undefined;
                    getSnapshotDuration?: number | undefined;
                }) => void; }) => {
                    const stats: { getVersionDuration?: number; getSnapshotDuration?: number; } = {};
                    const trace = Trace.start();

                    const versions = await this.storage.getVersions(versionId, 1);
                    assert(!!versions && !!versions[0], 0x137 /* "Failed to get version from storage" */);
                    stats.getVersionDuration = trace.trace().duration;

                    const maybeSnapshot = await this.storage.getSnapshotTree(versions[0]);
                    assert(!!maybeSnapshot, 0x138 /* "Failed to get snapshot from storage" */);
                    stats.getSnapshotDuration = trace.trace().duration;

                    perfEvent.end(stats);
                    return maybeSnapshot;
        });
    }

    public notifyAttaching(snapshot: ISnapshotTreeWithBlobContents) {
        if (this.mc.config.getBoolean("enableOfflineLoad") ?? this.runtimeOptions.enableOfflineLoad) {
            this.baseSnapshotBlobs = SerializedSnapshotStorage.serializeTreeWithBlobContents(snapshot);
        }
    }

    public async getSnapshotBlobs(): Promise<void> {
        if (!(this.mc.config.getBoolean("enableOfflineLoad") ?? this.runtimeOptions.enableOfflineLoad) ||
            this.attachState !== AttachState.Attached || this.context.pendingLocalState) {
            return;
        }
        assert(!!this.context.baseSnapshot, 0x2e5 /* "Must have a base snapshot" */);
        this.baseSnapshotBlobs = await SerializedSnapshotStorage.serializeTree(this.context.baseSnapshot, this.storage);
    }

    public getPendingLocalState(): IPendingRuntimeState {
        if (!(this.mc.config.getBoolean("enableOfflineLoad") ?? this.runtimeOptions.enableOfflineLoad)) {
            throw new UsageError("can't get state when offline load disabled");
        }

        const previousPendingState = this.context.pendingLocalState as IPendingRuntimeState | undefined;
        if (previousPendingState) {
            return {
                pending: this.pendingStateManager.getLocalState(),
                snapshotBlobs: previousPendingState.snapshotBlobs,
                baseSnapshot: previousPendingState.baseSnapshot,
                savedOps: this.savedOps,
            };
        }
        assert(!!this.context.baseSnapshot, 0x2e6 /* "Must have a base snapshot" */);
        assert(!!this.baseSnapshotBlobs, 0x2e7 /* "Must serialize base snapshot blobs before getting runtime state" */);
        return {
            pending: this.pendingStateManager.getLocalState(),
            snapshotBlobs: this.baseSnapshotBlobs,
            baseSnapshot: this.context.baseSnapshot,
            savedOps: this.savedOps,
        };
    }

    public readonly summarizeOnDemand: ISummarizer["summarizeOnDemand"] = (...args) => {
        if (this.clientDetails.type === summarizerClientType) {
            return this.summarizer.summarizeOnDemand(...args);
        } else if (this.summaryManager !== undefined) {
            return this.summaryManager.summarizeOnDemand(...args);
        } else {
            // If we're not the summarizer, and we don't have a summaryManager, we expect that
            // disableSummaries is turned on. We are throwing instead of returning a failure here,
            // because it is a misuse of the API rather than an expected failure.
            throw new UsageError(
                `Can't summarize, disableSummaries: ${this.summariesDisabled}`,
            );
        }
    };

    public readonly enqueueSummarize: ISummarizer["enqueueSummarize"] = (...args) => {
        if (this.clientDetails.type === summarizerClientType) {
            return this.summarizer.enqueueSummarize(...args);
        } else if (this.summaryManager !== undefined) {
            return this.summaryManager.enqueueSummarize(...args);
        } else {
            // If we're not the summarizer, and we don't have a summaryManager, we expect that
            // generateSummaries is turned off. We are throwing instead of returning a failure here,
            // because it is a misuse of the API rather than an expected failure.
            throw new UsageError(
                `Can't summarize, disableSummaries: ${this.summariesDisabled}`,
                );
        }
    };

    /**
     * * Forms a function that will request a Summarizer.
     * @param loaderRouter - the loader acting as an IFluidRouter
     * */
    private formRequestSummarizerFn(loaderRouter: IFluidRouter) {
        return async () => {
            const request: IRequest = {
                headers: {
                    [LoaderHeader.cache]: false,
                    [LoaderHeader.clientDetails]: {
                        capabilities: { interactive: false },
                        type: summarizerClientType,
                    },
                    [DriverHeader.summarizingClient]: true,
                    [LoaderHeader.reconnect]: false,
                },
                url: "/_summarizer",
            };

            const fluidObject = await requestFluidObject<FluidObject<ISummarizer>>(loaderRouter, request);
            const summarizer = fluidObject.ISummarizer;

            if (!summarizer) {
                throw new UsageError("Fluid object does not implement ISummarizer");
            }

            return summarizer;
        };
    }

    private async processSavedOps(state: IPendingRuntimeState) {
        for (const op of state.savedOps) {
            this.process(op, false);
            await this.pendingStateManager.applyStashedOpsAt(op.sequenceNumber);
        }
        // we may not have seen every sequence number (because of system ops) so apply everything once we
        // don't have any more saved ops
        await this.pendingStateManager.applyStashedOpsAt();
    }
}

/**
 * Wait for a specific sequence number. Promise should resolve when we reach that number,
 * or reject if closed.
 */
const waitForSeq = async (
    deltaManager: IDeltaManager<Pick<ISequencedDocumentMessage, "sequenceNumber">, unknown>,
    targetSeq: number,
): Promise<void> => new Promise<void>((resolve, reject) => {
    // TODO: remove cast to any when actual event is determined
    deltaManager.on("closed" as any, reject);

    const handleOp = (message: Pick<ISequencedDocumentMessage, "sequenceNumber">) => {
        if (message.sequenceNumber >= targetSeq) {
            resolve();
            deltaManager.off("op", handleOp);
        }
    };
    deltaManager.on("op", handleOp);
});<|MERGE_RESOLUTION|>--- conflicted
+++ resolved
@@ -271,11 +271,7 @@
 
     maxTime: 60 * 1000, // 1 min.
 
-<<<<<<< HEAD
-    maxOps: 100, // Summarize if 100 ops received since last snapshot.
-=======
     maxOps: 100, // Summarize if 100 weighted ops received since last snapshot.
->>>>>>> ccad1b20
 
     minOpsForLastSummaryAttempt: 10,
 
