--- conflicted
+++ resolved
@@ -1,10 +1,6 @@
 {
   "name": "@fluid-tools/fetch-tool",
-<<<<<<< HEAD
-  "version": "1.2.0",
-=======
   "version": "2.0.0",
->>>>>>> 6f4c1dbf
   "description": "Console tool to fetch Fluid data from relay service",
   "homepage": "https://fluidframework.com",
   "repository": {
@@ -33,25 +29,6 @@
     "tsfmt:fix": "tsfmt --replace"
   },
   "dependencies": {
-<<<<<<< HEAD
-    "@fluid-tools/fluidapp-odsp-urlresolver": "^1.2.0",
-    "@fluidframework/common-utils": "^0.32.1",
-    "@fluidframework/container-runtime": "^1.2.0",
-    "@fluidframework/datastore": "^1.2.0",
-    "@fluidframework/driver-definitions": "^1.2.0",
-    "@fluidframework/driver-utils": "^1.2.0",
-    "@fluidframework/odsp-doclib-utils": "^1.2.0",
-    "@fluidframework/odsp-driver": "^1.2.0",
-    "@fluidframework/odsp-driver-definitions": "^1.2.0",
-    "@fluidframework/odsp-urlresolver": "^1.2.0",
-    "@fluidframework/protocol-definitions": "^0.1028.2000",
-    "@fluidframework/routerlicious-driver": "^1.2.0",
-    "@fluidframework/routerlicious-urlresolver": "^1.2.0",
-    "@fluidframework/runtime-definitions": "^1.2.0",
-    "@fluidframework/telemetry-utils": "^1.2.0",
-    "@fluidframework/test-client-utils": "^1.2.0",
-    "@fluidframework/tool-utils": "^1.2.0"
-=======
     "@fluid-tools/fluidapp-odsp-urlresolver": "^2.0.0",
     "@fluidframework/common-utils": "^0.32.1",
     "@fluidframework/container-runtime": "^2.0.0",
@@ -69,7 +46,6 @@
     "@fluidframework/telemetry-utils": "^2.0.0",
     "@fluidframework/test-client-utils": "^2.0.0",
     "@fluidframework/tool-utils": "^2.0.0"
->>>>>>> 6f4c1dbf
   },
   "devDependencies": {
     "@fluidframework/build-common": "^0.24.0-0",
