/*!
 * Copyright (c) Microsoft Corporation and contributors. All rights reserved.
 * Licensed under the MIT License.
 *
 * THIS IS AN AUTOGENERATED FILE. DO NOT EDIT THIS FILE DIRECTLY
 */

export const pkgName = "@fluidframework/cell";
<<<<<<< HEAD
export const pkgVersion = "2.0.0-internal.2.2.0";
=======
export const pkgVersion = "2.0.0-internal.3.0.0";
>>>>>>> 2a9c8894
<|MERGE_RESOLUTION|>--- conflicted
+++ resolved
@@ -6,8 +6,4 @@
  */
 
 export const pkgName = "@fluidframework/cell";
-<<<<<<< HEAD
-export const pkgVersion = "2.0.0-internal.2.2.0";
-=======
-export const pkgVersion = "2.0.0-internal.3.0.0";
->>>>>>> 2a9c8894
+export const pkgVersion = "2.0.0-internal.3.0.0";