--- conflicted
+++ resolved
@@ -73,15 +73,9 @@
     "@fluidframework/build-common": "^1.0.0",
     "@fluidframework/build-tools": "^0.4.6000",
     "@fluidframework/eslint-config-fluid": "^1.0.0",
-<<<<<<< HEAD
-    "@fluidframework/mocha-test-setup": ">=2.0.0-internal.2.1.0 <2.0.0-internal.3.0.0",
+    "@fluidframework/mocha-test-setup": ">=2.0.0-internal.3.0.0 <2.0.0-internal.4.0.0",
     "@fluidframework/register-collection-previous": "npm:@fluidframework/register-collection@2.0.0-internal.2.0.0",
-    "@fluidframework/test-runtime-utils": ">=2.0.0-internal.2.1.0 <2.0.0-internal.3.0.0",
-=======
-    "@fluidframework/mocha-test-setup": ">=2.0.0-internal.3.0.0 <2.0.0-internal.4.0.0",
-    "@fluidframework/register-collection-previous": "npm:@fluidframework/register-collection@^1.0.0",
     "@fluidframework/test-runtime-utils": ">=2.0.0-internal.3.0.0 <2.0.0-internal.4.0.0",
->>>>>>> 7cf7f68e
     "@microsoft/api-extractor": "^7.22.2",
     "@rushstack/eslint-config": "^2.5.1",
     "@types/mocha": "^9.1.1",
@@ -97,7 +91,7 @@
     "typescript-formatter": "7.1.0"
   },
   "typeValidation": {
-    "version": "2.0.0-internal.2.1.0",
+    "version": "2.0.0-internal.3.0.0",
     "broken": {}
   }
 }