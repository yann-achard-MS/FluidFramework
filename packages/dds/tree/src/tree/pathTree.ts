/*!
 * Copyright (c) Microsoft Corporation and contributors. All rights reserved.
 * Licensed under the MIT License.
 */

import { FieldKey } from "./types";

/**
 * Path from a location in the tree upward.
 * UpPaths can be used with deduplicated upper parts to allow
 * working with paths localized to part of the tree without incurring
 * costs related to the depth of the local subtree.
 *
 * UpPaths can be thought of as terminating at a special root node (that is `undefined`)
 * who's FieldKeys are all LocalFieldKey's that correspond to detached sequences.
 *
 * UpPaths can be mutated over time and should be considered to be invalidated when any edits occurs:
 * Use of an UpPath that was acquired before the most recent edit is undefined behavior.
 */
export interface UpPath {
    /**
     * @returns the parent, or undefined in the case where this path is a member of a detached sequence.
     */
    readonly parent: UpPath | undefined;
    /**
     * The Field under which this path points.
     * Note that if `parent` returns `undefined`, this key is a LocalFieldKey that corresponds to a detached sequence.
     */
     readonly parentField: FieldKey; // TODO: Type information, including when in DetachedField.
    /**
     * The index within `parentField` this path is pointing to.
     */
<<<<<<< HEAD
    parentIndex(): number; // TODO: field index branded type?
}

export function getDepth(path: UpPath): number {
    let depth = 0;
    let next = path.parent();
    while (next !== undefined) {
        depth += 1;
        next = next.parent();
    }
    return depth;
=======
     readonly parentIndex: number; // TODO: field index branded type?
>>>>>>> 7a31580c
}<|MERGE_RESOLUTION|>--- conflicted
+++ resolved
@@ -30,8 +30,7 @@
     /**
      * The index within `parentField` this path is pointing to.
      */
-<<<<<<< HEAD
-    parentIndex(): number; // TODO: field index branded type?
+     readonly parentIndex: number; // TODO: field index branded type?
 }
 
 export function getDepth(path: UpPath): number {
@@ -42,7 +41,4 @@
         next = next.parent();
     }
     return depth;
-=======
-     readonly parentIndex: number; // TODO: field index branded type?
->>>>>>> 7a31580c
 }