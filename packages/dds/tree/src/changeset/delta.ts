/*!
 * Copyright (c) Microsoft Corporation and contributors. All rights reserved.
 * Licensed under the MIT License.
 */

import { unreachableCase } from "@fluidframework/common-utils";
import { FieldKey, Value } from "../tree";
import { Brand, Opaque } from "../util";
<<<<<<< HEAD
// eslint-disable-next-line import/no-internal-modules
import { JsonableTree } from "../feature-libraries/treeTextFormat";
=======
import { NodeId as TreeNodeId } from "./common";
>>>>>>> 26cfd4fa

/**
 * This format describes changes that must be applied to a document tree in order to update it.
 * Instances of this format are generated based on incoming changesets and consumed by a view layer (e.g., Forest) to
 * update itself.
 *
 * Because this format is only meant for updating document state, it does not fully represent user intentions.
 * For example, if some edit A inserts content and some subsequent edit B deletes that content, then a Delta that
 * represents the state update for these two edits would not include the insertion and deletion.
 * For the same reason, this format is also not fit to be rebased in the face of concurrent changes.
 * Instead this format is used to describe the end product of rebasing user intentions over concurrent edits.
 *
 * This format is self-contained in the following ways:
 *
 * 1. It uses integer indices (offsets, technically) to describe necessary changes.
 * As such, it does not rely on document nodes being randomly accessible by ID.
 *
 * 2. This format does not require historical information in order to apply the changes it describes.
 * For example, if a user undoes the deletion of a subtree, then the Delta generated for the undo edit will contain all
 * information necessary to re-create the subtree from scratch.
 *
 * This format can be generated from any Changeset without having access to the current document state.
 *
 * This format is meant to serve as the lowest common denominator to represent state changes resulting from any kind
 * of operation on any kind of field.
 * This means all such operations must be expressible in terms of this format.
 *
 * Future work:
 * - Define where and how field-specific and operation-specific metadata is meant to be represented.
 * - Add a move table to describe the src and dst paths of move operations.
 *
 * Within the above design constrains, this format is designed with the following goals in mind:
 *
 * 1. Make it easy to walk both a document tree and the delta tree to apply the changes described in the delta
 * with a minimum amount of backtracking over the contents of the tree.
 * This a boon for both code simplicity and performance.
 *
 * 2. Make it impossible to represent meaningless cases
 * (e.g., content being inserted within a deleted portion of the tree).
 * This both safeguard readers from having to handle such cases, and forces writers to critically examine their logic.
 *
 * 3. Make the format terse.
 *
 * 4. Make the format uniform.
 *
 * These goals are reflected in the following design choices (this is very much optional reading for users of this
 * format):
 *
 * 1. All marks that apply to field elements are represented in a single linear structure where marks that affect later
 * element of the document field appear after marks that affect earlier elements of the document field.
 *
 * If the marks were not ordered in this fashion then a consumer would need to backtrack within the document field.
 *
 * If the marks were represented in multiple such linear structures then it would be necessary to either:
 * - backtrack when iterating over one structure fully, then the next
 * - maintain a pointer within each such linear structure and advance them in lock-step (like in a k-way merge-sort but
 * more fiddly because of the offsets).
 *
 * The drawback of this design choice is that it relies heavily on polymorphism:
 * for each mark encountered a reader has to check which kind of mark it is.
 * This is a source of code and time complexity in the reader code and adds a memory overhead to the format since each
 * mark has to carry a tag field to announce what kind of mark it is. Some of the complexity is reduced by design
 * choice #3.
 *
 * 2. `MoveIn` marks in inserted portions of the document are inlined in their corresponding `ProtoField`.
 *
 * If the MoveIn marks were represented in a separate sub-structure (like they are under moved-in portions of the tree)
 * then the representation would forced to describe the path to them (in the form field keys and field offsets) from
 * the root of the inserted portion of the tree.
 * This would have two adverse effects:
 * - It would make the format less terse since this same path information would be redundant (it is already included in
 * the ProtoTree).
 * - It would lead the consumer of the format first build the inserted subtree, then traverse it again from its root to
 * apply the relevant `MoveIn` marks.
 *
 * 3. Modifications to subtrees that are also being deleted or moved are represented within the marks that describe such
 * deletions or movements.
 * This makes it possible specialize the type of the modifications in order to constrain the kinds of marks that can
 * appear below them.
 *
 * If modify marks were not specialized then it would be possible to represent meaningless cases and consumers of this
 * format would have to either provide implementations for them or detect when they they occur.
 * By specializing the types we move this "detection" to the Typescript compiler.
 *
 * 4. Modifications of deleted and moved-out nodes are represented using modify marks within `Delete` and `MoveOut`
 * marks.
 * This is in opposition to a structure where the fact that a modified node is being deleted or moved-out would
 * be represented a `Modify` mark like so:
 * ```typescript
 * interface ModifyAndDelete {
 *   type: typeof MarkType.ModifyAndDelete;
 *   fields: FieldMap<PositionedMarks<ModifyDeleted | MoveOut>>;
 * }
 * interface ModifyAndMoveOut {
 *   type: typeof MarkType.ModifyAndMoveOut;
 *   moveId: MoveId;
 *   fields: FieldMap<PositionedMarks<ModifyMovedOut | MoveOut>>;
 * }
 * export interface Delete {
 *   type: typeof MarkType.Delete;
 *   count: number;
 * }
 * export interface MoveOut {
 *   type: typeof MarkType.MoveOut;
 *   count: number;
 *   moveId: MoveId;
 * }
 * ```
 * Note the absence of modify information in `Delete` and `MoveOut` above.
 *
 * The benefit of the chosen representation over the alternative are two-fold:
 * - It leads to less splitting of moved and deleted ranges of nodes.
 * - It makes the format more uniform since modifications to moved-in subtrees must be represented with modifications
 * marks within a `MoveIn` mark.
 *
 * 5. `MoveIn` marks are represented in the location where the content being moved resides in the input context that
 * the delta is applied to, and `MoveOut` marks are represented in the location where the content being moved should
 * reside after the delta is applied.
 *
 * The alternative would be to allow such marks to appear in temporary locations (e.g., in field "bar" for a
 * transaction that moves content from "foo" to "bar" then moves that same content from "bar" to "baz").
 * This makes the format less terse and harder to reason about.
 *
 * 6. MoveIn marks are not inlined within `ProtoField`s.
 *
 * Inlining them would force the consuming code to detect `MoveIn` marks within the `ProtoField` and handle them
 * within the context of the insert.
 * This would be cumbersome because either the code that is responsible for consuming the `ProtoField` would need to
 * be aware of and have the context to handle `MoveIn`, or some caller of that code would need to find and extract such
 * `MoveIn` marks ahead to calling that code.
 */

/**
 * Represents the change made to a document.
 */
export type Root = MarkList<OuterMark>;

/**
 * Represents a change being made to a part of the tree.
 */
export type Mark = OuterMark | InnerModify;

/**
 * A mark that represents changes to nodes that are otherwise unaffected by changes to their ancestors.
 */
export type OuterMark =
    | Skip
    | Modify
    | Delete
    | MoveOut
    | MoveIn
    | Insert
    | ModifyAndDelete
    | ModifyAndMoveOut
    | MoveInAndModify
    | InsertAndModify;

/**
 * A mark that represents changes to nodes that also unaffected by changes to their ancestors.
 */
export type InnerModify = ModifyDeleted | ModifyInserted | ModifyMovedIn | ModifyMovedOut;

/**
 * Represents a list of changes to some range of nodes. The index of each mark within the range of nodes, before
 * applying any of the changes, is not represented explicitly.
 * It corresponds to the sum of `inputLength(mark)` for all previous marks.
 */
export type MarkList<TMark = Mark> = TMark[];

/**
 * Represents a range of contiguous nodes that is unaffected by changes.
 * The value represents the length of the range.
 */
export type Skip = number;

/**
 * Describes modifications made to a subtree that is otherwise untouched (i.e., not being inserted, deleted, or
 * moved).
 */
export interface Modify {
    type: typeof MarkType.Modify;
    setValue?: Value;
    fields?: FieldMarks<OuterMark>;
}

/**
 * Describes modifications made to a subtree that is being deleted.
 */
export interface ModifyDeleted {
    type: typeof MarkType.Modify;
    fields: FieldMarks<Skip | ModifyDeleted | ModifyAndMoveOut | MoveOut>;
}

/**
 * Describes modifications made to a subtree that is being moved out.
 */
export interface ModifyMovedOut {
    type: typeof MarkType.Modify;
    setValue?: Value;
    fields?: FieldMarks<Skip | ModifyMovedOut | Delete | ModifyAndDelete | ModifyAndMoveOut | MoveOut>;
}

/**
 * Describes modifications made to a subtree that is being moved in.
 */
export interface ModifyMovedIn {
    type: typeof MarkType.Modify;
    fields: FieldMarks<Skip | ModifyMovedIn | MoveIn | MoveInAndModify | Insert | InsertAndModify>;
}

/**
 * Describes modifications made to a subtree that is being inserted.
 */
export interface ModifyInserted {
    type: typeof MarkType.Modify;
    fields: FieldMarks<Skip | ModifyInserted | MoveIn | MoveInAndModify>;
}

/**
 * Describes the deletion of a contiguous range of node.
 */
export interface Delete {
    type: typeof MarkType.Delete;
    count: number;
}

/**
 * Describes the deletion of a single node.
 * Includes descriptions of the modifications the node.
 */
export interface ModifyAndDelete {
    type: typeof MarkType.ModifyAndDelete;
    fields: FieldMarks<Skip | ModifyDeleted | MoveOut>;
}

/**
 * Describes the moving out of a contiguous range of node.
 */
export interface MoveOut {
    type: typeof MarkType.MoveOut;
    count: number;
    /**
     * The delta should carry exactly one `MoveIn` mark with the same move ID.
     */
    moveId: MoveId;
}

/**
 * Describes the moving out of a single node.
 * Includes descriptions of the modifications made to the node.
 */
export interface ModifyAndMoveOut {
    type: typeof MarkType.ModifyAndMoveOut;
    /**
     * The delta should carry exactly one `MoveIn` mark with the same move ID.
     */
    moveId: MoveId;
    setValue?: Value;
    fields?: FieldMarks<Skip | ModifyMovedOut | Delete | MoveOut>;
}

/**
 * Describes the moving in of a contiguous range of node.
 */
export interface MoveIn {
    type: typeof MarkType.MoveIn;
    /**
     * The delta should carry exactly one `MoveOut` mark with the same move ID.
     */
    moveId: MoveId;
}

/**
 * Describes the moving in of a single node.
 * Includes descriptions of the modifications made to the node.
 */
export interface MoveInAndModify {
    type: typeof MarkType.MoveInAndModify;
    /**
     * The delta should carry exactly one `MoveOut` mark with the same move ID.
     */
    moveId: MoveId;
    fields: FieldMarks<Skip | ModifyMovedIn | MoveIn | Insert>;
}

/**
 * Describes the insertion of a contiguous range of node.
 */
export interface Insert {
    type: typeof MarkType.Insert;
    content: ProtoNode[];
}

/**
 * Describes the insertion of a single node.
 * Includes descriptions of the modifications made to the nodes.
 */
export interface InsertAndModify {
    type: typeof MarkType.InsertAndModify;
    content: ProtoNode;
    fields: FieldMarks<Skip | ModifyInserted | MoveIn | MoveInAndModify>;
}

/**
 * The contents of a subtree to be created
 * @remarks
 * Delta does not rely on the fact that JsonableTree is serializable.
 * We may use a non-serializable format in the future, but this is the most convenient for now.
 */
export type ProtoNode = JsonableTree;

/**
 * Uniquely identifies a MoveOut/MoveIn pair within a delta.
 */
export interface MoveId extends Opaque<Brand<number, "delta.MoveId">> {}

export type Offset = number;

export type FieldMap<T> = Map<FieldKey, T>;
export type FieldMarks<TMark> = FieldMap<MarkList<TMark>>;

export const MarkType = {
    Modify: 0,
    Insert: 1,
    InsertAndModify: 2,
    MoveIn: 3,
    MoveInAndModify: 4,
    Delete: 5,
    ModifyAndDelete: 6,
    MoveOut: 7,
    ModifyAndMoveOut: 8,
} as const;

/**
 * Returns the number of nodes in the input tree that the mark affects or skips.
 */
export function inputLength(mark: Mark): number {
    if (typeof mark === "number") {
        return mark;
    }
    // Inline into `switch(mark.type)` once we upgrade to TS 4.7
    const type = mark.type;
    switch (type) {
        case MarkType.Delete:
        case MarkType.MoveOut:
            return mark.count;
        case MarkType.Modify:
        case MarkType.ModifyAndDelete:
        case MarkType.ModifyAndMoveOut:
            return 1;
        case MarkType.Insert:
        case MarkType.InsertAndModify:
        case MarkType.MoveIn:
        case MarkType.MoveInAndModify:
            return 0;
        default: unreachableCase(type);
    }
}<|MERGE_RESOLUTION|>--- conflicted
+++ resolved
@@ -6,12 +6,8 @@
 import { unreachableCase } from "@fluidframework/common-utils";
 import { FieldKey, Value } from "../tree";
 import { Brand, Opaque } from "../util";
-<<<<<<< HEAD
 // eslint-disable-next-line import/no-internal-modules
 import { JsonableTree } from "../feature-libraries/treeTextFormat";
-=======
-import { NodeId as TreeNodeId } from "./common";
->>>>>>> 26cfd4fa
 
 /**
  * This format describes changes that must be applied to a document tree in order to update it.
