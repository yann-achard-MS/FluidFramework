--- conflicted
+++ resolved
@@ -14,10 +14,6 @@
 	brand,
 	deleteFromNestedMap,
 	forEachInNestedMap,
-<<<<<<< HEAD
-	getOrAddInMap,
-=======
->>>>>>> 01fccd28
 	idAllocatorFromMaxId,
 	populateNestedMap,
 	setInNestedMap,
@@ -47,8 +43,6 @@
 export const fakeRevisionWhenNotSet = Number.NaN as SessionSpaceCompressedId;
 
 /**
-<<<<<<< HEAD
-=======
  * A field that is detached from the main document tree.
  */
 export interface DetachedField {
@@ -73,50 +67,24 @@
 }
 
 /**
->>>>>>> 01fccd28
  * The tree index records detached field IDs and associates them with a change atom ID.
  */
 export class DetachedFieldIndex {
 	/**
-<<<<<<< HEAD
-	 * A mapping from detached node ids to forest root ids and the revision that last created or modified the root.
+	 * A mapping from detached node ids to detached fields.
+	 */
+	private detachedNodeToField: NestedMap<Major, Minor, DetachedField> = new Map();
+	/**
+	 * A map from revisions and all detached fields for which the revision is the latest relevant revision.
+	 * See {@link DetachedField.latestRelevantRevision}.
 	 *
 	 * @remarks
 	 * undefined revisions are tolerated but any roots not associated with a revision must be disposed manually
 	 */
-	private detachedNodeToField: NestedMap<
-		Major,
-		Minor,
-		{ readonly root: ForestRootId; readonly latestRelevantRevision: RevisionTag | undefined }
-	> = new Map();
-	/**
-	 * A map between revisions and all roots for which the revision is the latest relevant revision.
-	 *
-	 * The latest relevant revision for a root is the revision that last created or edited that root.
-	 * This is used to determine when a root can be garbage collected. Once a root's latest relevant revision
-	 * is trimmed from a branch's ancestry, the root is no longer needed for any future edits.
-=======
-	 * A mapping from detached node ids to detached fields.
-	 */
-	private detachedNodeToField: NestedMap<Major, Minor, DetachedField> = new Map();
-	/**
-	 * A map from revisions and all detached fields for which the revision is the latest relevant revision.
-	 * See {@link DetachedField.latestRelevantRevision}.
->>>>>>> 01fccd28
-	 *
-	 * @remarks
-	 * undefined revisions are tolerated but any roots not associated with a revision must be disposed manually
-	 */
-<<<<<<< HEAD
-	private latestRelevantRevisionToFields: Map<
-		RevisionTag | undefined,
-		Map<ForestRootId, Delta.DetachedNodeId>
-=======
 	private latestRelevantRevisionToFields: NestedMap<
 		RevisionTag | undefined,
 		ForestRootId,
 		Delta.DetachedNodeId
->>>>>>> 01fccd28
 	> = new Map();
 
 	private readonly codec: IJsonCodec<DetachedFieldSummaryData, Format>;
@@ -334,28 +302,10 @@
 		const { root, latestRelevantRevision: previousRevision } = fieldEntry;
 
 		// remove this root from the set of roots for the previous latest revision
-<<<<<<< HEAD
-		const previousRevisionRoots = this.latestRelevantRevisionToFields.get(previousRevision);
-		if (previousRevisionRoots !== undefined) {
-			previousRevisionRoots.delete(root);
-			if (previousRevisionRoots?.size === 0) {
-				this.latestRelevantRevisionToFields.delete(previousRevision);
-			}
-		}
-
-		// add this root to the set of roots for the new latest revision
-		const latestRevisionRoots = getOrAddInMap(
-			this.latestRelevantRevisionToFields,
-			revision,
-			new Map(),
-		);
-		latestRevisionRoots.set(root, id);
-=======
 		deleteFromNestedMap(this.latestRelevantRevisionToFields, previousRevision, root);
 
 		// add this root to the set of roots for the new latest revision
 		setInNestedMap(this.latestRelevantRevisionToFields, revision, root, id);
->>>>>>> 01fccd28
 		setInNestedMap(this.detachedNodeToField, id.major, id.minor, {
 			root,
 			latestRelevantRevision: revision,
