/*!
 * Copyright (c) Microsoft Corporation and contributors. All rights reserved.
 * Licensed under the MIT License.
 */

import { unreachableCase } from "../../util";
import { FieldKey, Value } from "./types";
import * as Delta from "./delta";

/**
 * Implementation notes:
 *
 * Because visitors are based on describing changes at some location in the tree (with the exception of "build"),
 * we want to ensure that visitors visit changes in an order that guarantees all changes are describable in terms
 * of some position in the tree. This means that we need to detach content bottom-up and attach content top-down.
 * Note that while the attach positions are expressed top-down, there is still a bottom-up spirit to building trees
 * that are being inserted.
 *
 * The second challenge, is that of the inability of the visitor to move-in content that has yet to be moved-out.
 * This leads to a two-pass algorithm, but there are two degrees for freedom to consider:
 *
 * 1. Whether inserts should be performed in the first pass whenever possible (some are not: inserts below a move-ins
 * for which we have not yet seen the matching move-out).
 * Pros: The path above the insertion point is walked once instead of twice
 * Cons: The paths within the inserted content risk being walked twice instead of once (once for building the content,
 * once for traversing the tree to reach move-in marks in the second phase).
 *
 * 2. Whether move-ins for which we have the move-out content should be performed in the first pass.
 * Pros: The path above the move-in point is walked once instead of twice
 * Cons: We now have to record which of the move-ins we did not perform in the first pass. We could build a trie of
 * those to reduce the amount of sifting we have to do on the second pass.
 *
 * The presence of a move table, which lists the src and dst paths for each move, could be leveraged to make some of
 * these option more efficient:
 *
 * - If inserts are allowed in the first pass and move-ins are not allowed in the first pass, then the move table
 * describes exactly which parts of the delta need applying in the second pass.
 *
 * - If inserts and move-ins are allowed in the first pass then having a boolean flag for each entry in the move table
 * that describes whether the move has been attached, or having a set for that describes which entries remain, would
 * describe which parts of the delta  need applying in the second pass.
 *
 * Current implementation:
 *
 * - Performs inserts in the first pass
 *
 * - Does not perform move-ins in the first pass
 *
 * - Skips the second pass if no move-outs were encountered in the first pass
 *
 * - Does not leverage the move table
 *
 * Future work:
 *
 * - Allow the visitor to ignore changes to regions of the tree that are not of interest to it (for partial checkouts).
 *
 * - Leverage move table when it gets added to Delta
 */

/**
 * Crawls the given `delta`, calling `visitor`'s callback for each change encountered.
 * Each successive call to the visitor callbacks assumes that the change described by earlier calls have been applied
 * to the document tree. For example, for a change that deletes the first and third node of a field, the visitor calls
 * will pass indices 0 and 1 respectively.
 * @param delta - The delta to be crawled.
 * @param visitor - The object to notify of the changes encountered.
 */
export function visitDelta(delta: Delta.Root, visitor: DeltaVisitor): void {
<<<<<<< HEAD
    const props = { visitor, hasMoves: false };
    const needs2ndPass = visitFieldMarks(delta, props, firstPass);
    if (needs2ndPass) {
        visitFieldMarks(delta, props, secondPass);
=======
    const containsMoves = visitFieldMarks(delta, visitor, firstPass);
    if (containsMoves) {
        visitFieldMarks(delta, visitor, secondPass);
>>>>>>> 81fc61e9
    }
}

export interface DeltaVisitor {
    onDelete(index: number, count: number): void;
    onInsert(index: number, content: readonly Delta.ProtoNode[]): void;
    onMoveOut(index: number, count: number, id: Delta.MoveId): void;
    onMoveIn(index: number, count: number, id: Delta.MoveId): void;
    onSetValue(value: Value): void;
    // TODO: better align this with ITreeCursor:
    // maybe rename its up and down to enter / exit? Maybe Also)?
    // Maybe also have cursor have "current field key" state to allow better handling of empty fields and better match
    // this visitor?
    enterNode(index: number): void;
    exitNode(index: number): void;
    enterField(key: FieldKey): void;
    exitField(key: FieldKey): void;
}

<<<<<<< HEAD
interface PassProps {
    /**
     * Can be omitted if equal to zero.
     */
    startIndex?: number;
    visitor: DeltaVisitor;
}

type Pass = (delta: Delta.MarkList, props: PassProps) => boolean;
=======
type Pass = (delta: Delta.MarkList, visitor: DeltaVisitor) => boolean;
>>>>>>> 81fc61e9

interface ModifyLike {
    setValue?: Value;
    fields?: Delta.FieldMarks;
}

<<<<<<< HEAD
function visitFieldMarks(fields: Delta.FieldMarks, props: PassProps, func: Pass): boolean {
    let needs2ndPass = false;
    for (const [key, field] of fields) {
        props.visitor.enterField(key);
        const result = func(field, { ...props, startIndex: 0 });
        needs2ndPass ||= result;
        props.visitor.exitField(key);
    }
    return needs2ndPass;
}

function visitModify(modify: ModifyLike, props: PassProps, func: Pass): boolean {
    let needs2ndPass = false;
    const { startIndex, visitor } = props;
    visitor.enterNode(startIndex ?? 0);
=======
function visitFieldMarks(fields: Delta.FieldMarks, visitor: DeltaVisitor, func: Pass): boolean {
    let containsMoves = false;
    for (const [key, field] of fields) {
        visitor.enterField(key);
        const result = func(field, visitor);
        containsMoves ||= result;
        visitor.exitField(key);
    }
    return containsMoves;
}

function visitModify(
    index: number,
    modify: ModifyLike,
    visitor: DeltaVisitor,
    func: Pass,
): boolean {
    let containsMoves = false;
    visitor.enterNode(index);
>>>>>>> 81fc61e9
    // Note that the `in` operator return true for properties that are present on the object even if they
    // are set to `undefined. This is leveraged here to represent the fact that the value should be set to
    // `undefined` as opposed to leaving the value untouched.
    if ("setValue" in modify) {
        visitor.onSetValue(modify.setValue);
    }
    if (modify.fields !== undefined) {
<<<<<<< HEAD
        const result = visitFieldMarks(modify.fields, props, func);
        needs2ndPass ||= result;
    }
    visitor.exitNode(startIndex ?? 0);
    return needs2ndPass;
}

function firstPass(delta: Delta.MarkList, props: PassProps): boolean {
    const { startIndex, visitor } = props;
    let needs2ndPass = false;
    let index = startIndex ?? 0;
=======
        const result = visitFieldMarks(modify.fields, visitor, func);
        containsMoves ||= result;
    }
    visitor.exitNode(index);
    return containsMoves;
}

function firstPass(delta: Delta.MarkList, visitor: DeltaVisitor): boolean {
    let containsMoves = false;
    let index = 0;
>>>>>>> 81fc61e9
    for (const mark of delta) {
        if (typeof mark === "number") {
            // Untouched nodes
            index += mark;
        } else {
            let result = false;
            // Inline into `switch(mark.type)` once we upgrade to TS 4.7
            const type = mark.type;
            switch (type) {
                case Delta.MarkType.ModifyAndDelete:
<<<<<<< HEAD
                    result = visitModify(mark, { ...props, startIndex: index }, firstPass);
=======
                    result = visitModify(index, mark, visitor, firstPass);
>>>>>>> 81fc61e9
                    visitor.onDelete(index, 1);
                    break;
                case Delta.MarkType.Delete:
                    visitor.onDelete(index, mark.count);
                    break;
                case Delta.MarkType.ModifyAndMoveOut: {
<<<<<<< HEAD
                    result = visitModify(mark, { ...props, startIndex: index }, firstPass);
=======
                    result = visitModify(index, mark, visitor, firstPass);
>>>>>>> 81fc61e9
                    visitor.onMoveOut(index, 1, mark.moveId);
                    break;
                }
                case Delta.MarkType.MoveOut:
                    visitor.onMoveOut(index, mark.count, mark.moveId);
                    break;
                case Delta.MarkType.Modify:
<<<<<<< HEAD
                    result = visitModify(mark, { ...props, startIndex: index }, firstPass);
=======
                    result = visitModify(index, mark, visitor, firstPass);
>>>>>>> 81fc61e9
                    index += 1;
                    break;
                case Delta.MarkType.Insert:
                    visitor.onInsert(index, mark.content);
                    index += mark.content.length;
                    break;
                case Delta.MarkType.InsertAndModify:
                    visitor.onInsert(index, [mark.content]);
<<<<<<< HEAD
                    result = visitModify(mark, { ...props, startIndex: index }, firstPass);
=======
                    result = visitModify(index, mark, visitor, firstPass);
>>>>>>> 81fc61e9
                    index += 1;
                    break;
                case Delta.MarkType.MoveIn:
                case Delta.MarkType.MoveInAndModify:
                    // Handled in the second pass
                    result = true;
                    break;
                default:
                    unreachableCase(type);
            }
<<<<<<< HEAD
            needs2ndPass ||= result;
        }
    }
    return needs2ndPass;
}

function secondPass(delta: Delta.MarkList, props: PassProps): boolean {
    const { startIndex, visitor } = props;
    let index = startIndex ?? 0;
=======
            containsMoves ||= result;
        }
    }
    return containsMoves;
}

function secondPass(delta: Delta.MarkList, visitor: DeltaVisitor): boolean {
    let index = 0;
>>>>>>> 81fc61e9
    for (const mark of delta) {
        if (typeof mark === "number") {
            // Untouched nodes
            index += mark;
        } else {
            // Inline into the `switch(...)` once we upgrade to TS 4.7
            const type = mark.type;
            switch (type) {
                case Delta.MarkType.ModifyAndDelete:
                case Delta.MarkType.ModifyAndMoveOut:
                case Delta.MarkType.Delete:
                case Delta.MarkType.MoveOut:
                    // Handled in the first pass
                    break;
                case Delta.MarkType.Modify:
                    visitModify(index, mark, visitor, secondPass);
                    index += 1;
                    break;
                case Delta.MarkType.Insert:
                    // Handled in the first pass
                    index += mark.content.length;
                    break;
                case Delta.MarkType.InsertAndModify:
                    // Handled in the first pass
                    index += 1;
                    break;
                case Delta.MarkType.MoveIn: {
                    visitor.onMoveIn(index, mark.count, mark.moveId);
                    index += mark.count;
                    break;
                }
                case Delta.MarkType.MoveInAndModify:
                    visitor.onMoveIn(index, 1, mark.moveId);
                    visitModify(index, mark, visitor, secondPass);
                    index += 1;
                    break;
                default:
                    unreachableCase(type);
            }
        }
    }
    return false;
}<|MERGE_RESOLUTION|>--- conflicted
+++ resolved
@@ -66,16 +66,9 @@
  * @param visitor - The object to notify of the changes encountered.
  */
 export function visitDelta(delta: Delta.Root, visitor: DeltaVisitor): void {
-<<<<<<< HEAD
-    const props = { visitor, hasMoves: false };
-    const needs2ndPass = visitFieldMarks(delta, props, firstPass);
-    if (needs2ndPass) {
-        visitFieldMarks(delta, props, secondPass);
-=======
     const containsMoves = visitFieldMarks(delta, visitor, firstPass);
     if (containsMoves) {
         visitFieldMarks(delta, visitor, secondPass);
->>>>>>> 81fc61e9
     }
 }
 
@@ -95,42 +88,13 @@
     exitField(key: FieldKey): void;
 }
 
-<<<<<<< HEAD
-interface PassProps {
-    /**
-     * Can be omitted if equal to zero.
-     */
-    startIndex?: number;
-    visitor: DeltaVisitor;
-}
-
-type Pass = (delta: Delta.MarkList, props: PassProps) => boolean;
-=======
 type Pass = (delta: Delta.MarkList, visitor: DeltaVisitor) => boolean;
->>>>>>> 81fc61e9
 
 interface ModifyLike {
     setValue?: Value;
     fields?: Delta.FieldMarks;
 }
 
-<<<<<<< HEAD
-function visitFieldMarks(fields: Delta.FieldMarks, props: PassProps, func: Pass): boolean {
-    let needs2ndPass = false;
-    for (const [key, field] of fields) {
-        props.visitor.enterField(key);
-        const result = func(field, { ...props, startIndex: 0 });
-        needs2ndPass ||= result;
-        props.visitor.exitField(key);
-    }
-    return needs2ndPass;
-}
-
-function visitModify(modify: ModifyLike, props: PassProps, func: Pass): boolean {
-    let needs2ndPass = false;
-    const { startIndex, visitor } = props;
-    visitor.enterNode(startIndex ?? 0);
-=======
 function visitFieldMarks(fields: Delta.FieldMarks, visitor: DeltaVisitor, func: Pass): boolean {
     let containsMoves = false;
     for (const [key, field] of fields) {
@@ -150,7 +114,6 @@
 ): boolean {
     let containsMoves = false;
     visitor.enterNode(index);
->>>>>>> 81fc61e9
     // Note that the `in` operator return true for properties that are present on the object even if they
     // are set to `undefined. This is leveraged here to represent the fact that the value should be set to
     // `undefined` as opposed to leaving the value untouched.
@@ -158,19 +121,6 @@
         visitor.onSetValue(modify.setValue);
     }
     if (modify.fields !== undefined) {
-<<<<<<< HEAD
-        const result = visitFieldMarks(modify.fields, props, func);
-        needs2ndPass ||= result;
-    }
-    visitor.exitNode(startIndex ?? 0);
-    return needs2ndPass;
-}
-
-function firstPass(delta: Delta.MarkList, props: PassProps): boolean {
-    const { startIndex, visitor } = props;
-    let needs2ndPass = false;
-    let index = startIndex ?? 0;
-=======
         const result = visitFieldMarks(modify.fields, visitor, func);
         containsMoves ||= result;
     }
@@ -181,7 +131,6 @@
 function firstPass(delta: Delta.MarkList, visitor: DeltaVisitor): boolean {
     let containsMoves = false;
     let index = 0;
->>>>>>> 81fc61e9
     for (const mark of delta) {
         if (typeof mark === "number") {
             // Untouched nodes
@@ -192,22 +141,14 @@
             const type = mark.type;
             switch (type) {
                 case Delta.MarkType.ModifyAndDelete:
-<<<<<<< HEAD
-                    result = visitModify(mark, { ...props, startIndex: index }, firstPass);
-=======
-                    result = visitModify(index, mark, visitor, firstPass);
->>>>>>> 81fc61e9
+                    result = visitModify(index, mark, visitor, firstPass);
                     visitor.onDelete(index, 1);
                     break;
                 case Delta.MarkType.Delete:
                     visitor.onDelete(index, mark.count);
                     break;
                 case Delta.MarkType.ModifyAndMoveOut: {
-<<<<<<< HEAD
-                    result = visitModify(mark, { ...props, startIndex: index }, firstPass);
-=======
-                    result = visitModify(index, mark, visitor, firstPass);
->>>>>>> 81fc61e9
+                    result = visitModify(index, mark, visitor, firstPass);
                     visitor.onMoveOut(index, 1, mark.moveId);
                     break;
                 }
@@ -215,11 +156,7 @@
                     visitor.onMoveOut(index, mark.count, mark.moveId);
                     break;
                 case Delta.MarkType.Modify:
-<<<<<<< HEAD
-                    result = visitModify(mark, { ...props, startIndex: index }, firstPass);
-=======
-                    result = visitModify(index, mark, visitor, firstPass);
->>>>>>> 81fc61e9
+                    result = visitModify(index, mark, visitor, firstPass);
                     index += 1;
                     break;
                 case Delta.MarkType.Insert:
@@ -228,11 +165,7 @@
                     break;
                 case Delta.MarkType.InsertAndModify:
                     visitor.onInsert(index, [mark.content]);
-<<<<<<< HEAD
-                    result = visitModify(mark, { ...props, startIndex: index }, firstPass);
-=======
-                    result = visitModify(index, mark, visitor, firstPass);
->>>>>>> 81fc61e9
+                    result = visitModify(index, mark, visitor, firstPass);
                     index += 1;
                     break;
                 case Delta.MarkType.MoveIn:
@@ -243,17 +176,6 @@
                 default:
                     unreachableCase(type);
             }
-<<<<<<< HEAD
-            needs2ndPass ||= result;
-        }
-    }
-    return needs2ndPass;
-}
-
-function secondPass(delta: Delta.MarkList, props: PassProps): boolean {
-    const { startIndex, visitor } = props;
-    let index = startIndex ?? 0;
-=======
             containsMoves ||= result;
         }
     }
@@ -262,7 +184,6 @@
 
 function secondPass(delta: Delta.MarkList, visitor: DeltaVisitor): boolean {
     let index = 0;
->>>>>>> 81fc61e9
     for (const mark of delta) {
         if (typeof mark === "number") {
             // Untouched nodes
