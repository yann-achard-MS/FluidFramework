--- conflicted
+++ resolved
@@ -66,17 +66,10 @@
  * @param visitor - The object to notify of the changes encountered.
  */
 export function visitDelta(delta: Delta.Root, visitor: DeltaVisitor): void {
-<<<<<<< HEAD
-    const containsMoves = visitFieldMarks(delta, visitor, firstPass);
-    if (containsMoves) {
-        visitFieldMarks(delta, visitor, secondPass);
-    }
-=======
 	const containsMoves = visitFieldMarks(delta, visitor, firstPass);
 	if (containsMoves) {
 		visitFieldMarks(delta, visitor, secondPass);
 	}
->>>>>>> 77d9ece1
 }
 
 export interface DeltaVisitor {
@@ -95,190 +88,14 @@
 	exitField(key: FieldKey): void;
 }
 
-<<<<<<< HEAD
 type Pass = (delta: Delta.FieldChanges, visitor: DeltaVisitor) => boolean;
-
-interface ModifyLike {
-    setValue?: Value;
-    fields?: Delta.FieldChangeMap;
-}
-
-function visitFieldMarks(fields: Delta.FieldChangeMap, visitor: DeltaVisitor, func: Pass): boolean {
-    let containsMoves = false;
-    for (const [key, field] of fields) {
-        visitor.enterField(key);
-        const result = func(field, visitor);
-        containsMoves ||= result;
-        visitor.exitField(key);
-    }
-    return containsMoves;
-}
-
-function visitModify(
-    index: number,
-    modify: ModifyLike,
-    visitor: DeltaVisitor,
-    func: Pass,
-): boolean {
-    let containsMoves = false;
-    visitor.enterNode(index);
-    // Note that the `in` operator return true for properties that are present on the object even if they
-    // are set to `undefined. This is leveraged here to represent the fact that the value should be set to
-    // `undefined` as opposed to leaving the value untouched.
-    if ("setValue" in modify) {
-        visitor.onSetValue(modify.setValue);
-    }
-    if (modify.fields !== undefined) {
-        const result = visitFieldMarks(modify.fields, visitor, func);
-        containsMoves ||= result;
-    }
-    visitor.exitNode(index);
-    return containsMoves;
-}
-
-function firstPass(delta: Delta.FieldChanges, visitor: DeltaVisitor): boolean {
-    let containsMoves = false;
-
-    const nestedChanges = delta.nestedChanges ?? [];
-    for (const [nodeIndex, nodeChange] of nestedChanges) {
-        if (nodeIndex.context === Delta.Context.Input) {
-            const result = visitModify(nodeIndex.index, nodeChange, visitor, firstPass);
-            containsMoves ||= result;
-        }
-    }
-
-    const moveInGaps: { readonly index: number; readonly cumulCount: number }[] = [];
-    const shallowChanges = delta.shallowChanges ?? [];
-    let index = 0;
-    for (const mark of shallowChanges) {
-        if (typeof mark === "number") {
-            // Untouched nodes
-            index += mark;
-        } else {
-            // Inline into `switch(mark.type)` once we upgrade to TS 4.7
-            const type = mark.type;
-            switch (type) {
-                case Delta.MarkType.Delete:
-                    visitor.onDelete(index, mark.count);
-                    break;
-                case Delta.MarkType.MoveOut:
-                    visitor.onMoveOut(index, mark.count, mark.moveId);
-                    break;
-                case Delta.MarkType.Insert:
-                    visitor.onInsert(index, mark.content);
-                    index += mark.content.length;
-                    break;
-                case Delta.MarkType.MoveIn: {
-                    // Handled in the second pass
-                    containsMoves = true;
-                    const prevCount =
-                        moveInGaps.length === 0 ? 0 : moveInGaps[moveInGaps.length - 1].cumulCount;
-                    moveInGaps.push({
-                        index: index + prevCount,
-                        cumulCount: prevCount + mark.count,
-                    });
-                    break;
-                }
-                default:
-                    unreachableCase(type);
-            }
-        }
-    }
-
-    let iMoveInGap = 0;
-    let missingMoveIns = 0;
-    for (const [nodeIndex, nodeChange] of nestedChanges) {
-        if (nodeIndex.context === Delta.Context.Output) {
-            while (
-                iMoveInGap < moveInGaps.length &&
-                nodeIndex.index > moveInGaps[iMoveInGap].index
-            ) {
-                missingMoveIns = moveInGaps[iMoveInGap].cumulCount;
-                iMoveInGap += 1;
-            }
-            const result = visitModify(
-                nodeIndex.index - missingMoveIns,
-                nodeChange,
-                visitor,
-                firstPass,
-            );
-            containsMoves ||= result;
-        }
-    }
-    return containsMoves;
-}
-
-function secondPass(delta: Delta.FieldChanges, visitor: DeltaVisitor): boolean {
-    const nestedChanges = delta.nestedChanges ?? [];
-    const inputNested: Delta.NestedChange[] = [];
-    const outputNested: Delta.NestedChange[] = [];
-    for (const nested of nestedChanges) {
-        (nested[0].context === Delta.Context.Input ? inputNested : outputNested).push(nested);
-    }
-    let iNested = 0;
-    let inputContextIndex = 0;
-    let index = 0;
-    const shallowChanges = delta.shallowChanges ?? [];
-    for (const mark of shallowChanges) {
-        if (typeof mark === "number") {
-            // Untouched nodes
-            index += mark;
-            inputContextIndex += mark;
-            while (
-                iNested < inputNested.length &&
-                inputNested[iNested][0].index < inputContextIndex
-            ) {
-                const adjustedIndex = index - (inputContextIndex - inputNested[iNested][0].index);
-                visitModify(adjustedIndex, inputNested[iNested][1], visitor, secondPass);
-                iNested += 1;
-            }
-        } else {
-            // Inline into the `switch(...)` once we upgrade to TS 4.7
-            const type = mark.type;
-            switch (type) {
-                case Delta.MarkType.Delete:
-                case Delta.MarkType.MoveOut:
-                    // Handled in the first pass
-                    inputContextIndex += mark.count;
-                    while (
-                        iNested < inputNested.length &&
-                        inputNested[iNested][0].index < inputContextIndex
-                    ) {
-                        iNested += 1;
-                    }
-                    break;
-                case Delta.MarkType.Insert:
-                    // Handled in the first pass
-                    index += mark.content.length;
-                    break;
-                case Delta.MarkType.MoveIn: {
-                    visitor.onMoveIn(index, mark.count, mark.moveId);
-                    index += mark.count;
-                    break;
-                }
-                default:
-                    unreachableCase(type);
-            }
-        }
-    }
-    while (iNested < inputNested.length) {
-        const adjustedIndex = index - (inputContextIndex - inputNested[iNested][0].index);
-        visitModify(adjustedIndex, inputNested[iNested][1], visitor, secondPass);
-        iNested += 1;
-    }
-    for (const [nodeIndex, nodeChange] of outputNested) {
-        visitModify(nodeIndex.index, nodeChange, visitor, secondPass);
-    }
-    return false;
-=======
-type Pass = (delta: Delta.MarkList, visitor: DeltaVisitor) => boolean;
 
 interface ModifyLike {
 	setValue?: Value;
-	fields?: Delta.FieldMarks;
-}
-
-function visitFieldMarks(fields: Delta.FieldMarks, visitor: DeltaVisitor, func: Pass): boolean {
+	fields?: Delta.FieldChangeMap;
+}
+
+function visitFieldMarks(fields: Delta.FieldChangeMap, visitor: DeltaVisitor, func: Pass): boolean {
 	let containsMoves = false;
 	for (const [key, field] of fields) {
 		visitor.enterField(key);
@@ -311,103 +128,138 @@
 	return containsMoves;
 }
 
-function firstPass(delta: Delta.MarkList, visitor: DeltaVisitor): boolean {
+function firstPass(delta: Delta.FieldChanges, visitor: DeltaVisitor): boolean {
 	let containsMoves = false;
+
+	const nestedChanges = delta.nestedChanges ?? [];
+	for (const [nodeIndex, nodeChange] of nestedChanges) {
+		if (nodeIndex.context === Delta.Context.Input) {
+			const result = visitModify(nodeIndex.index, nodeChange, visitor, firstPass);
+			containsMoves ||= result;
+		}
+	}
+
+	const moveInGaps: { readonly index: number; readonly cumulCount: number }[] = [];
+	const shallowChanges = delta.shallowChanges ?? [];
 	let index = 0;
-	for (const mark of delta) {
+	for (const mark of shallowChanges) {
 		if (typeof mark === "number") {
 			// Untouched nodes
 			index += mark;
 		} else {
-			let result = false;
 			// Inline into `switch(mark.type)` once we upgrade to TS 4.7
 			const type = mark.type;
 			switch (type) {
-				case Delta.MarkType.ModifyAndDelete:
-					result = visitModify(index, mark, visitor, firstPass);
-					visitor.onDelete(index, 1);
-					break;
 				case Delta.MarkType.Delete:
 					visitor.onDelete(index, mark.count);
 					break;
-				case Delta.MarkType.ModifyAndMoveOut: {
-					result = visitModify(index, mark, visitor, firstPass);
-					visitor.onMoveOut(index, 1, mark.moveId);
-					break;
-				}
 				case Delta.MarkType.MoveOut:
 					visitor.onMoveOut(index, mark.count, mark.moveId);
-					break;
-				case Delta.MarkType.Modify:
-					result = visitModify(index, mark, visitor, firstPass);
-					index += 1;
 					break;
 				case Delta.MarkType.Insert:
 					visitor.onInsert(index, mark.content);
 					index += mark.content.length;
 					break;
-				case Delta.MarkType.InsertAndModify:
-					visitor.onInsert(index, [mark.content]);
-					result = visitModify(index, mark, visitor, firstPass);
-					index += 1;
-					break;
-				case Delta.MarkType.MoveIn:
-				case Delta.MarkType.MoveInAndModify:
+				case Delta.MarkType.MoveIn: {
 					// Handled in the second pass
-					result = true;
-					break;
+					containsMoves = true;
+					const prevCount =
+						moveInGaps.length === 0 ? 0 : moveInGaps[moveInGaps.length - 1].cumulCount;
+					moveInGaps.push({
+						index: index + prevCount,
+						cumulCount: prevCount + mark.count,
+					});
+					break;
+				}
 				default:
 					unreachableCase(type);
 			}
+		}
+	}
+
+	let iMoveInGap = 0;
+	let missingMoveIns = 0;
+	for (const [nodeIndex, nodeChange] of nestedChanges) {
+		if (nodeIndex.context === Delta.Context.Output) {
+			while (
+				iMoveInGap < moveInGaps.length &&
+				nodeIndex.index > moveInGaps[iMoveInGap].index
+			) {
+				missingMoveIns = moveInGaps[iMoveInGap].cumulCount;
+				iMoveInGap += 1;
+			}
+			const result = visitModify(
+				nodeIndex.index - missingMoveIns,
+				nodeChange,
+				visitor,
+				firstPass,
+			);
 			containsMoves ||= result;
 		}
 	}
 	return containsMoves;
 }
 
-function secondPass(delta: Delta.MarkList, visitor: DeltaVisitor): boolean {
+function secondPass(delta: Delta.FieldChanges, visitor: DeltaVisitor): boolean {
+	const nestedChanges = delta.nestedChanges ?? [];
+	const inputNested: Delta.NestedChange[] = [];
+	const outputNested: Delta.NestedChange[] = [];
+	for (const nested of nestedChanges) {
+		(nested[0].context === Delta.Context.Input ? inputNested : outputNested).push(nested);
+	}
+	let iNested = 0;
+	let inputContextIndex = 0;
 	let index = 0;
-	for (const mark of delta) {
+	const shallowChanges = delta.shallowChanges ?? [];
+	for (const mark of shallowChanges) {
 		if (typeof mark === "number") {
 			// Untouched nodes
 			index += mark;
+			inputContextIndex += mark;
+			while (
+				iNested < inputNested.length &&
+				inputNested[iNested][0].index < inputContextIndex
+			) {
+				const adjustedIndex = index - (inputContextIndex - inputNested[iNested][0].index);
+				visitModify(adjustedIndex, inputNested[iNested][1], visitor, secondPass);
+				iNested += 1;
+			}
 		} else {
 			// Inline into the `switch(...)` once we upgrade to TS 4.7
 			const type = mark.type;
 			switch (type) {
-				case Delta.MarkType.ModifyAndDelete:
-				case Delta.MarkType.ModifyAndMoveOut:
 				case Delta.MarkType.Delete:
 				case Delta.MarkType.MoveOut:
 					// Handled in the first pass
-					break;
-				case Delta.MarkType.Modify:
-					visitModify(index, mark, visitor, secondPass);
-					index += 1;
+					inputContextIndex += mark.count;
+					while (
+						iNested < inputNested.length &&
+						inputNested[iNested][0].index < inputContextIndex
+					) {
+						iNested += 1;
+					}
 					break;
 				case Delta.MarkType.Insert:
 					// Handled in the first pass
 					index += mark.content.length;
 					break;
-				case Delta.MarkType.InsertAndModify:
-					// Handled in the first pass
-					index += 1;
-					break;
 				case Delta.MarkType.MoveIn: {
 					visitor.onMoveIn(index, mark.count, mark.moveId);
 					index += mark.count;
 					break;
 				}
-				case Delta.MarkType.MoveInAndModify:
-					visitor.onMoveIn(index, 1, mark.moveId);
-					visitModify(index, mark, visitor, secondPass);
-					index += 1;
-					break;
 				default:
 					unreachableCase(type);
 			}
 		}
 	}
+	while (iNested < inputNested.length) {
+		const adjustedIndex = index - (inputContextIndex - inputNested[iNested][0].index);
+		visitModify(adjustedIndex, inputNested[iNested][1], visitor, secondPass);
+		iNested += 1;
+	}
+	for (const [nodeIndex, nodeChange] of outputNested) {
+		visitModify(nodeIndex.index, nodeChange, visitor, secondPass);
+	}
 	return false;
->>>>>>> 77d9ece1
 }