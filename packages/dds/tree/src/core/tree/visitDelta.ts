/*!
 * Copyright (c) Microsoft Corporation and contributors. All rights reserved.
 * Licensed under the MIT License.
 */

import { assert } from "@fluidframework/core-utils/internal";

import { NestedMap, setInNestedMap, tryGetFromNestedMap } from "../../util/index.js";
import { FieldKey } from "../schema-stored/index.js";

import { ITreeCursorSynchronous } from "./cursor.js";
import * as Delta from "./delta.js";
import { ProtoNodes } from "./delta.js";
import {
	areDetachedNodeIdsEqual,
	isAttachMark,
	isDetachMark,
	isReplaceMark,
	offsetDetachId,
} from "./deltaUtil.js";
import { DetachedFieldIndex, ForestRootId } from "./detachedFieldIndex.js";
import { Major, Minor } from "./detachedFieldIndexTypes.js";
import { NodeIndex, PlaceIndex, Range } from "./pathTree.js";

/**
 * Implementation notes:
 *
 * The visit is organized into four phases:
 * 1. a detach pass
 * 2. root transfers
 * 3. an attach pass
 * 4. root destructions
 *
 * The core idea is that before content can be attached, it must first exist and be in a detached field.
 * The detach pass is therefore responsible for making sure that all roots that needs to be attached during the
 * attach pass are detached.
 * In practice, this means the detach pass must:
 * - Create all subtrees that need to be created
 * - Detach all moved nodes
 *
 * In addition to that, the detach pass also detaches nodes that need removing, with the exception of nodes that get
 * replaced. The reason for this exception is that we need to be able to communicate replaces as atomic operations.
 * In order to do that, we need to wait until we are sure that the content to attach is available as a detached root.
 * Replaces are therefore handled during the attach pass.
 * Note that this could theoretically lead to a situation where, in the attach pass, one replace wants to attach
 * a node that has yet to be detached by another replace. This does not occur in practice because we do not support
 * editing operations that would lead to this situation.
 *
 * While the detach pass ensures that nodes to be attached are in a detached state, it does not guarantee that they
 * reside in the correct detach field. That is the responsibility of the root transfers phase.
 *
 * The attach phase carries out attaches and replaces.
 *
 * After the attach phase, roots destruction is carried out.
 * This needs to happen last to allow modifications to detached roots to be applied before they are destroyed.
 *
 * The details of the delta visit algorithm can impact how/when events are emitted by the objects that own the visitors.
 * For example, as of 2024-03-27, the subtreecChanged event of an AnchorNode is emitted when exiting a node during a
 * delta visit, and thus the two-pass nature of the algorithm means the event fires twice for any given change.
 * This two-pass nature also means that the event may fire at a time where no change is visible in the tree. E.g.,
 * if a node is being replaced, when the event fires during the detach pass no change in the tree has happened so the
 * listener won't see any; then when it fires during the attach pass, the change will be visible in the event listener.
 */

/**
 * Crawls the given `delta`, calling `visitor`'s callback for each change encountered.
 * Each successive call to the visitor callbacks assumes that the change described by earlier calls have been applied
 * to the document tree. For example, for a change that removes the first and third node of a field, the visitor calls
 * will first call detach with a range from indices 0 to 1 then call detach with a range from indices 1 to 2.
 *
 * @param delta - The delta to be crawled.
 * @param visitor - The object to notify of the changes encountered.
 * @param detachedFieldIndex - Index responsible for keeping track of the existing detached fields.
 */
export function visitDelta(
	delta: Delta.Root,
	visitor: DeltaVisitor,
	detachedFieldIndex: DetachedFieldIndex,
): void {
	const detachPassRoots: Map<ForestRootId, Delta.FieldMap> = new Map();
	const attachPassRoots: Map<ForestRootId, Delta.FieldMap> = new Map();
	const rootTransfers: Delta.DetachedNodeRename[] = [];
	const rootDestructions: Delta.DetachedNodeDestruction[] = [];
	const refreshers: NestedMap<Major, Minor, ITreeCursorSynchronous> = new Map();
	delta.refreshers?.forEach(({ id: { major, minor }, trees }) => {
		for (let i = 0; i < trees.length; i += 1) {
			const offsettedId = minor + i;
			setInNestedMap(refreshers, major, offsettedId, trees[i]);
		}
	});
	const detachConfig: PassConfig = {
		func: detachPass,
		refreshers,
		detachedFieldIndex,
		detachPassRoots,
		attachPassRoots,
		rootTransfers,
		rootDestructions,
	};
	processBuilds(delta.build, detachConfig, visitor);
	visitFieldMarks(delta.fields, visitor, detachConfig);
	fixedPointVisitOfRoots(visitor, detachPassRoots, detachConfig);
	transferRoots(rootTransfers, attachPassRoots, detachedFieldIndex, visitor);
	const attachConfig: PassConfig = {
		func: attachPass,
		refreshers,
		detachedFieldIndex,
		detachPassRoots,
		attachPassRoots,
		rootTransfers,
		rootDestructions,
	};
	visitFieldMarks(delta.fields, visitor, attachConfig);
	fixedPointVisitOfRoots(visitor, attachPassRoots, attachConfig);
	collectDestroys(delta.destroy, attachConfig);
	for (const { id, count } of rootDestructions) {
		const nodeRangeToDestruct = detachedFieldIndex.partitionDetachedNodeRanges(id, count);
		if (nodeRangeToDestruct) {
			for (const { root, start, length } of nodeRangeToDestruct) {
				// eslint-disable-next-line @typescript-eslint/no-non-null-assertion
				const field = detachedFieldIndex.toFieldKey(root!);
				visitor.destroy(field, length);
				const offsettedId = offsetDetachId(id, start - id.minor);
				detachedFieldIndex.deleteEntry(offsettedId, length);
			}
		}
	}
}

/**
 * Visits all nodes in `roots` until none are left.
 * This function tolerates entries being added to and removed from `roots` as part of visits.
 * @param visitor - The visitor to visit the roots with.
 * @param roots - The initial set of roots to visit.
 * Individual entries are removed prior to being visited.
 * @param config - The configuration to use for visits.
 */
function fixedPointVisitOfRoots(
	visitor: DeltaVisitor,
	roots: Map<ForestRootId, Delta.FieldMap>,
	config: PassConfig,
) {
	while (roots.size > 0) {
		for (const [root, modifications] of roots) {
			roots.delete(root);
			const field = config.detachedFieldIndex.toFieldKey(root);
			visitor.enterField(field);
			// Note: each visit may lead to `roots` being populated with new entries or having some entries removed.
			visitNode(0, modifications, visitor, config);
			visitor.exitField(field);
		}
	}
}

/**
 * Transfers roots from one detached field to another.
 * TODO#5481: update the DetachedFieldIndex instead of moving the nodes around.
 *
 * @param rootTransfers - The transfers to perform.
 * @param mapToUpdate - A map to update based on the transfers being performed.
 * @param detachedFieldIndex - The index to update based on the transfers being performed.
 * @param visitor - The visitor to inform of the transfers being performed.
 */
function transferRoots(
	rootTransfers: readonly Delta.DetachedNodeRename[],
	mapToUpdate: Map<ForestRootId, unknown>,
	detachedFieldIndex: DetachedFieldIndex,
	visitor: DeltaVisitor,
): void {
	type AtomizedNodeRename = Omit<Delta.DetachedNodeRename, "count">;
	let nextBatch = rootTransfers.flatMap(({ oldId, newId, count }) => {
		const atomized: AtomizedNodeRename[] = [];
		// It's possible for a detached node to be revived transiently such that it ends up back in the same detached field.
		// Making such a transfer wouldn't just be inefficient, it would lead us to mistakenly think we have moved all content
		// out of the source detached field, and would lead us to delete the tree index entry for that source detached field.
		// This would effectively result in the tree index missing an entry for the detached field.
		// This if statement prevents that from happening.
		if (!areDetachedNodeIdsEqual(oldId, newId)) {
			for (let i = 0; i < count; i += 1) {
				atomized.push({ oldId: offsetDetachId(oldId, i), newId: offsetDetachId(newId, i) });
			}
		}
		return atomized;
	});
	while (nextBatch.length > 0) {
		const delayed: AtomizedNodeRename[] = [];
		const priorSize = nextBatch.length;
		for (const { oldId, newId } of nextBatch) {
			const oldRootId = detachedFieldIndex.tryGetEntry(oldId);
			if (oldRootId === undefined) {
				// The source field is not populated.
				// This can happen when another rename needs to be performed first.
				delayed.push({ oldId, newId });
				continue;
			}
			let newRootId = detachedFieldIndex.tryGetEntry(newId);
			if (newRootId !== undefined) {
				// The destination field is already occupied.
				// This can happen when another rename needs to be performed first.
				delayed.push({ oldId, newId });
				continue;
			}
			newRootId = detachedFieldIndex.createEntry(newId);
			const fields = mapToUpdate.get(oldRootId);
			if (fields !== undefined) {
				mapToUpdate.delete(oldRootId);
				mapToUpdate.set(newRootId, fields);
			}
			const oldField = detachedFieldIndex.toFieldKey(oldRootId);
			const newField = detachedFieldIndex.toFieldKey(newRootId);
			visitor.enterField(oldField);
			visitor.detach({ start: 0, end: 1 }, newField);
			visitor.exitField(oldField);
			detachedFieldIndex.deleteEntry(oldId);
		}
		assert(delayed.length < priorSize, 0x7cf /* transferRoots should make progress */);
		nextBatch = delayed;
	}
}

/**
 * Visitor for changes in a delta.
 * Must be freed after use.
 * @internal
 */
export interface DeltaVisitor {
	/**
	 * Frees/releases the visitor. Must be called once the visitor is no longer needed, since trying to acquire
	 * a new one before freeing an existing one is invalid.
	 */
	free(): void;
	/**
	 * Creates nodes for the given content in a new detached field.
	 * @param content - The content to create.
	 * @param destination - The key for a new detached field.
	 * A field with this key must not already exist.
	 */
	create(content: ProtoNodes, destination: FieldKey): void;
	/**
	 * Recursively destroys the given detached field and all of the nodes within it.
	 * @param detachedField - The key for the detached field to destroy.
	 * @param count - The number of nodes being destroyed.
	 * Expected to match the number of nodes in the detached field being destroyed.
	 */
	destroy(detachedField: FieldKey, count: number): void;
	/**
	 * Transfers all the nodes from a detached field to the current field.
	 * @param source - The detached field to transfer the nodes from.
	 * @param count - The number of nodes being attached.
	 * Expected to match the number of nodes in the source detached field.
	 * @param destination - The index at which to attach the nodes.
	 */
	attach(source: FieldKey, count: number, destination: PlaceIndex): void;
	/**
	 * Transfers a range of nodes from the current field to a new detached field.
	 * @param source - The bounds of the range of nodes to detach.
	 * @param destination - The key for a new detached field.
	 * A field with this key must not already exist.
	 */
	detach(source: Range, destination: FieldKey): void;
	/**
	 * Replaces a range of nodes in the current field by transferring them out to a new detached field
	 * and transferring in all the nodes from an existing detached field in their place.
	 * The number of nodes being detached must match the number of nodes being attached.
	 * @param newContentSource - The detached field to transfer the new nodes from.
	 * @param range - The bounds of the range of nodes to replace.
	 * @param oldContentDestination - The key for a new detached field to transfer the old nodes to.
	 */
	replace(newContentSource: FieldKey, range: Range, oldContentDestination: FieldKey): void;

	/**
	 * Tells the visitor that it should update its "current location" to be the Node at the specified index
	 * within the Field that is the current "current location".
	 * Future calls to methods of {@link DeltaVisitor} will assume that's the location where their effects are happening.
	 * @param index - The index (within the Field) of the node that should become the new "current location".
	 *
	 * @remarks This should only be called when the "current location" is a Field.
	 */
	enterNode(index: NodeIndex): void;

	/**
	 * Tells the visitor that it should update its "current location" to be the Field which contains the Node
	 * that is the current "current location".
	 * Future calls to methods of {@link DeltaVisitor} will assume that's the location where their effects are happening.
	 * @param index - The index (within its Field) of the node that is being exited.
	 *
	 * @remarks This should only be called when the "current location" is a Node.
	 */
	exitNode(index: NodeIndex): void;

	/**
	 * Tells the visitor that it should update its "current location" to be the Field with the specified key,
	 * within the Node that is the current "current location".
	 * Future calls to methods of {@link DeltaVisitor} will assume that's the location where their effects are happening.
	 * @param key - The key of the field that should become the new "current location".
	 *
	 * @remarks This should only be called when the "current location" is a Node.
	 */
	enterField(key: FieldKey): void;

	/**
	 * Tells the visitor that it should update its "current location" to be the Node which contains the Field
	 * that is the current "current location".
	 * Future calls to methods of {@link DeltaVisitor} will assume that's the location where their effects are happening.
	 * @param key - The key of the field that is being exited.
	 *
	 * @remarks This should only be called when the "current location" is a Field.
	 */
	exitField(key: FieldKey): void;
}

interface PassConfig {
	readonly func: Pass;
	readonly detachedFieldIndex: DetachedFieldIndex;
	/**
	 * A mapping between forest root id and trees that represent refresher data. Each entry is only
	 * created in the forest once needed.
	 */
	readonly refreshers: NestedMap<Major, Minor, ITreeCursorSynchronous>;
	/**
	 * Nested changes on roots that need to be visited as part of the detach pass.
	 * Each entry is removed when its associated changes are visited.
	 */
	readonly detachPassRoots: Map<ForestRootId, Delta.FieldMap>;
	/**
	 * Nested changes on roots that need to be visited as part of the attach pass.
	 * Each entry is removed when its associated changes are visited.
	 * Some of these roots will attached during the attach pass, in which case the nested changes are visited after
	 * the node is attached.
	 * Some of these nodes will never be attached, in which case we visit them in their detached fields at the end of
	 * the attach pass. Note that such a visit might lead to more nodes being attached, including nodes were visited as
	 * roots.
	 */
	readonly attachPassRoots: Map<ForestRootId, Delta.FieldMap>;
	/**
	 * Represents transfers of roots from one detached field to another.
	 */
	readonly rootTransfers: Delta.DetachedNodeRename[];
	/**
	 * Represents roots that need to be destroyed.
	 * Collected as part of the detach pass.
	 * Carried out at the end of the attach pass.
	 */
	readonly rootDestructions: Delta.DetachedNodeDestruction[];
}

type Pass = (delta: Delta.FieldChanges, visitor: DeltaVisitor, config: PassConfig) => void;

function visitFieldMarks(
	fields: Delta.FieldMap | undefined,
	visitor: DeltaVisitor,
	config: PassConfig,
): void {
	if (fields !== undefined) {
		for (const [key, field] of fields) {
			visitor.enterField(key);
			config.func(field, visitor, config);
			visitor.exitField(key);
		}
	}
}

function visitNode(
	index: number,
	fields: Delta.FieldMap | undefined,
	visitor: DeltaVisitor,
	config: PassConfig,
): void {
	if (fields !== undefined) {
		visitor.enterNode(index);
		visitFieldMarks(fields, visitor, config);
		visitor.exitNode(index);
	}
}

/**
 * Performs the following:
 * - Performs all root creations
 * - Collects all roots that may need a detach pass
 * - Collects all roots that may need an attach pass
 * - Collects all relocates
 * - Collects all destructions
 * - Executes detaches (bottom-up) provided they are not part of a replace
 * (because we want to wait until we are sure content to attach is available as a root)
 */
function detachPass(delta: Delta.FieldChanges, visitor: DeltaVisitor, config: PassConfig): void {
	if (delta.global !== undefined) {
		for (const { id, fields } of delta.global) {
			let root = config.detachedFieldIndex.tryGetEntry(id);
			if (root === undefined) {
				const tree = tryGetFromNestedMap(config.refreshers, id.major, id.minor);
				assert(tree !== undefined, "refresher data not found");
				buildTrees(id, [tree], config, visitor);
				root = config.detachedFieldIndex.getEntry(id);
			}
			config.detachPassRoots.set(root, fields);
			config.attachPassRoots.set(root, fields);
		}
	}
	if (delta.rename !== undefined) {
		config.rootTransfers.push(...delta.rename);
	}
	if (delta.local !== undefined) {
		let index = 0;
		for (const mark of delta.local) {
			if (mark.fields !== undefined) {
				assert(
					mark.attach === undefined || mark.detach !== undefined,
					0x7d0 /* Invalid nested changes on an additive mark */,
				);
				visitNode(index, mark.fields, visitor, config);
			}
			if (isDetachMark(mark)) {
				/* Create a single root for a contiguous range of detached nodes  */
				const root = config.detachedFieldIndex.createEntry(mark.detach, mark.count);
				if (mark.fields !== undefined) {
					config.attachPassRoots.set(root, mark.fields);
				}
				const field = config.detachedFieldIndex.toFieldKey(root);
				visitor.detach({ start: index, end: index + mark.count }, field);
			} else if (!isAttachMark(mark)) {
				index += mark.count;
			}
		}
	}
}

/**
 * For the non-atomization purpose of the tree delta visit behavior, we will partition the existing
 * detached nodes into multiple segments. This partitioning is determined by whether the nodes within
 * a segment share the same root or not. If the shared root is undefined, the tree-building process
 * will be applied.
 */
function buildTrees(
	id: Delta.DetachedNodeId,
	trees: readonly ITreeCursorSynchronous[],
	config: PassConfig,
	visitor: DeltaVisitor,
) {
<<<<<<< HEAD
	const nodeRangeToBuildTrees = config.detachedFieldIndex.partitionDetachedNodeRanges(
		id,
		trees.length,
	);

	if (nodeRangeToBuildTrees === undefined) {
		const root = config.detachedFieldIndex.createEntry(id, trees.length);
		const field = config.detachedFieldIndex.toFieldKey(root);
		visitor.create(trees, field);
	} else {
		let i = 0; // index for trees
		for (const { root, start, length } of nodeRangeToBuildTrees) {
			if (root === undefined) {
				const offsettedId = offsetDetachId(id, start - id.minor);
				const newRoot = config.detachedFieldIndex.createEntry(offsettedId, length);
				const field = config.detachedFieldIndex.toFieldKey(newRoot);
				visitor.create(trees.slice(i, i + length), field);
			}
			i += length;
		}
=======
	for (let i = 0; i < trees.length; i += 1) {
		const offsettedId = offsetDetachId(id, i);
		let root = config.detachedFieldIndex.tryGetEntry(offsettedId);
		assert(root === undefined, "Unable to build tree that already exists");
		root = config.detachedFieldIndex.createEntry(offsettedId);
		const field = config.detachedFieldIndex.toFieldKey(root);
		visitor.create([trees[i]], field);
>>>>>>> 360deea3
	}
}

function processBuilds(
	builds: readonly Delta.DetachedNodeBuild[] | undefined,
	config: PassConfig,
	visitor: DeltaVisitor,
) {
	if (builds !== undefined) {
		for (const { id, trees } of builds) {
			buildTrees(id, trees, config, visitor);
		}
	}
}

function collectDestroys(
	destroys: readonly Delta.DetachedNodeDestruction[] | undefined,
	config: PassConfig,
) {
	if (destroys !== undefined) {
		config.rootDestructions.push(...destroys);
	}
}

/**
 * Preforms the following:
 * - Executes attaches (top-down) applying nested changes on the attached nodes
 * - Executes replaces (top-down) applying nested changes on the attached nodes
 * - Collects detached roots (from replaces) that need an attach pass
 */
function attachPass(delta: Delta.FieldChanges, visitor: DeltaVisitor, config: PassConfig): void {
	if (delta.local !== undefined) {
		let index = 0;
		for (const mark of delta.local) {
			if (isAttachMark(mark) || isReplaceMark(mark)) {
				// break and find all ranges
				assert(mark.attach !== undefined, "mark attach should not be undefined");
				let nodeRangeToAttach = config.detachedFieldIndex.partitionDetachedNodeRanges(
					mark.attach,
					mark.count,
				);
				if (nodeRangeToAttach === undefined) {
					nodeRangeToAttach = [
						{ root: undefined, start: mark.attach.minor, length: mark.count },
					];
				}
				let i = 0;
				for (const { root, start, length } of nodeRangeToAttach) {
					const offsetAttachId = offsetDetachId(mark.attach, start - mark.attach.minor);
					let sourceRoot = root;
					if (sourceRoot === undefined) {
						const trees = [];
						for (let offset = 0; offset < length; offset++) {
							const tree = tryGetFromNestedMap(
								config.refreshers,
								offsetAttachId.major,
								offsetAttachId.minor + offset,
							);
							assert(tree !== undefined, "refresher data not found");
							trees.push(tree);
						}
						buildTrees(
							offsetAttachId,
							trees as readonly ITreeCursorSynchronous[],
							config,
							visitor,
						);
						sourceRoot = config.detachedFieldIndex.getEntry(offsetAttachId);
					}
					const sourceField = config.detachedFieldIndex.toFieldKey(sourceRoot);
					const offsetIndex = index + i;
					if (isReplaceMark(mark)) {
						const rootDestination = config.detachedFieldIndex.createEntry(
							// eslint-disable-next-line @typescript-eslint/no-non-null-assertion
							offsetDetachId(mark.detach!, i),
						);
						const destinationField =
							config.detachedFieldIndex.toFieldKey(rootDestination);
						visitor.replace(
							sourceField,
							{ start: offsetIndex, end: offsetIndex + length },
							destinationField,
						);
						// We may need to do a second pass on the detached nodes
						if (mark.fields !== undefined) {
							config.attachPassRoots.set(rootDestination, mark.fields);
						}
					} else {
						// This a simple attach
						visitor.attach(sourceField, length, offsetIndex);
					}
					i += length;

					config.detachedFieldIndex.deleteEntry(offsetAttachId, length);
					const fields = config.attachPassRoots.get(sourceRoot);
					if (fields !== undefined) {
						config.attachPassRoots.delete(sourceRoot);
						visitNode(offsetIndex, fields, visitor, config);
					}
				}
			} else if (!isDetachMark(mark) && mark.fields !== undefined) {
				visitNode(index, mark.fields, visitor, config);
			}
			if (!isDetachMark(mark)) {
				index += mark.count;
			}
		}
	}
}<|MERGE_RESOLUTION|>--- conflicted
+++ resolved
@@ -115,7 +115,7 @@
 	collectDestroys(delta.destroy, attachConfig);
 	for (const { id, count } of rootDestructions) {
 		const nodeRangeToDestruct = detachedFieldIndex.partitionDetachedNodeRanges(id, count);
-		if (nodeRangeToDestruct) {
+		if (nodeRangeToDestruct.length > 0) {
 			for (const { root, start, length } of nodeRangeToDestruct) {
 				// eslint-disable-next-line @typescript-eslint/no-non-null-assertion
 				const field = detachedFieldIndex.toFieldKey(root!);
@@ -437,7 +437,6 @@
 	config: PassConfig,
 	visitor: DeltaVisitor,
 ) {
-<<<<<<< HEAD
 	const nodeRangeToBuildTrees = config.detachedFieldIndex.partitionDetachedNodeRanges(
 		id,
 		trees.length,
@@ -450,23 +449,13 @@
 	} else {
 		let i = 0; // index for trees
 		for (const { root, start, length } of nodeRangeToBuildTrees) {
-			if (root === undefined) {
-				const offsettedId = offsetDetachId(id, start - id.minor);
-				const newRoot = config.detachedFieldIndex.createEntry(offsettedId, length);
-				const field = config.detachedFieldIndex.toFieldKey(newRoot);
-				visitor.create(trees.slice(i, i + length), field);
-			}
+			assert(root === undefined, "Unable to build tree that already exists");
+			const offsettedId = offsetDetachId(id, start - id.minor);
+			const newRoot = config.detachedFieldIndex.createEntry(offsettedId, length);
+			const field = config.detachedFieldIndex.toFieldKey(newRoot);
+			visitor.create(trees.slice(i, i + length), field);
 			i += length;
 		}
-=======
-	for (let i = 0; i < trees.length; i += 1) {
-		const offsettedId = offsetDetachId(id, i);
-		let root = config.detachedFieldIndex.tryGetEntry(offsettedId);
-		assert(root === undefined, "Unable to build tree that already exists");
-		root = config.detachedFieldIndex.createEntry(offsettedId);
-		const field = config.detachedFieldIndex.toFieldKey(root);
-		visitor.create([trees[i]], field);
->>>>>>> 360deea3
 	}
 }
 
