--- conflicted
+++ resolved
@@ -36,15 +36,9 @@
 }
 
 export function initializeForest(forest: IEditableForest, content: ITreeCursorSynchronous[]): void {
-<<<<<<< HEAD
-    // TODO: maybe assert forest is empty?
-    const insert: Delta.Insert = { type: Delta.MarkType.Insert, content };
-    forest.applyDelta(new Map([[rootFieldKeySymbol, { shallowChanges: [insert] }]]));
-=======
 	// TODO: maybe assert forest is empty?
 	const insert: Delta.Insert = { type: Delta.MarkType.Insert, content };
-	forest.applyDelta(new Map([[rootFieldKeySymbol, [insert]]]));
->>>>>>> 77d9ece1
+	forest.applyDelta(new Map([[rootFieldKeySymbol, { shallowChanges: [insert] }]]));
 }
 
 // TODO: Types below here may be useful for input into edit building APIs, but are no longer used here directly.
