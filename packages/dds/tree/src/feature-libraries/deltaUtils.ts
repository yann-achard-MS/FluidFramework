/*!
 * Copyright (c) Microsoft Corporation and contributors. All rights reserved.
 * Licensed under the MIT License.
 */

<<<<<<< HEAD
import { assert, unreachableCase } from "@fluidframework/common-utils";
import { Delta, FieldKey, getMapTreeField, MapTree } from "../core";
import { fail, OffsetListFactory } from "../util";
import { mapTreeFromCursor } from "./mapTreeCursor";
=======
import { unreachableCase } from "@fluidframework/common-utils";
import { Delta, FieldKey } from "../core";
import { Mutable } from "../util";
>>>>>>> 039b3b66

/**
 * Converts a `Delta.FieldMarks` whose tree content is represented with by `TIn` instances
 * into a `Delta.FieldMarks`whose tree content is represented with by `TOut` instances.
 *
 * This function is useful for converting `Delta`s that represent tree content with cursors
 * into `Delta`s that represent tree content with a deep-comparable representation of the content.
 * See {@link assertDeltaEqual}.
 * @param fields - The Map of fields to convert. Not mutated.
 * @param func - The functions used to map tree content.
 */
export function mapFieldMarks<TIn, TOut>(
	fields: Delta.FieldMarks<TIn>,
	func: (tree: TIn) => TOut,
): Delta.FieldMarks<TOut> {
	const out: Map<FieldKey, Delta.MarkList<TOut>> = new Map();
	for (const [k, v] of fields) {
		out.set(k, mapMarkList(v, func));
	}
	return out;
}

/**
 * Converts a `Delta.MarkList` whose tree content is represented with by `TIn` instances
 * into a `Delta.MarkList`whose tree content is represented with by `TOut` instances.
 *
 * This function is useful for converting `Delta`s that represent tree content with cursors
 * into `Delta`s that represent tree content with a deep-comparable representation of the content.
 * See {@link assertMarkListEqual}.
 * @param list - The list of marks to convert. Not mutated.
 * @param func - The functions used to map tree content.
 */
export function mapMarkList<TIn, TOut>(
	list: Delta.MarkList<TIn>,
	func: (tree: TIn) => TOut,
): Delta.MarkList<TOut> {
	return list.map((mark: Delta.Mark<TIn>) => mapMark(mark, func));
}

/**
 * Converts a `Delta.Mark` whose tree content is represented with by `TIn` instances
 * into a `Delta.Mark`whose tree content is represented with by `TOut` instances.
 *
 * This function is useful for converting `Delta`s that represent tree content with cursors
 * into `Delta`s that represent tree content with a deep-comparable representation of the content.
 * See {@link assertMarkListEqual}.
 * @param mark - The mark to convert. Not mutated.
 * @param func - The functions used to map tree content.
 */
export function mapMark<TIn, TOut>(
	mark: Delta.Mark<TIn>,
	func: (tree: TIn) => TOut,
): Delta.Mark<TOut> {
	if (Delta.isSkipMark(mark)) {
		return mark;
	}
	const type = mark.type;
	switch (type) {
		case Delta.MarkType.Modify: {
			if (mark.fields === undefined && mark.setValue === undefined) {
				return { type: Delta.MarkType.Modify };
			}
			return mark.fields === undefined
				? {
						type: Delta.MarkType.Modify,
						setValue: mark.setValue,
				  }
				: {
						...mark,
						fields: mapFieldMarks(mark.fields, func),
				  };
		}
		case Delta.MarkType.ModifyAndMoveOut: {
			if (mark.fields === undefined && mark.setValue === undefined) {
				return {
					type: Delta.MarkType.ModifyAndMoveOut,
					moveId: mark.moveId,
				};
			}
			return mark.fields === undefined
				? {
						type: Delta.MarkType.ModifyAndMoveOut,
						moveId: mark.moveId,
						setValue: mark.setValue,
				  }
				: {
						...mark,
						fields: mapFieldMarks(mark.fields, func),
				  };
		}
		case Delta.MarkType.MoveInAndModify:
		case Delta.MarkType.ModifyAndDelete: {
			return {
				...mark,
				fields: mapFieldMarks(mark.fields, func),
			};
		}
		case Delta.MarkType.Insert: {
			return {
				type: Delta.MarkType.Insert,
				content: mark.content.map(func),
			};
		}
		case Delta.MarkType.InsertAndModify: {
			const out: Mutable<Delta.InsertAndModify<TOut>> = {
				type: Delta.MarkType.InsertAndModify,
				content: func(mark.content),
			};
			if (mark.fields !== undefined) {
				out.fields = mapFieldMarks(mark.fields, func);
			}
			if (Object.prototype.hasOwnProperty.call(mark, "setValue")) {
				out.setValue = mark.setValue;
			}
			return out;
		}
		case Delta.MarkType.Delete:
		case Delta.MarkType.MoveIn:
		case Delta.MarkType.MoveOut:
			return mark;
		default:
			unreachableCase(type);
	}
<<<<<<< HEAD
}

/**
 * Converts inserted content into the format expected in Delta instances.
 * This involves applying the following changes:
 *
 * - Updating node values
 *
 * - Inserting new subtrees within the inserted content
 *
 * - Deleting parts of the inserted content
 *
 * The only kind of change that is not applied by this function is MoveIn.
 *
 * @param tree - The subtree to apply modifications to. Updated in place.
 * @param modify - The modifications to either apply or collect.
 * @returns The remaining modifications that the consumer of the Delta will apply on the given node.
 * May be empty if all modifications are applied by the function.
 */
export function applyModifyToTree(
	tree: MapTree,
	modify: Delta.Modify,
): Map<FieldKey, Delta.MarkList> {
	const outFieldsMarks: Map<FieldKey, Delta.MarkList> = new Map();
	// Use `hasOwnProperty` to detect when setValue is set to `undefined`.
	if (Object.prototype.hasOwnProperty.call(modify, "setValue")) {
		tree.value = modify.setValue;
	}
	if (modify.fields !== undefined) {
		const modifyFields = modify.fields;
		for (const key of modifyFields.keys()) {
			// Modifications to inserted trees may include changes to empty fields
			const outNodes = getMapTreeField(tree, key, true);
			const outMarks = new OffsetListFactory<Delta.Mark>();
			let index = 0;
			// eslint-disable-next-line @typescript-eslint/no-non-null-assertion
			for (const mark of modifyFields.get(key)!) {
				if (Delta.isSkipMark(mark)) {
					index += mark;
					outMarks.pushOffset(mark);
				} else {
					// Inline into `switch(mark.type)` once we upgrade to TS 4.7
					const type = mark.type;
					switch (type) {
						case Delta.MarkType.Insert: {
							const mapTreeContent: MapTree[] = mark.content.map(mapTreeFromCursor);
							outNodes.splice(index, 0, ...mapTreeContent);
							index += mark.content.length;
							outMarks.pushOffset(mark.content.length);
							break;
						}
						case Delta.MarkType.InsertAndModify: {
							if (mark.fields.size > 0) {
								outMarks.pushContent({
									type: Delta.MarkType.Modify,
									fields: mark.fields,
								});
							}
							outNodes.splice(index, 0, mapTreeFromCursor(mark.content));
							index += 1;
							break;
						}
						case Delta.MarkType.MoveIn:
						case Delta.MarkType.MoveInAndModify:
							// TODO: convert into a MoveIn/MoveInAndModify
							fail("Not implemented");
						case Delta.MarkType.Modify: {
							const clonedFields = applyModifyToTree(outNodes[index], mark);
							if (clonedFields.size > 0) {
								outMarks.pushContent({
									type: Delta.MarkType.Modify,
									fields: clonedFields,
								});
							}
							index += 1;
							break;
						}
						case Delta.MarkType.Delete: {
							outNodes.splice(index, mark.count);
							break;
						}
						case Delta.MarkType.ModifyAndDelete: {
							// TODO: convert move-out of inserted content into insert at the destination
							fail("Not implemented");
						}
						case Delta.MarkType.MoveOut:
						case Delta.MarkType.ModifyAndMoveOut:
							// TODO: convert move-out of inserted content into insert at the destination
							fail("Not implemented");
						default:
							unreachableCase(type);
					}
				}
			}
			if (outMarks.list.length > 0) {
				outFieldsMarks.set(key, outMarks.list);
			}
			if (outNodes.length === 0) {
				tree.fields.delete(key);
			}
		}
	}

	return outFieldsMarks;
}

export interface ChildIndex {
    index: number;
    context: Context;
}

export enum Context {
    Input,
    Output,
}

export function modifyMarkList<TTree>(
    marks: Delta.Mark<TTree>[],
    modify: Delta.Modify<TTree>,
    key: ChildIndex,
): void {
    if ((modify.fields ?? modify.setValue) === undefined) {
        return;
    }
    if (key.context === Context.Input) {
        let iMark = 0;
        let inputIndex = 0;
        while (iMark < marks.length) {
            const mark = marks[iMark];
            if (typeof mark === "number") {
                inputIndex += mark;
            } else {
                const type = mark.type;
                switch (type) {
                    case Delta.MarkType.Modify:
                    case Delta.MarkType.ModifyAndMoveOut:
                    case Delta.MarkType.ModifyAndDelete:
                        inputIndex += 1;
                        break;
                    case Delta.MarkType.Delete:
                    case Delta.MarkType.MoveOut:
                        inputIndex += mark.count;
                        break;
                    case Delta.MarkType.Insert:
                    case Delta.MarkType.InsertAndModify:
                    case Delta.MarkType.MoveInAndModify:
                    case Delta.MarkType.MoveIn:
                        break;
                    default:
                        unreachableCase(type);
                }
            }
            if (inputIndex > key.index) {
                const countAfterMod = inputIndex - (key.index + 1);
                const splitMarks: Delta.Mark<TTree>[] = [];
                if (typeof mark === "number") {
                    const startOfMark = inputIndex - mark;
                    const countBeforeMod = key.index - startOfMark;
                    if (countBeforeMod > 0) {
                        splitMarks.push(countBeforeMod);
                    }
                    splitMarks.push(modify);
                    if (countAfterMod > 0) {
                        splitMarks.push(countAfterMod);
                    }
                } else {
                    const type = mark.type;
                    switch (type) {
                        case Delta.MarkType.Modify:
                        case Delta.MarkType.ModifyAndMoveOut:
                        case Delta.MarkType.ModifyAndDelete:
                            // This function was originally created for a use case that does not require this
                            // code path.
                            assert(false, "Not implemented");
                        case Delta.MarkType.Delete:
                        case Delta.MarkType.MoveOut: {
                            const startOfMark = inputIndex - mark.count;
                            const countBeforeMod = key.index - startOfMark;
                            if (countBeforeMod > 0) {
                                splitMarks.push({
                                    ...mark,
                                    count: countBeforeMod,
                                });
                            }
                            if (mark.type === Delta.MarkType.Delete) {
                                assert(
                                    modify.fields !== undefined && modify.setValue === undefined,
                                    "Modifications under a deleted node can only target is descendants",
                                );
                                splitMarks.push({
                                    type: Delta.MarkType.ModifyAndDelete,
                                    fields: modify.fields,
                                });
                            } else {
                                splitMarks.push({
                                    type: Delta.MarkType.ModifyAndMoveOut,
                                    fields: modify.fields,
                                    setValue: modify.setValue,
                                    moveId: mark.moveId,
                                });
                            }
                            if (countAfterMod > 0) {
                                splitMarks.push({
                                    ...mark,
                                    count: countAfterMod,
                                });
                            }
                            break;
                        }
                        case Delta.MarkType.Insert:
                        case Delta.MarkType.InsertAndModify:
                        case Delta.MarkType.MoveInAndModify:
                        case Delta.MarkType.MoveIn:
                            assert(
                                false,
                                "Input key that target input context cannot overlap move or insert",
                            );
                        default:
                            unreachableCase(type);
                    }
                }
                marks.splice(iMark, 1, ...splitMarks);
            }
            iMark += 1;
        }
    } else {
        let iMark = 0;
        let inputIndex = 0;
        let outputIndex = 0;
        while (iMark < marks.length) {
            const mark = marks[iMark];
            if (typeof mark === "number") {
                inputIndex += mark;
                outputIndex += mark;
            } else {
                const type = mark.type;
                switch (type) {
                    case Delta.MarkType.Modify:
                        inputIndex += 1;
                        outputIndex += 1;
                        break;
                    case Delta.MarkType.Insert:
                        outputIndex += mark.content.length;
                        break;
                    case Delta.MarkType.InsertAndModify:
                    case Delta.MarkType.MoveInAndModify:
                        outputIndex += 1;
                        break;
                    case Delta.MarkType.MoveIn:
                        outputIndex += mark.count;
                        break;
                    case Delta.MarkType.Delete:
                    case Delta.MarkType.MoveOut:
                        inputIndex += mark.count;
                        break;
                    case Delta.MarkType.ModifyAndMoveOut:
                    case Delta.MarkType.ModifyAndDelete:
                        inputIndex += 1;
                        break;
                    default:
                        unreachableCase(type);
                }
            }
            iMark += 1;
        }
    }
=======
>>>>>>> 039b3b66
}<|MERGE_RESOLUTION|>--- conflicted
+++ resolved
@@ -3,16 +3,9 @@
  * Licensed under the MIT License.
  */
 
-<<<<<<< HEAD
 import { assert, unreachableCase } from "@fluidframework/common-utils";
-import { Delta, FieldKey, getMapTreeField, MapTree } from "../core";
-import { fail, OffsetListFactory } from "../util";
-import { mapTreeFromCursor } from "./mapTreeCursor";
-=======
-import { unreachableCase } from "@fluidframework/common-utils";
 import { Delta, FieldKey } from "../core";
 import { Mutable } from "../util";
->>>>>>> 039b3b66
 
 /**
  * Converts a `Delta.FieldMarks` whose tree content is represented with by `TIn` instances
@@ -136,273 +129,166 @@
 		default:
 			unreachableCase(type);
 	}
-<<<<<<< HEAD
-}
-
-/**
- * Converts inserted content into the format expected in Delta instances.
- * This involves applying the following changes:
- *
- * - Updating node values
- *
- * - Inserting new subtrees within the inserted content
- *
- * - Deleting parts of the inserted content
- *
- * The only kind of change that is not applied by this function is MoveIn.
- *
- * @param tree - The subtree to apply modifications to. Updated in place.
- * @param modify - The modifications to either apply or collect.
- * @returns The remaining modifications that the consumer of the Delta will apply on the given node.
- * May be empty if all modifications are applied by the function.
- */
-export function applyModifyToTree(
-	tree: MapTree,
-	modify: Delta.Modify,
-): Map<FieldKey, Delta.MarkList> {
-	const outFieldsMarks: Map<FieldKey, Delta.MarkList> = new Map();
-	// Use `hasOwnProperty` to detect when setValue is set to `undefined`.
-	if (Object.prototype.hasOwnProperty.call(modify, "setValue")) {
-		tree.value = modify.setValue;
-	}
-	if (modify.fields !== undefined) {
-		const modifyFields = modify.fields;
-		for (const key of modifyFields.keys()) {
-			// Modifications to inserted trees may include changes to empty fields
-			const outNodes = getMapTreeField(tree, key, true);
-			const outMarks = new OffsetListFactory<Delta.Mark>();
-			let index = 0;
-			// eslint-disable-next-line @typescript-eslint/no-non-null-assertion
-			for (const mark of modifyFields.get(key)!) {
-				if (Delta.isSkipMark(mark)) {
-					index += mark;
-					outMarks.pushOffset(mark);
+}
+
+export interface ChildIndex {
+	index: number;
+	context: Context;
+}
+
+export enum Context {
+	Input,
+	Output,
+}
+
+export function modifyMarkList<TTree>(
+	marks: Delta.Mark<TTree>[],
+	modify: Delta.Modify<TTree>,
+	key: ChildIndex,
+): void {
+	if ((modify.fields ?? modify.setValue) === undefined) {
+		return;
+	}
+	if (key.context === Context.Input) {
+		let iMark = 0;
+		let inputIndex = 0;
+		while (iMark < marks.length) {
+			const mark = marks[iMark];
+			if (typeof mark === "number") {
+				inputIndex += mark;
+			} else {
+				const type = mark.type;
+				switch (type) {
+					case Delta.MarkType.Modify:
+					case Delta.MarkType.ModifyAndMoveOut:
+					case Delta.MarkType.ModifyAndDelete:
+						inputIndex += 1;
+						break;
+					case Delta.MarkType.Delete:
+					case Delta.MarkType.MoveOut:
+						inputIndex += mark.count;
+						break;
+					case Delta.MarkType.Insert:
+					case Delta.MarkType.InsertAndModify:
+					case Delta.MarkType.MoveInAndModify:
+					case Delta.MarkType.MoveIn:
+						break;
+					default:
+						unreachableCase(type);
+				}
+			}
+			if (inputIndex > key.index) {
+				const countAfterMod = inputIndex - (key.index + 1);
+				const splitMarks: Delta.Mark<TTree>[] = [];
+				if (typeof mark === "number") {
+					const startOfMark = inputIndex - mark;
+					const countBeforeMod = key.index - startOfMark;
+					if (countBeforeMod > 0) {
+						splitMarks.push(countBeforeMod);
+					}
+					splitMarks.push(modify);
+					if (countAfterMod > 0) {
+						splitMarks.push(countAfterMod);
+					}
 				} else {
-					// Inline into `switch(mark.type)` once we upgrade to TS 4.7
 					const type = mark.type;
 					switch (type) {
-						case Delta.MarkType.Insert: {
-							const mapTreeContent: MapTree[] = mark.content.map(mapTreeFromCursor);
-							outNodes.splice(index, 0, ...mapTreeContent);
-							index += mark.content.length;
-							outMarks.pushOffset(mark.content.length);
+						case Delta.MarkType.Modify:
+						case Delta.MarkType.ModifyAndMoveOut:
+						case Delta.MarkType.ModifyAndDelete:
+							// This function was originally created for a use case that does not require this
+							// code path.
+							assert(false, "Not implemented");
+						case Delta.MarkType.Delete:
+						case Delta.MarkType.MoveOut: {
+							const startOfMark = inputIndex - mark.count;
+							const countBeforeMod = key.index - startOfMark;
+							if (countBeforeMod > 0) {
+								splitMarks.push({
+									...mark,
+									count: countBeforeMod,
+								});
+							}
+							if (mark.type === Delta.MarkType.Delete) {
+								assert(
+									modify.fields !== undefined && modify.setValue === undefined,
+									"Modifications under a deleted node can only target is descendants",
+								);
+								splitMarks.push({
+									type: Delta.MarkType.ModifyAndDelete,
+									fields: modify.fields,
+								});
+							} else {
+								splitMarks.push({
+									type: Delta.MarkType.ModifyAndMoveOut,
+									fields: modify.fields,
+									setValue: modify.setValue,
+									moveId: mark.moveId,
+								});
+							}
+							if (countAfterMod > 0) {
+								splitMarks.push({
+									...mark,
+									count: countAfterMod,
+								});
+							}
 							break;
 						}
-						case Delta.MarkType.InsertAndModify: {
-							if (mark.fields.size > 0) {
-								outMarks.pushContent({
-									type: Delta.MarkType.Modify,
-									fields: mark.fields,
-								});
-							}
-							outNodes.splice(index, 0, mapTreeFromCursor(mark.content));
-							index += 1;
-							break;
-						}
+						case Delta.MarkType.Insert:
+						case Delta.MarkType.InsertAndModify:
+						case Delta.MarkType.MoveInAndModify:
 						case Delta.MarkType.MoveIn:
-						case Delta.MarkType.MoveInAndModify:
-							// TODO: convert into a MoveIn/MoveInAndModify
-							fail("Not implemented");
-						case Delta.MarkType.Modify: {
-							const clonedFields = applyModifyToTree(outNodes[index], mark);
-							if (clonedFields.size > 0) {
-								outMarks.pushContent({
-									type: Delta.MarkType.Modify,
-									fields: clonedFields,
-								});
-							}
-							index += 1;
-							break;
-						}
-						case Delta.MarkType.Delete: {
-							outNodes.splice(index, mark.count);
-							break;
-						}
-						case Delta.MarkType.ModifyAndDelete: {
-							// TODO: convert move-out of inserted content into insert at the destination
-							fail("Not implemented");
-						}
-						case Delta.MarkType.MoveOut:
-						case Delta.MarkType.ModifyAndMoveOut:
-							// TODO: convert move-out of inserted content into insert at the destination
-							fail("Not implemented");
+							assert(
+								false,
+								"Input key that target input context cannot overlap move or insert",
+							);
 						default:
 							unreachableCase(type);
 					}
 				}
-			}
-			if (outMarks.list.length > 0) {
-				outFieldsMarks.set(key, outMarks.list);
-			}
-			if (outNodes.length === 0) {
-				tree.fields.delete(key);
-			}
-		}
-	}
-
-	return outFieldsMarks;
-}
-
-export interface ChildIndex {
-    index: number;
-    context: Context;
-}
-
-export enum Context {
-    Input,
-    Output,
-}
-
-export function modifyMarkList<TTree>(
-    marks: Delta.Mark<TTree>[],
-    modify: Delta.Modify<TTree>,
-    key: ChildIndex,
-): void {
-    if ((modify.fields ?? modify.setValue) === undefined) {
-        return;
-    }
-    if (key.context === Context.Input) {
-        let iMark = 0;
-        let inputIndex = 0;
-        while (iMark < marks.length) {
-            const mark = marks[iMark];
-            if (typeof mark === "number") {
-                inputIndex += mark;
-            } else {
-                const type = mark.type;
-                switch (type) {
-                    case Delta.MarkType.Modify:
-                    case Delta.MarkType.ModifyAndMoveOut:
-                    case Delta.MarkType.ModifyAndDelete:
-                        inputIndex += 1;
-                        break;
-                    case Delta.MarkType.Delete:
-                    case Delta.MarkType.MoveOut:
-                        inputIndex += mark.count;
-                        break;
-                    case Delta.MarkType.Insert:
-                    case Delta.MarkType.InsertAndModify:
-                    case Delta.MarkType.MoveInAndModify:
-                    case Delta.MarkType.MoveIn:
-                        break;
-                    default:
-                        unreachableCase(type);
-                }
-            }
-            if (inputIndex > key.index) {
-                const countAfterMod = inputIndex - (key.index + 1);
-                const splitMarks: Delta.Mark<TTree>[] = [];
-                if (typeof mark === "number") {
-                    const startOfMark = inputIndex - mark;
-                    const countBeforeMod = key.index - startOfMark;
-                    if (countBeforeMod > 0) {
-                        splitMarks.push(countBeforeMod);
-                    }
-                    splitMarks.push(modify);
-                    if (countAfterMod > 0) {
-                        splitMarks.push(countAfterMod);
-                    }
-                } else {
-                    const type = mark.type;
-                    switch (type) {
-                        case Delta.MarkType.Modify:
-                        case Delta.MarkType.ModifyAndMoveOut:
-                        case Delta.MarkType.ModifyAndDelete:
-                            // This function was originally created for a use case that does not require this
-                            // code path.
-                            assert(false, "Not implemented");
-                        case Delta.MarkType.Delete:
-                        case Delta.MarkType.MoveOut: {
-                            const startOfMark = inputIndex - mark.count;
-                            const countBeforeMod = key.index - startOfMark;
-                            if (countBeforeMod > 0) {
-                                splitMarks.push({
-                                    ...mark,
-                                    count: countBeforeMod,
-                                });
-                            }
-                            if (mark.type === Delta.MarkType.Delete) {
-                                assert(
-                                    modify.fields !== undefined && modify.setValue === undefined,
-                                    "Modifications under a deleted node can only target is descendants",
-                                );
-                                splitMarks.push({
-                                    type: Delta.MarkType.ModifyAndDelete,
-                                    fields: modify.fields,
-                                });
-                            } else {
-                                splitMarks.push({
-                                    type: Delta.MarkType.ModifyAndMoveOut,
-                                    fields: modify.fields,
-                                    setValue: modify.setValue,
-                                    moveId: mark.moveId,
-                                });
-                            }
-                            if (countAfterMod > 0) {
-                                splitMarks.push({
-                                    ...mark,
-                                    count: countAfterMod,
-                                });
-                            }
-                            break;
-                        }
-                        case Delta.MarkType.Insert:
-                        case Delta.MarkType.InsertAndModify:
-                        case Delta.MarkType.MoveInAndModify:
-                        case Delta.MarkType.MoveIn:
-                            assert(
-                                false,
-                                "Input key that target input context cannot overlap move or insert",
-                            );
-                        default:
-                            unreachableCase(type);
-                    }
-                }
-                marks.splice(iMark, 1, ...splitMarks);
-            }
-            iMark += 1;
-        }
-    } else {
-        let iMark = 0;
-        let inputIndex = 0;
-        let outputIndex = 0;
-        while (iMark < marks.length) {
-            const mark = marks[iMark];
-            if (typeof mark === "number") {
-                inputIndex += mark;
-                outputIndex += mark;
-            } else {
-                const type = mark.type;
-                switch (type) {
-                    case Delta.MarkType.Modify:
-                        inputIndex += 1;
-                        outputIndex += 1;
-                        break;
-                    case Delta.MarkType.Insert:
-                        outputIndex += mark.content.length;
-                        break;
-                    case Delta.MarkType.InsertAndModify:
-                    case Delta.MarkType.MoveInAndModify:
-                        outputIndex += 1;
-                        break;
-                    case Delta.MarkType.MoveIn:
-                        outputIndex += mark.count;
-                        break;
-                    case Delta.MarkType.Delete:
-                    case Delta.MarkType.MoveOut:
-                        inputIndex += mark.count;
-                        break;
-                    case Delta.MarkType.ModifyAndMoveOut:
-                    case Delta.MarkType.ModifyAndDelete:
-                        inputIndex += 1;
-                        break;
-                    default:
-                        unreachableCase(type);
-                }
-            }
-            iMark += 1;
-        }
-    }
-=======
->>>>>>> 039b3b66
+				marks.splice(iMark, 1, ...splitMarks);
+			}
+			iMark += 1;
+		}
+	} else {
+		let iMark = 0;
+		let inputIndex = 0;
+		let outputIndex = 0;
+		while (iMark < marks.length) {
+			const mark = marks[iMark];
+			if (typeof mark === "number") {
+				inputIndex += mark;
+				outputIndex += mark;
+			} else {
+				const type = mark.type;
+				switch (type) {
+					case Delta.MarkType.Modify:
+						inputIndex += 1;
+						outputIndex += 1;
+						break;
+					case Delta.MarkType.Insert:
+						outputIndex += mark.content.length;
+						break;
+					case Delta.MarkType.InsertAndModify:
+					case Delta.MarkType.MoveInAndModify:
+						outputIndex += 1;
+						break;
+					case Delta.MarkType.MoveIn:
+						outputIndex += mark.count;
+						break;
+					case Delta.MarkType.Delete:
+					case Delta.MarkType.MoveOut:
+						inputIndex += mark.count;
+						break;
+					case Delta.MarkType.ModifyAndMoveOut:
+					case Delta.MarkType.ModifyAndDelete:
+						inputIndex += 1;
+						break;
+					default:
+						unreachableCase(type);
+				}
+			}
+			iMark += 1;
+		}
+	}
 }