/*!
 * Copyright (c) Microsoft Corporation and contributors. All rights reserved.
 * Licensed under the MIT License.
 */

<<<<<<< HEAD
import { assert, unreachableCase } from "@fluidframework/common-utils";
import { Delta, FieldKey } from "../core";
=======
import { unreachableCase } from "@fluidframework/common-utils";
import { Delta, FieldKey, isSkipMark } from "../core";
>>>>>>> 4539b049
import { Mutable } from "../util";

/**
 * Converts a `Delta.FieldMarks` whose tree content is represented with by `TIn` instances
 * into a `Delta.FieldMarks`whose tree content is represented with by `TOut` instances.
 *
 * This function is useful for converting `Delta`s that represent tree content with cursors
 * into `Delta`s that represent tree content with a deep-comparable representation of the content.
 * See {@link assertDeltaEqual}.
 * @param fields - The Map of fields to convert. Not mutated.
 * @param func - The functions used to map tree content.
 */
export function mapFieldMarks<TIn, TOut>(
	fields: Delta.FieldMarks<TIn>,
	func: (tree: TIn) => TOut,
): Delta.FieldMarks<TOut> {
	const out: Map<FieldKey, Delta.MarkList<TOut>> = new Map();
	for (const [k, v] of fields) {
		out.set(k, mapMarkList(v, func));
	}
	return out;
}

/**
 * Converts a `Delta.MarkList` whose tree content is represented with by `TIn` instances
 * into a `Delta.MarkList`whose tree content is represented with by `TOut` instances.
 *
 * This function is useful for converting `Delta`s that represent tree content with cursors
 * into `Delta`s that represent tree content with a deep-comparable representation of the content.
 * See {@link assertMarkListEqual}.
 * @param list - The list of marks to convert. Not mutated.
 * @param func - The functions used to map tree content.
 */
export function mapMarkList<TIn, TOut>(
	list: Delta.MarkList<TIn>,
	func: (tree: TIn) => TOut,
): Delta.MarkList<TOut> {
	return list.map((mark: Delta.Mark<TIn>) => mapMark(mark, func));
}

/**
 * Converts a `Delta.Mark` whose tree content is represented with by `TIn` instances
 * into a `Delta.Mark`whose tree content is represented with by `TOut` instances.
 *
 * This function is useful for converting `Delta`s that represent tree content with cursors
 * into `Delta`s that represent tree content with a deep-comparable representation of the content.
 * See {@link assertMarkListEqual}.
 * @param mark - The mark to convert. Not mutated.
 * @param func - The functions used to map tree content.
 */
export function mapMark<TIn, TOut>(
	mark: Delta.Mark<TIn>,
	func: (tree: TIn) => TOut,
): Delta.Mark<TOut> {
	if (isSkipMark(mark)) {
		return mark;
	}
	const type = mark.type;
	switch (type) {
		case Delta.MarkType.Modify: {
			if (mark.fields === undefined && mark.setValue === undefined) {
				return { type: Delta.MarkType.Modify };
			}
			return mark.fields === undefined
				? {
						type: Delta.MarkType.Modify,
						setValue: mark.setValue,
				  }
				: {
						...mark,
						fields: mapFieldMarks(mark.fields, func),
				  };
		}
		case Delta.MarkType.ModifyAndMoveOut: {
			if (mark.fields === undefined && mark.setValue === undefined) {
				return {
					type: Delta.MarkType.ModifyAndMoveOut,
					moveId: mark.moveId,
				};
			}
			return mark.fields === undefined
				? {
						type: Delta.MarkType.ModifyAndMoveOut,
						moveId: mark.moveId,
						setValue: mark.setValue,
				  }
				: {
						...mark,
						fields: mapFieldMarks(mark.fields, func),
				  };
		}
		case Delta.MarkType.MoveInAndModify:
		case Delta.MarkType.ModifyAndDelete: {
			return {
				...mark,
				fields: mapFieldMarks(mark.fields, func),
			};
		}
		case Delta.MarkType.Insert: {
			return {
				type: Delta.MarkType.Insert,
				content: mark.content.map(func),
			};
		}
		case Delta.MarkType.InsertAndModify: {
			const out: Mutable<Delta.InsertAndModify<TOut>> = {
				type: Delta.MarkType.InsertAndModify,
				content: func(mark.content),
			};
			if (mark.fields !== undefined) {
				out.fields = mapFieldMarks(mark.fields, func);
			}
			if (Object.prototype.hasOwnProperty.call(mark, "setValue")) {
				out.setValue = mark.setValue;
			}
			return out;
		}
		case Delta.MarkType.Delete:
		case Delta.MarkType.MoveIn:
		case Delta.MarkType.MoveOut:
			return mark;
		default:
			unreachableCase(type);
	}
}

export interface ChildIndex {
	index: number;
	context: Context;
}

export enum Context {
	Input,
	Output,
}

export function modifyMarkList<TTree>(
	marks: Delta.Mark<TTree>[],
	modify: Delta.Modify<TTree>,
	key: ChildIndex,
): void {
	if ((modify.fields ?? modify.setValue) === undefined) {
		return;
	}
	if (key.context === Context.Input) {
		let iMark = 0;
		let inputIndex = 0;
		while (iMark < marks.length) {
			const mark = marks[iMark];
			if (typeof mark === "number") {
				inputIndex += mark;
			} else {
				const type = mark.type;
				switch (type) {
					case Delta.MarkType.Modify:
					case Delta.MarkType.ModifyAndMoveOut:
					case Delta.MarkType.ModifyAndDelete:
						inputIndex += 1;
						break;
					case Delta.MarkType.Delete:
					case Delta.MarkType.MoveOut:
						inputIndex += mark.count;
						break;
					case Delta.MarkType.Insert:
					case Delta.MarkType.InsertAndModify:
					case Delta.MarkType.MoveInAndModify:
					case Delta.MarkType.MoveIn:
						break;
					default:
						unreachableCase(type);
				}
			}
			if (inputIndex > key.index) {
				const countAfterMod = inputIndex - (key.index + 1);
				const splitMarks: Delta.Mark<TTree>[] = [];
				if (typeof mark === "number") {
					const startOfMark = inputIndex - mark;
					const countBeforeMod = key.index - startOfMark;
					if (countBeforeMod > 0) {
						splitMarks.push(countBeforeMod);
					}
					splitMarks.push(modify);
					if (countAfterMod > 0) {
						splitMarks.push(countAfterMod);
					}
				} else {
					const type = mark.type;
					switch (type) {
						case Delta.MarkType.Modify:
						case Delta.MarkType.ModifyAndMoveOut:
						case Delta.MarkType.ModifyAndDelete:
							// This function was originally created for a use case that does not require this
							// code path.
							assert(false, "Not implemented");
						case Delta.MarkType.Delete:
						case Delta.MarkType.MoveOut: {
							const startOfMark = inputIndex - mark.count;
							const countBeforeMod = key.index - startOfMark;
							if (countBeforeMod > 0) {
								splitMarks.push({
									...mark,
									count: countBeforeMod,
								});
							}
							if (mark.type === Delta.MarkType.Delete) {
								assert(
									modify.fields !== undefined && modify.setValue === undefined,
									"Modifications under a deleted node can only target is descendants",
								);
								splitMarks.push({
									type: Delta.MarkType.ModifyAndDelete,
									fields: modify.fields,
								});
							} else {
								splitMarks.push({
									type: Delta.MarkType.ModifyAndMoveOut,
									fields: modify.fields,
									setValue: modify.setValue,
									moveId: mark.moveId,
								});
							}
							if (countAfterMod > 0) {
								splitMarks.push({
									...mark,
									count: countAfterMod,
								});
							}
							break;
						}
						case Delta.MarkType.Insert:
						case Delta.MarkType.InsertAndModify:
						case Delta.MarkType.MoveInAndModify:
						case Delta.MarkType.MoveIn:
							assert(
								false,
								"Input key that target input context cannot overlap move or insert",
							);
						default:
							unreachableCase(type);
					}
				}
				marks.splice(iMark, 1, ...splitMarks);
			}
			iMark += 1;
		}
	} else {
		let iMark = 0;
		let inputIndex = 0;
		let outputIndex = 0;
		while (iMark < marks.length) {
			const mark = marks[iMark];
			if (typeof mark === "number") {
				inputIndex += mark;
				outputIndex += mark;
			} else {
				const type = mark.type;
				switch (type) {
					case Delta.MarkType.Modify:
						inputIndex += 1;
						outputIndex += 1;
						break;
					case Delta.MarkType.Insert:
						outputIndex += mark.content.length;
						break;
					case Delta.MarkType.InsertAndModify:
					case Delta.MarkType.MoveInAndModify:
						outputIndex += 1;
						break;
					case Delta.MarkType.MoveIn:
						outputIndex += mark.count;
						break;
					case Delta.MarkType.Delete:
					case Delta.MarkType.MoveOut:
						inputIndex += mark.count;
						break;
					case Delta.MarkType.ModifyAndMoveOut:
					case Delta.MarkType.ModifyAndDelete:
						inputIndex += 1;
						break;
					default:
						unreachableCase(type);
				}
			}
			iMark += 1;
		}
	}
}<|MERGE_RESOLUTION|>--- conflicted
+++ resolved
@@ -3,13 +3,8 @@
  * Licensed under the MIT License.
  */
 
-<<<<<<< HEAD
 import { assert, unreachableCase } from "@fluidframework/common-utils";
-import { Delta, FieldKey } from "../core";
-=======
-import { unreachableCase } from "@fluidframework/common-utils";
 import { Delta, FieldKey, isSkipMark } from "../core";
->>>>>>> 4539b049
 import { Mutable } from "../util";
 
 /**
