--- conflicted
+++ resolved
@@ -44,15 +44,7 @@
     FieldKind,
     Multiplicity,
     FullSchemaPolicy,
-<<<<<<< HEAD
-    // MockChildChange,
-    // mockChildChangeRebaser,
-    // mockChildChangeInverter,
-    // mockChildChangeComposer,
-    // mockChildChangeToDelta,
-=======
     allowsRepoSuperset,
->>>>>>> 8425983d
 } from "./modular-schema";
 
 // Split this up into separate import and export for compatibility with API-Extractor.
