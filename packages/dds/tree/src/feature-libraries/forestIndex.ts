/*!
 * Copyright (c) Microsoft Corporation and contributors. All rights reserved.
 * Licensed under the MIT License.
 */

import { assert, bufferToString, IsoBuffer } from "@fluidframework/common-utils";
import { IFluidHandle } from "@fluidframework/core-interfaces";
import { IFluidDataStoreRuntime, IChannelStorageService } from "@fluidframework/datastore-definitions";
import { ISummaryAttachment, ISummaryBlob, SummaryType } from "@fluidframework/protocol-definitions";
import {
    ITelemetryContext,
    ISummaryTreeWithStats,
    IGarbageCollectionData,
} from "@fluidframework/runtime-definitions";
import {
    IEditableForest, ITreeSubscriptionCursor, TreeNavigationResult,
} from "../forest";
import { Index, SummaryElement } from "../shared-tree-core";
import { cachedValue, ICachedValue, recordDependency } from "../dependency-tracking";
<<<<<<< HEAD
import { PlaceholderTree, Delta, FieldKey } from "../tree";
import { brand } from "../util";
import { placeholderTreeFromCursor } from "./treeTextCursor";
=======
import { PlaceholderTree, Delta } from "../tree";
import { jsonableTreeFromCursor } from "./treeTextCursor";
>>>>>>> 9f806232

/**
 * Index which provides an editable forest for the current state for the document.
 *
 * Maintains part of the document in memory, but can fetch more on demand.
 *
 * TODO: support for partial checkouts.
 *
 * Used to capture snapshots of document for summaries.
 */
export class ForestIndex implements Index<unknown>, SummaryElement {
    readonly key: string = "Forest";

    // TODO: implement this to provide snapshots in summaries.
    readonly summaryElement?: SummaryElement = this;

    private readonly cursor: ITreeSubscriptionCursor;

    // Note that if invalidation happens when these promises are running, you may get stale results.
    private readonly treeBlob: ICachedValue<Promise<ISummaryAttachment>>;
    private readonly schemaBlob: ICachedValue<Promise<ISummaryAttachment>>;

    public constructor(private readonly runtime: IFluidDataStoreRuntime, private readonly forest: IEditableForest) {
        this.cursor = this.forest.allocateCursor();
        this.treeBlob = cachedValue(async (observer) => {
            // TODO: could optimize to depend on tree only, not also schema.
            recordDependency(observer, this.forest);
            const treeText = this.getTreeString();

            // For now we are not chunking the data, and instead put it in a single blob:
            // TODO: use lower level API to avoid blob manager?
            const blob = await this.runtime.uploadBlob(IsoBuffer.from(treeText));
            return { type: SummaryType.Attachment, id: idFromBlob(blob) };
        });
        this.schemaBlob = cachedValue(async (observer) => {
            recordDependency(observer, this.forest.schema);
            const schemaText = this.getSchemaString();

            // For now we are not chunking the the schema, but still put it in a reusable blob:
            const blob = await this.runtime.uploadBlob(IsoBuffer.from(schemaText));
            return { type: SummaryType.Attachment, id: idFromBlob(blob) };
        });
    }

    newLocalState(changeDelta: Delta.Root): void {
        this.forest.applyDelta(changeDelta);
    }

    /**
     * Synchronous monolithic summarization of tree content.
     *
     * TODO: when perf matters, this should be replaced with a chunked async version using a binary format.
     *
     * @returns a snapshot of the forest's tree as a string.
     */
    private getTreeString(): string {
        // TODO: maybe assert there are no other roots
        // (since we don't save them, and they should not exist outside transactions).
        const rootAnchor = this.forest.root(this.forest.rootField);
        const roots: PlaceholderTree[] = [];
        let result = this.forest.tryGet(rootAnchor, this.cursor);
        while (result === TreeNavigationResult.Ok) {
            roots.push(jsonableTreeFromCursor(this.cursor));
            result = this.cursor.seek(1).result;
        }
        this.cursor.clear();
        assert(result === TreeNavigationResult.NotFound, "Unsupported navigation result");

        return JSON.stringify(roots);
    }

    /**
     * Synchronous monolithic summarization of schema content.
     *
     * TODO: when perf matters, this should be replaced with a chunked async version using a binary format.
     *
     * @returns a snapshot of the forest schema as a string.
     */
     private getSchemaString(): string {
        const { treeSchema, globalFieldSchema } = this.forest.schema;
        throw new Error("Method not implemented.");
        return `TODO: actual format ${treeSchema}, ${globalFieldSchema}`;
    }

    getAttachSummary(
        fullTree?: boolean,
        trackState?: boolean,
        telemetryContext?: ITelemetryContext,
    ): ISummaryTreeWithStats {
        // Synchronously generate a simple summary:
        const tree: ISummaryBlob = { type: SummaryType.Blob, content: this.getTreeString() };
        const schema: ISummaryBlob = { type: SummaryType.Blob, content: this.getSchemaString() };
        return {
            stats: {
                treeNodeCount: 1,
                handleNodeCount: 0,
                blobNodeCount: 1,
                totalBlobSize: tree.content.length,
                unreferencedBlobSize: 0,
            },
            summary: {
                type: SummaryType.Tree,
                tree: { schema, tree },
            },
        };
    }

    async summarize(
        fullTree?: boolean,
        trackState?: boolean,
        telemetryContext?: ITelemetryContext,
    ): Promise<ISummaryTreeWithStats> {
        const tree: ISummaryAttachment = await this.treeBlob.get();
        const schema: ISummaryAttachment = await this.schemaBlob.get();
        return {
            stats: {
                treeNodeCount: 1,
                handleNodeCount: 0,
                blobNodeCount: 0,
                // TODO:
                // I think this refers to the total size of ISummaryBlobs, not ISummaryAttachment blobs.
                // Also, it seems off ISummaryAttachments are not counted in stats: determine what is up with this.
                totalBlobSize: 0,
                unreferencedBlobSize: 0,
            },
            summary: {
                type: SummaryType.Tree,
                tree: { schema, tree },
            },
        };
    }

    getGCData(fullGC?: boolean): IGarbageCollectionData {
        throw new Error("Method not implemented.");
    }

    async loadCore(services: IChannelStorageService): Promise<void> {
        // TODO: does this handle both ISummaryAttachment and ISummaryBlob cases?
        const [schemaBuffer, treeBuffer] = await Promise.all([services.readBlob("schema"), services.readBlob("tree")]);
        const decodedSchema = bufferToString(schemaBuffer, "utf8");
        const decodedtree = bufferToString(treeBuffer, "utf8");

        const placeholderTree = JSON.parse(decodedtree) as PlaceholderTree[];

        // TODO: maybe assert forest is empty?
        const insert: Delta.Insert = { type: Delta.MarkType.Insert, content: placeholderTree };
        // TODO: make type-safe
        const rootField = brand<FieldKey>(this.forest.rootField as unknown as string);
        this.forest.applyDelta(new Map([[rootField, [insert]]]));

        // TODO: use decodedSchema to initialize forest.schema
        throw new Error("Method not implemented.");
        throw new Error(decodedSchema);
    }
}

function idFromBlob(blob: IFluidHandle<ArrayBufferLike>): string {
    // TODO: figure out how you get an id from a blob.
    throw new Error("Method not implemented.");
}<|MERGE_RESOLUTION|>--- conflicted
+++ resolved
@@ -17,14 +17,9 @@
 } from "../forest";
 import { Index, SummaryElement } from "../shared-tree-core";
 import { cachedValue, ICachedValue, recordDependency } from "../dependency-tracking";
-<<<<<<< HEAD
-import { PlaceholderTree, Delta, FieldKey } from "../tree";
+import { JsonableTree, Delta, FieldKey } from "../tree";
 import { brand } from "../util";
-import { placeholderTreeFromCursor } from "./treeTextCursor";
-=======
-import { PlaceholderTree, Delta } from "../tree";
 import { jsonableTreeFromCursor } from "./treeTextCursor";
->>>>>>> 9f806232
 
 /**
  * Index which provides an editable forest for the current state for the document.
@@ -84,7 +79,7 @@
         // TODO: maybe assert there are no other roots
         // (since we don't save them, and they should not exist outside transactions).
         const rootAnchor = this.forest.root(this.forest.rootField);
-        const roots: PlaceholderTree[] = [];
+        const roots: JsonableTree[] = [];
         let result = this.forest.tryGet(rootAnchor, this.cursor);
         while (result === TreeNavigationResult.Ok) {
             roots.push(jsonableTreeFromCursor(this.cursor));
@@ -167,7 +162,7 @@
         const decodedSchema = bufferToString(schemaBuffer, "utf8");
         const decodedtree = bufferToString(treeBuffer, "utf8");
 
-        const placeholderTree = JSON.parse(decodedtree) as PlaceholderTree[];
+        const placeholderTree = JSON.parse(decodedtree) as JsonableTree[];
 
         // TODO: maybe assert forest is empty?
         const insert: Delta.Insert = { type: Delta.MarkType.Insert, content: placeholderTree };
