/*!
 * Copyright (c) Microsoft Corporation and contributors. All rights reserved.
 * Licensed under the MIT License.
 */

import { assert } from "@fluidframework/common-utils";
import { makeAnonChange, RevisionTag, tagChange, TaggedChange } from "../../core";
import { clone, fail, StackyIterator } from "../../util";
import { IdAllocator } from "../modular-schema";
import {
    Changeset,
    HasChanges,
    HasRevisionTag,
    Mark,
    MarkList,
    InputSpanningMark,
    ObjectMark,
} from "./format";
import { MarkListFactory } from "./markListFactory";
import {
    replaceMoveSrc,
    getInputLength,
    getOutputLength,
    isActiveReattach,
    isAttach,
    isDetachMark,
    isSkipMark,
    MoveEffectTable,
    replaceMoveDest,
    splitMarkOnInput,
    splitMarkOnOutput,
    newMoveEffectTable,
    changeSrcMoveId,
    removeMoveDest,
    removeMoveSrc,
    isMoveMark,
    getUniqueMoveId,
    applyMoveEffectsToMark,
    modifyMoveSrc,
    isMutedDetach,
    isReattach,
} from "./utils";

export type NodeChangeComposer<TNodeChange> = (changes: TaggedChange<TNodeChange>[]) => TNodeChange;

/**
 * Composes a sequence of changesets into a single changeset.
 * @param changes - The changesets to be applied.
 * Parts of the input may be reused in the output, but the input is not mutated.
 * Each changeset in the list is assumed to be applicable after the previous one.
 * @returns A changeset that is equivalent to applying each of the given `changes` in order.
 *
 * WARNING! This implementation is incomplete:
 * - Tombstone information is ignored.
 * - Support for moves is not implemented.
 * - Support for slices is not implemented.
 */
export function compose<TNodeChange>(
    changes: TaggedChange<Changeset<TNodeChange>>[],
    composeChild: NodeChangeComposer<TNodeChange>,
    genId: IdAllocator,
): Changeset<TNodeChange> {
    let composed: Changeset<TNodeChange> = [];
    for (const change of changes) {
        const moveEffects: MoveEffectTable<TNodeChange> = newMoveEffectTable();

        composed = composeMarkLists(
            composed,
            change.revision,
            change.change,
            composeChild,
            genId,
            moveEffects,
        );
    }
    return composed;
}

function composeMarkLists<TNodeChange>(
    baseMarkList: MarkList<TNodeChange>,
    newRev: RevisionTag | undefined,
    newMarkList: MarkList<TNodeChange>,
    composeChild: NodeChangeComposer<TNodeChange>,
    genId: IdAllocator,
    moveEffects: MoveEffectTable<TNodeChange>,
): MarkList<TNodeChange> {
    const factory = new MarkListFactory<TNodeChange>(moveEffects);
    const queue = new ComposeQueue(
        baseMarkList,
        newRev,
        newMarkList,
        genId,
        moveEffects,
        true,
        true,
        (a, b) => composeChildChanges(a, b, newRev, composeChild),
    );
    while (!queue.isEmpty()) {
        const { baseMark, newMark, areInverses } = queue.pop();
        if (areInverses) {
            continue;
        }
        if (newMark === undefined) {
            assert(baseMark !== undefined, "Non-empty queue should not return two undefined marks");
            factory.push(baseMark);
        } else if (baseMark === undefined) {
            factory.push(composeMark(newMark, newRev, composeChild, genId, moveEffects));
        } else {
            // Past this point, we are guaranteed that `newMark` and `baseMark` have the same length and
            // start at the same location in the revision after the base changes.
            // They therefore refer to the same range for that revision.
            assert(
                !isAttach(newMark),
                "A new attach cannot be at the same position as a base mark",
            );
            const composedMark = composeMarks(
                baseMark,
                newRev,
                newMark,
                composeChild,
                genId,
                moveEffects,
            );
            factory.push(composedMark);
        }
    }

    return applyMoveEffects(factory.list, composeChild, moveEffects);
}

/**
 * Composes two marks where `newMark` is based on the state produced by `baseMark`.
 * @param baseMark - The mark to compose with `newMark`.
 * Its output range should be the same as `newMark`'s input range.
 * @param newRev - The revision the new mark is part of.
 * @param newMark - The mark to compose with `baseMark`.
 * Its input range should be the same as `baseMark`'s output range.
 * @returns A mark that is equivalent to applying both `baseMark` and `newMark` successively.
 */
function composeMarks<TNodeChange>(
    baseMark: Mark<TNodeChange>,
    newRev: RevisionTag | undefined,
    newMark: InputSpanningMark<TNodeChange>,
    composeChild: NodeChangeComposer<TNodeChange>,
    genId: IdAllocator,
    moveEffects: MoveEffectTable<TNodeChange>,
): Mark<TNodeChange> {
    if (isSkipMark(baseMark)) {
        return composeMark(newMark, newRev, composeChild, genId, moveEffects);
    }
    if (isSkipMark(newMark)) {
        return baseMark;
    }

    const baseType = baseMark.type;
    const newType = newMark.type;
    if (
        (newType === "Delete" && newMark.changes !== undefined) ||
        (baseType === "Delete" && baseMark.changes !== undefined)
    ) {
        // This should not occur yet because we discard all modifications to deleted subtrees
        // In the long run we want to preserve them.
        fail("TODO: support modifications to deleted subtree");
    }
    switch (baseType) {
        case "Insert":
        case "Revive":
            switch (newType) {
                case "Modify": {
                    return mergeInNewChildChanges(baseMark, newMark.changes, newRev, composeChild);
                }
                case "Delete": {
                    // The insertion made by the base change is subsequently deleted.
                    // TODO: preserve the insertions as muted
                    return 0;
                }
                case "MoveOut":
                case "ReturnFrom":
                    // The insert has been moved by `newMark`.
                    // We can represent net effect of the two marks as an insert at the move destination.
                    replaceMoveDest(
                        moveEffects,
                        getUniqueMoveId(newMark, newRev, genId, moveEffects),
                        mergeInNewChildChanges(
                            baseMark,
                            newMark.changes,
                            newMark.revision ?? newRev,
                            composeChild,
                        ),
                    );
                    return 0;
                default:
                    fail(`Not implemented: ${newType}`);
            }
        case "Modify": {
            switch (newType) {
                case "Modify": {
                    return mergeInNewChildChanges(baseMark, newMark.changes, newRev, composeChild);
                }
                case "Delete": {
                    // For now the deletion obliterates all other modifications.
                    // In the long run we want to preserve them.
                    return clone(composeMark(newMark, newRev, composeChild, genId, moveEffects));
                }
                case "MoveOut":
                case "ReturnFrom": {
                    return composeWithBaseChildChanges(
                        newMark,
                        newRev,
                        baseMark.changes,
                        composeChild,
                        genId,
                        moveEffects,
                    );
                }
                default:
                    fail(`Not implemented: ${newType}`);
            }
        }
        case "MoveIn": {
            switch (newType) {
                case "Delete": {
                    replaceMoveSrc(
                        moveEffects,
                        baseMark.id,
                        composeMark(newMark, newRev, composeChild, genId, moveEffects),
                    );
                    return 0;
                }
                case "MoveOut": {
                    changeSrcMoveId(
                        moveEffects,
                        baseMark.id,
                        getUniqueMoveId(newMark, newRev, genId, moveEffects),
                    );
                    return 0;
                }
                case "ReturnFrom": {
                    if (newMark.detachedBy === baseMark.revision) {
                        removeMoveSrc(moveEffects, baseMark.id);
                        removeMoveDest(
                            moveEffects,
                            getUniqueMoveId(newMark, newRev, genId, moveEffects),
                        );
                        return 0;
                    } else {
                        changeSrcMoveId(
                            moveEffects,
                            baseMark.id,
                            getUniqueMoveId(newMark, newRev, genId, moveEffects),
                        );
                        return 0;
                    }
                }
                default:
                    fail(`Not implemented: ${newType}`);
            }
        }
        case "ReturnTo": {
            switch (newType) {
                case "Modify": {
                    modifyMoveSrc(moveEffects, baseMark.id, newMark.changes);
                    return baseMark;
                }
                case "Delete": {
                    replaceMoveSrc(
                        moveEffects,
                        baseMark.id,
                        composeMark(newMark, newRev, composeChild, genId, moveEffects),
                    );
                    return 0;
                }
                case "MoveOut": {
                    if (baseMark.detachedBy === (newMark.revision ?? newRev)) {
                        removeMoveSrc(moveEffects, baseMark.id);
                        removeMoveDest(
                            moveEffects,
                            getUniqueMoveId(newMark, newRev, genId, moveEffects),
                        );
                        return 0;
                    } else {
                        changeSrcMoveId(
                            moveEffects,
                            baseMark.id,
                            getUniqueMoveId(newMark, newRev, genId, moveEffects),
                        );
                        return 0;
                    }
                }
                case "ReturnFrom": {
                    if (
                        baseMark.detachedBy === (newMark.revision ?? newRev) ||
                        newMark.detachedBy === baseMark.revision
                    ) {
                        removeMoveSrc(moveEffects, baseMark.id);
                        removeMoveDest(
                            moveEffects,
                            getUniqueMoveId(newMark, newRev, genId, moveEffects),
                        );
                        return 0;
                    } else {
                        if (newMark.changes !== undefined) {
                            modifyMoveSrc(moveEffects, baseMark.id, newMark.changes);
                        }
                        changeSrcMoveId(
                            moveEffects,
                            baseMark.id,
                            getUniqueMoveId(newMark, newRev, genId, moveEffects),
                        );
                        return 0;
                    }
                }
                default:
                    fail(`Not implemented: ${newType}`);
            }
        }
        default:
            fail(`Composing ${baseType} and ${newType} is not implemented`);
    }
}

function composeChildChanges<TNodeChange>(
    baseChange: TNodeChange | undefined,
    newChange: TNodeChange | undefined,
    newRevision: RevisionTag | undefined,
    composeChild: NodeChangeComposer<TNodeChange>,
): TNodeChange | undefined {
    if (newChange === undefined) {
        return baseChange;
    } else if (baseChange === undefined) {
        return composeChild([tagChange(newChange, newRevision)]);
    } else {
        return composeChild([makeAnonChange(baseChange), tagChange(newChange, newRevision)]);
    }
}

function composeWithBaseChildChanges<
    TNodeChange,
    TMark extends InputSpanningMark<TNodeChange> &
        ObjectMark<TNodeChange> &
        HasChanges<TNodeChange> &
        HasRevisionTag,
>(
    newMark: TMark,
    newRevision: RevisionTag | undefined,
    baseChanges: TNodeChange | undefined,
    composeChild: NodeChangeComposer<TNodeChange>,
    genId: IdAllocator,
    moveEffects: MoveEffectTable<TNodeChange>,
): TMark {
    const composedChanges = composeChildChanges(
        baseChanges,
        newMark.changes,
        newMark.revision ?? newRevision,
        composeChild,
    );

    const cloned = clone(newMark);
    if (newRevision !== undefined && cloned.type !== "Modify") {
        cloned.revision = newRevision;
    }

    if (moveEffects.validatedMarks.has(newMark)) {
        moveEffects.validatedMarks.add(cloned);
    }

    if (isMoveMark(cloned)) {
        cloned.id = getUniqueMoveId(cloned, newRevision, genId, moveEffects);
    }

    if (composedChanges !== undefined) {
        cloned.changes = composedChanges;
    } else {
        delete cloned.changes;
    }

    return cloned;
}

function mergeInNewChildChanges<TNodeChange, TMark extends HasChanges<TNodeChange>>(
    baseMark: TMark,
    newChanges: TNodeChange | undefined,
    newRevision: RevisionTag | undefined,
    composeChild: NodeChangeComposer<TNodeChange>,
): TMark {
    const composedChanges = composeChildChanges(
        baseMark.changes,
        newChanges,
        newRevision,
        composeChild,
    );
    if (composedChanges !== undefined) {
        baseMark.changes = composedChanges;
    } else {
        delete baseMark.changes;
    }
    return baseMark;
}

function composeMark<TNodeChange, TMark extends Mark<TNodeChange>>(
    mark: TMark,
    revision: RevisionTag | undefined,
    composeChild: NodeChangeComposer<TNodeChange>,
    genId: IdAllocator,
    moveEffects: MoveEffectTable<TNodeChange>,
): TMark {
    if (isSkipMark(mark)) {
        return mark;
    }

    const cloned = clone(mark);
    if (moveEffects.validatedMarks.has(mark)) {
        moveEffects.validatedMarks.add(cloned);
    }

    assert(!isSkipMark(cloned), "Cloned should be same type as input mark");
<<<<<<< HEAD
    if (cloned.type !== "Modify" && cloned.revision === undefined && revision !== undefined) {
=======
    if (revision !== undefined && cloned.type !== "Modify" && cloned.revision === undefined) {
>>>>>>> 55dcb0ef
        cloned.revision = revision;
    }

    if (isMoveMark(cloned)) {
        cloned.id = getUniqueMoveId(cloned, revision, genId, moveEffects);
    }

    if (cloned.type !== "MoveIn" && cloned.type !== "ReturnTo" && cloned.changes !== undefined) {
        cloned.changes = composeChild([tagChange(cloned.changes, revision)]);
        return cloned;
    }

    return cloned;
}

function applyMoveEffects<TNodeChange>(
    marks: MarkList<TNodeChange>,
    composeChild: NodeChangeComposer<TNodeChange>,
    moveEffects: MoveEffectTable<TNodeChange>,
): MarkList<TNodeChange> {
    const factory = new MarkListFactory<TNodeChange>(moveEffects);
    for (const mark of marks) {
        const splitMarks = applyMoveEffectsToMark(
            mark,
            undefined,
            moveEffects,
            () => fail("Should not generate IDs"),
            false,
            false,
            // TODO: Should pass in revision for new changes
            (a, b) => composeChildChanges(a, b, undefined, composeChild),
        );

        for (const splitMark of splitMarks) {
            factory.push(splitMark);
        }
    }

    return factory.list;
}

export class ComposeQueue<T> {
    private readonly baseMarks: StackyIterator<Mark<T>>;
    private readonly newMarks: StackyIterator<Mark<T>>;

    public constructor(
        baseMarks: Changeset<T>,
        private readonly newRevision: RevisionTag | undefined,
        newMarks: Changeset<T>,
        private readonly genId: IdAllocator,
        private readonly moveEffects: MoveEffectTable<T>,
        private readonly reassignNewMoveIds: boolean = true,
        private readonly updatePairedMarkStatus: boolean = true,
        private readonly composeChanges?: (a: T | undefined, b: T | undefined) => T | undefined,
    ) {
        this.baseMarks = new StackyIterator(baseMarks);
        this.newMarks = new StackyIterator(newMarks);
    }

    public isEmpty(): boolean {
        return (this.getNextBaseMark() ?? this.getNextNewMark()) === undefined;
    }

    public pop(): ComposeMarks<T> {
        let baseMark = this.getNextBaseMark();
        let newMark = this.getNextNewMark();
        if (baseMark === undefined || newMark === undefined) {
            return { baseMark: this.baseMarks.pop(), newMark: this.newMarks.pop() };
        } else if (isAttach(newMark)) {
            if (isActiveReattach(newMark) && isDetachMark(baseMark)) {
                const newRev = newMark.revision ?? this.newRevision;
                const areInverses =
                    // The same RevisionTag implies the two changesets are inverses in a rebase sandwich
                    (newRev !== undefined && baseMark.revision === newRev) ||
                    // The new mark is an undo of the base one
                    newMark.detachedBy === baseMark.revision;
                if (areInverses) {
                    this.baseMarks.pop();
                    this.newMarks.pop();
                    const baseMarkLength = getInputLength(baseMark);
                    const newMarkLength = getOutputLength(newMark);
                    if (baseMarkLength === newMarkLength) {
                        // The two marks fully cancel out
                    } else if (baseMarkLength > newMarkLength) {
                        // Only a portion of the base mark is cancelled out
                        let nextBaseMark;
                        [baseMark, nextBaseMark] = splitMarkOnInput(
                            baseMark,
                            newMarkLength,
                            this.genId,
                            this.moveEffects,
                        );
                        this.baseMarks.push(nextBaseMark);
                    } else {
                        // Only a portion of the new mark is cancelled out
                        let nextNewMark;
                        [newMark, nextNewMark] = splitMarkOnOutput(
                            newMark,
                            baseMarkLength,
                            this.genId,
                            this.moveEffects,
                        );
                        this.newMarks.push(nextNewMark);
                    }
                    return {
                        baseMark,
                        newMark,
                        areInverses,
                    };
                }
            }
            if (
                isReattach(newMark) &&
                isReattach(baseMark) &&
                (baseMark.mutedBy ?? newMark.mutedBy) !== undefined &&
                newMark.detachedBy === baseMark.detachedBy
            ) {
                const newMarkLength = newMark.count;
                const baseMarkLength = baseMark.count;
                if (newMark.detachIndex === baseMark.detachIndex) {
                    this.baseMarks.pop();
                    this.newMarks.pop();
                    if (newMarkLength < baseMarkLength) {
                        const [baseMark1, baseMark2] = splitMarkOnOutput(
                            baseMark,
                            newMarkLength,
                            this.genId,
                            this.moveEffects,
                        );
                        this.baseMarks.push(baseMark2);
                        return { baseMark: baseMark1, newMark };
                    } else if (newMarkLength > baseMarkLength) {
                        const [newMark1, newMark2] = splitMarkOnOutput(
                            newMark,
                            baseMarkLength,
                            this.genId,
                            this.moveEffects,
                        );
                        this.newMarks.push(newMark2);
                        return { baseMark, newMark: newMark1 };
                    } else {
                        return { baseMark, newMark };
                    }
                } else if (newMark.detachIndex < baseMark.detachIndex) {
                    this.newMarks.pop();
                    if (newMark.detachIndex + newMarkLength <= baseMark.detachIndex) {
                        return { newMark };
                    }
                    const [newMark1, newMark2] = splitMarkOnOutput(
                        newMark,
                        baseMark.detachIndex - newMark.detachIndex,
                        this.genId,
                        this.moveEffects,
                    );
                    this.newMarks.push(newMark2);
                    return { newMark: newMark1 };
                } else {
                    this.baseMarks.pop();
                    if (baseMark.detachIndex + baseMarkLength <= newMark.detachIndex) {
                        return { baseMark };
                    }
                    const [baseMark1, baseMark2] = splitMarkOnOutput(
                        baseMark,
                        newMark.detachIndex - baseMark.detachIndex,
                        this.genId,
                        this.moveEffects,
                    );
                    this.baseMarks.push(baseMark2);
                    return { baseMark: baseMark1 };
                }
            }
            return { newMark: this.newMarks.pop() };
        } else if (isDetachMark(baseMark)) {
            return { baseMark: this.baseMarks.pop() };
        } else if (isMutedDetach(newMark)) {
            return { newMark: this.newMarks.pop() };
        } else {
            // If we've reached this branch then `baseMark` and `newMark` start at the same location
            // in the document field at the revision after the base changes and before the new changes.
            // Despite that, it's not necessarily true that they affect the same range in that document
            // field because they may be of different lengths.
            // We perform any necessary splitting in order to end up with a pair of marks that do have the same length.
            this.newMarks.pop();
            this.baseMarks.pop();
            const newMarkLength = getInputLength(newMark);
            const baseMarkLength = getOutputLength(baseMark);
            if (newMarkLength < baseMarkLength) {
                let nextBaseMark;
                [baseMark, nextBaseMark] = splitMarkOnOutput(
                    baseMark,
                    newMarkLength,
                    this.genId,
                    this.moveEffects,
                );
                this.baseMarks.push(nextBaseMark);
            } else if (newMarkLength > baseMarkLength) {
                let nextNewMark;
                [newMark, nextNewMark] = splitMarkOnInput(
                    newMark,
                    baseMarkLength,
                    this.genId,
                    this.moveEffects,
                );
                this.newMarks.push(nextNewMark);
                this.moveEffects.validatedMarks.add(newMark);
                this.moveEffects.validatedMarks.add(nextNewMark);
            }
            // Past this point, we are guaranteed that `newMark` and `baseMark` have the same length and
            // start at the same location in the revision after the base changes.
            // They therefore refer to the same range for that revision.
            return { baseMark, newMark };
        }
    }

    private getNextBaseMark(): Mark<T> | undefined {
        return this.getNextMark(this.baseMarks, false, false, undefined);
    }

    private getNextNewMark(): Mark<T> | undefined {
        return this.getNextMark(
            this.newMarks,
            this.reassignNewMoveIds,
            this.updatePairedMarkStatus,
            this.newRevision,
        );
    }

    private getNextMark(
        marks: StackyIterator<Mark<T>>,
        reassignMoveIds: boolean,
        updatePairedMarkStatus: boolean,
        revision: RevisionTag | undefined,
    ): Mark<T> | undefined {
        let mark: Mark<T> | undefined;
        while (mark === undefined) {
            mark = marks.pop();
            if (mark === undefined) {
                return undefined;
            }

            const splitMarks = applyMoveEffectsToMark(
                mark,
                revision,
                this.moveEffects,
                this.genId,
                reassignMoveIds,
                updatePairedMarkStatus,
                this.composeChanges,
            );

            mark = splitMarks[0];
            for (let i = splitMarks.length - 1; i >= 0; i--) {
                marks.push(splitMarks[i]);
                this.moveEffects.validatedMarks.add(splitMarks[i]);
            }
        }

        return mark;
    }
}

interface ComposeMarks<T> {
    baseMark?: Mark<T>;
    newMark?: Mark<T>;
    areInverses?: boolean;
}<|MERGE_RESOLUTION|>--- conflicted
+++ resolved
@@ -414,11 +414,7 @@
     }
 
     assert(!isSkipMark(cloned), "Cloned should be same type as input mark");
-<<<<<<< HEAD
-    if (cloned.type !== "Modify" && cloned.revision === undefined && revision !== undefined) {
-=======
     if (revision !== undefined && cloned.type !== "Modify" && cloned.revision === undefined) {
->>>>>>> 55dcb0ef
         cloned.revision = revision;
     }
 
