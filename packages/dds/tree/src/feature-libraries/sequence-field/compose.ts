/*!
 * Copyright (c) Microsoft Corporation and contributors. All rights reserved.
 * Licensed under the MIT License.
 */

import { assert, unreachableCase } from "@fluidframework/core-utils/internal";

import {
	type ChangeAtomId,
	type RevisionMetadataSource,
	type RevisionTag,
	offsetChangeAtomId,
} from "../../core/index.js";
import { type IdAllocator, fail } from "../../util/index.js";
import {
	type CrossFieldManager,
	CrossFieldTarget,
	type NodeChangeComposer,
	type NodeId,
} from "../modular-schema/index.js";

import type { MoveMarkEffect } from "./helperTypes.js";
import { MarkListFactory } from "./markListFactory.js";
import { MarkQueue } from "./markQueue.js";
import {
	type MoveEffect,
	type MoveEffectTable,
	getCrossFieldTargetFromMove,
	getMoveEffect,
	getMoveIn,
	isMoveIn,
	isMoveMark,
	isMoveOut,
	setMoveEffect,
} from "./moveEffectTable.js";
import {
	type CellMark,
	type Changeset,
	type Detach,
	type Mark,
	type MarkEffect,
	type MarkList,
	type MoveId,
	type NoopMark,
	NoopMarkType,
} from "./types.js";
import {
	CellOrder,
	areEqualCellIds,
	areInputCellsEmpty,
	areOutputCellsEmpty,
	asAttachAndDetach,
	cellSourcesFromMarks,
	compareCellPositionsUsingTombstones,
	extractMarkEffect,
	getEndpoint,
	getInputCellId,
	getOutputCellId,
	isAttach,
	isAttachAndDetachEffect,
	isDetach,
	isImpactfulCellRename,
	isInsert,
	isNewAttach,
	isNoopMark,
	isRename,
	markEmptiesCells,
	markFillsCells,
	markHasCellEffect,
	normalizeCellRename,
	withCellId,
	withNodeChange,
	withRevision,
} from "./utils.js";

/**
 * Composes a sequence of changesets into a single changeset.
 * @param changes - The changesets to be applied.
 * Parts of the input may be reused in the output, but the input is not mutated.
 * Each changeset in the list is assumed to be applicable after the previous one.
 * @returns A changeset that is equivalent to applying each of the given `changes` in order.
 *
 * WARNING! This implementation is incomplete:
 * - Tombstone information is ignored.
 * - Support for moves is not implemented.
 * - Support for slices is not implemented.
 */
export function compose(
	change1: Changeset,
	change2: Changeset,
	composeChild: NodeChangeComposer,
	_genId: IdAllocator,
	manager: CrossFieldManager,
	revisionMetadata: RevisionMetadataSource,
): Changeset {
	return composeMarkLists(
		change1,
		change2,
		composeChild,
		manager as MoveEffectTable,
		revisionMetadata,
	);
}

function composeMarkLists(
	baseMarkList: MarkList,
	newMarkList: MarkList,
	composeChild: NodeChangeComposer,
	moveEffects: MoveEffectTable,
	revisionMetadata: RevisionMetadataSource,
): MarkList {
	const factory = new MarkListFactory();
	const queue = new ComposeQueue(baseMarkList, newMarkList, moveEffects, revisionMetadata);
	while (!queue.isEmpty()) {
		const { baseMark, newMark } = queue.pop();
		if (newMark === undefined) {
			assert(
				baseMark !== undefined,
				0x4db /* Non-empty queue should not return two undefined marks */,
			);
			factory.push(
				composeMark(baseMark, moveEffects, (node: NodeId) =>
					composeChildChanges(node, undefined, composeChild),
				),
			);
		} else {
			// We only compose changesets that will not be further rebased.
			// It is therefore safe to remove any intentions that have no impact in the context they apply to.
			const settledNewMark = newMark; // settleMark(newMark);
			if (baseMark === undefined) {
				factory.push(
					composeMark(settledNewMark, moveEffects, (node: NodeId) =>
						composeChildChanges(undefined, node, composeChild),
					),
				);
			} else {
				// Past this point, we are guaranteed that `settledNewMark` and `baseMark` have the same length and
				// start at the same location in the revision after the base changes.
				// They therefore refer to the same range for that revision.
				const settledBaseMark = baseMark; // settleMark(baseMark);
				const composedMark = composeMarks(
					settledBaseMark,
					settledNewMark,
					composeChild,
					moveEffects,
				);
				factory.push(composedMark);
			}
		}
	}

	return factory.list;
}

/**
 * Composes two marks where `newMark` is based on the state produced by `baseMark`.
 * @param baseMark - The mark to compose with `newMark`.
 * Its output range should be the same as `newMark`'s input range.
 * @param newRev - The revision the new mark is part of.
 * @param newMark - The mark to compose with `baseMark`.
 * Its input range should be the same as `baseMark`'s output range.
 * @returns A mark that is equivalent to applying both `baseMark` and `newMark` successively.
 */
function composeMarks(
	baseMark: Mark,
	newMark: Mark,
	composeChild: NodeChangeComposer,
	moveEffects: MoveEffectTable,
): Mark {
	const nodeChange = handleNodeChanges(baseMark, newMark, composeChild, moveEffects);

	return withUpdatedEndpoint(
		withNodeChange(composeMarksIgnoreChild(baseMark, newMark, moveEffects), nodeChange),
		baseMark.count,
		moveEffects,
	);
}

function composeMarksIgnoreChild(
	baseMark: Mark,
	newMark: Mark,
	moveEffects: MoveEffectTable,
): Mark {
	if (isNoopMark(baseMark)) {
		return newMark;
	} else if (isNoopMark(newMark)) {
		return baseMark;
	}

	if (isRename(baseMark) && isRename(newMark)) {
		return { ...baseMark, idOverride: newMark.idOverride };
	} else if (isRename(baseMark)) {
		assert(isAttach(newMark) || isAttachAndDetachEffect(newMark), "Unexpected mark type");
		return { ...newMark, cellId: baseMark.cellId };
	} else if (isRename(newMark)) {
		assert(isDetach(baseMark) || isAttachAndDetachEffect(baseMark), "Unexpected mark type");
		return isDetach(baseMark)
			? { ...baseMark, idOverride: newMark.idOverride }
			: { ...baseMark, detach: { ...baseMark.detach, idOverride: newMark.idOverride } };
	}

	if (isImpactfulCellRename(newMark)) {
		const newAttachAndDetach = asAttachAndDetach(newMark);
		assert(
			newAttachAndDetach.cellId !== undefined,
			"Impactful cell rename must target empty cell",
		);
		const newDetachRevision = newAttachAndDetach.detach.revision;
		if (markEmptiesCells(baseMark)) {
			// baseMark is a detach which cancels with the attach portion of the AttachAndDetach,
			// so we are just left with the detach portion of the AttachAndDetach.
			const newDetach: CellMark<Detach> = {
				...newAttachAndDetach.detach,
				count: baseMark.count,
			};

			if (isMoveIn(newAttachAndDetach.attach) && isMoveOut(newAttachAndDetach.detach)) {
				assert(isMoveOut(baseMark), 0x808 /* Unexpected mark type */);

				// The base changeset and new changeset both move these nodes.
				// Call the original position of the nodes A, the position after the base changeset is applied B,
				// and the position after the new changeset is applied C.
				// The new changeset moves the nodes from B, temporarily returns them to A, and then moves them to C.
				// The composition of the base and new changesets will be a move directly from A to C,
				// since the move from A to B cancels out with the return from B to A.
				// This if-block is handling marks at A.
				// When we compose the marks at B we will link the start of the base move (A to B)
				// with the end of the new move (B to C).
				// Because we are replacing the mark representing the start of the move with the new changeset's
				// move-out from A, we update the base move-in at B to consider that its start point.
				const newDetachId = {
					revision: newDetachRevision,
					localId: newAttachAndDetach.detach.id,
				};

				setTruncatedEndpointForInner(
					moveEffects,
					CrossFieldTarget.Destination,
					getEndpoint(baseMark),
					baseMark.count,
					newDetachId,
				);

				const newEndpoint = getComposedEndpoint(
					moveEffects,
					CrossFieldTarget.Source,
					baseMark.revision,
					baseMark.id,
					baseMark.count,
				);

				if (newEndpoint !== undefined) {
					changeFinalEndpoint(newDetach as MoveMarkEffect, newEndpoint);
					setTruncatedEndpoint(
						moveEffects,
						CrossFieldTarget.Destination,
						newEndpoint,
						baseMark.count,
						newDetachId,
					);
				}
			}

			return newDetach;
		}

		if (isImpactfulCellRename(baseMark)) {
			assert(baseMark.cellId !== undefined, "Impactful cell rename must target empty cell");
			const baseAttachAndDetach = asAttachAndDetach(baseMark);
			const newOutputId = getOutputCellId(newAttachAndDetach);

			if (areEqualCellIds(newOutputId, baseAttachAndDetach.cellId)) {
				return { count: baseAttachAndDetach.count, cellId: baseAttachAndDetach.cellId };
			}

			// `newMark`'s attach portion cancels with `baseMark`'s detach portion.
			const originalAttach = { ...baseAttachAndDetach.attach };
			const finalDetach = { ...newAttachAndDetach.detach };
			const detachRevision = finalDetach.revision;
			if (detachRevision !== undefined) {
				finalDetach.revision = detachRevision;
			}

			return normalizeCellRename(baseMark.cellId, baseMark.count, originalAttach, finalDetach);
		}

		return normalizeCellRename(
			newAttachAndDetach.cellId,
			newAttachAndDetach.count,
			newAttachAndDetach.attach,
			newAttachAndDetach.detach,
		);
	}
	if (isImpactfulCellRename(baseMark)) {
		const baseAttachAndDetach = asAttachAndDetach(baseMark);
		if (markFillsCells(newMark)) {
			const originalAttach = withRevision(
				{
					...baseAttachAndDetach.attach,
					cellId: baseAttachAndDetach.cellId,
					count: baseAttachAndDetach.count,
				},
				baseAttachAndDetach.attach.revision,
			);

			if (isMoveIn(baseAttachAndDetach.attach) && isMoveOut(baseAttachAndDetach.detach)) {
				assert(isMoveIn(newMark), 0x809 /* Unexpected mark type */);

				const originalAttachId = {
					revision: baseAttachAndDetach.attach.revision,
					localId: baseAttachAndDetach.attach.id,
				};

				setTruncatedEndpointForInner(
					moveEffects,
					CrossFieldTarget.Source,
					getEndpoint(newMark),
					baseAttachAndDetach.count,
					originalAttachId,
				);

				const newEndpoint = getComposedEndpoint(
					moveEffects,
					CrossFieldTarget.Destination,
					newMark.revision,
					newMark.id,
					newMark.count,
				);

				if (newEndpoint !== undefined) {
					changeFinalEndpoint(originalAttach as MoveMarkEffect, newEndpoint);
					setTruncatedEndpoint(
						moveEffects,
						CrossFieldTarget.Source,
						newEndpoint,
						baseMark.count,
						originalAttachId,
					);
				}
			}

			return originalAttach;
		} else {
			// Other mark types have been handled by previous conditional branches.
			assert(newMark.type === NoopMarkType, 0x80a /* Unexpected mark type */);
			return baseMark;
		}
	}

	if (!markHasCellEffect(baseMark) && !markHasCellEffect(newMark)) {
<<<<<<< HEAD
		if (isNoopMark(baseMark)) {
			return newMark;
		} else if (isNoopMark(newMark)) {
			return baseMark;
		}
		return withCellId(newMark, getInputCellId(baseMark));
=======
		return createNoopMark(newMark.count, undefined, getInputCellId(baseMark));
>>>>>>> f3af9d1c
	} else if (!markHasCellEffect(baseMark)) {
		return newMark;
	} else if (!markHasCellEffect(newMark)) {
		if (isInsert(newMark)) {
			// Since the new mark is an insert with no cell effect, it is a pin.
			// The base mark has an effect, so it must be an attach (insert/revive or move-in).
			// This effectively amounts to composing three effects: [attach, detach, restore].
			// This composition amounts to a single attach.
			// Attaches carry two pieces of information:
			// - the cell ID of the cell being targeted (if empty)
			// - the move ID (for inserts the "move ID" is the insert's own ID).
			// We must keep the cell ID of the attach (i.e., the baseMark) since that is the correct ID for that cell in the input context.
			// For the move ID however, it does not matter what move ID we pick so long as move-in and move-out marks remain pairwise consistent.
			// This is because the move ID is only used to capture the link between a move-out and its corresponding move-in.
			// This prompts us to pick the move ID of the base mark since it may be a move-in. This way we don't need to update the corresponding move-out mark.
			return baseMark;
		}
		return baseMark;
	} else if (areInputCellsEmpty(baseMark)) {
		assert(isDetach(newMark), 0x71c /* Unexpected mark type */);
		assert(isAttach(baseMark), 0x71d /* Expected generative mark */);

		const attach = extractMarkEffect(baseMark);
		const detach = extractMarkEffect(newMark);

		if (isMoveIn(attach) && isMoveOut(detach)) {
			const finalSource = getEndpoint(attach);
			const finalDest = getEndpoint(detach);

			setEndpoint(
				moveEffects,
				CrossFieldTarget.Source,
				finalSource,
				baseMark.count,
				finalDest,
			);

			const truncatedEndpoint1 = getTruncatedEndpointForInner(
				moveEffects,
				CrossFieldTarget.Destination,
				attach.revision,
				attach.id,
				baseMark.count,
			);

			if (truncatedEndpoint1 !== undefined) {
				setTruncatedEndpoint(
					moveEffects,
					CrossFieldTarget.Destination,
					finalDest,
					baseMark.count,
					truncatedEndpoint1,
				);
			}

			setEndpoint(
				moveEffects,
				CrossFieldTarget.Destination,
				finalDest,
				baseMark.count,
				finalSource,
			);

			const truncatedEndpoint2 = getTruncatedEndpointForInner(
				moveEffects,
				CrossFieldTarget.Source,
				detach.revision,
				detach.id,
				baseMark.count,
			);

			if (truncatedEndpoint2 !== undefined) {
				setTruncatedEndpoint(
					moveEffects,
					CrossFieldTarget.Source,
					finalSource,
					baseMark.count,
					truncatedEndpoint2,
				);
			}

			// The `finalEndpoint` field of AttachAndDetach move effect pairs is not used,
			// so we remove it as a normalization.
			delete attach.finalEndpoint;
			delete detach.finalEndpoint;
		}

		if (areEqualCellIds(getOutputCellId(newMark), baseMark.cellId)) {
			// The output and input cell IDs are the same, so this mark has no effect.
			return { count: baseMark.count, cellId: baseMark.cellId };
		}
		return normalizeCellRename(baseMark.cellId, baseMark.count, attach, detach);
	} else {
		// D+...+D => D
		// A+...+D cancels out (leaves a tombstones)
		// D+...+A leaves a pin but which change's details should be used?
		// A+...+A must use the details of the last attach because the earlier attaches are cancelled out (see A+...+D)
		// However, if we use the details of the last attach, RTL composition currently settles the pin into a skip mark
		// Does it make sense to settle the newMark?
		// Also, does it make sense to settle the baseMark since its input context will indeed change through rebasing?
		assert(isAttach(newMark), "Unexpected mark type");
		return {
			type: "Insert",
			count: newMark.count,
			id: newMark.id,
			revision: newMark.revision,
		};
	}
}

function createNoopMark(
	length: number,
	nodeChange: NodeId | undefined,
	cellId?: ChangeAtomId,
): Mark {
	const mark: CellMark<NoopMark> = { count: length };
	if (nodeChange !== undefined) {
		assert(length === 1, 0x692 /* A mark with a node change must have length one */);
		mark.changes = nodeChange;
	}
	if (cellId !== undefined) {
		mark.cellId = cellId;
	}
	return mark;
}

function handleNodeChanges(
	baseMark: Mark,
	newMark: Mark,
	composeChild: NodeChangeComposer,
	moveEffects: MoveEffectTable,
): NodeId | undefined {
	if (newMark.changes !== undefined) {
		const baseSource = getMoveIn(baseMark);

		// TODO: Make sure composeChild is not called twice on the node changes.
		if (baseSource !== undefined) {
			setModifyAfter(moveEffects, getEndpoint(baseSource), newMark.changes);
			return undefined;
		}
	}

	return composeChildChanges(baseMark.changes, newMark.changes, composeChild);
}

function composeChildChanges(
	baseChange: NodeId | undefined,
	newChange: NodeId | undefined,
	composeChild: NodeChangeComposer,
): NodeId | undefined {
	if (baseChange === undefined && newChange === undefined) {
		return undefined;
	}

	return composeChild(baseChange, newChange);
}

function composeMark<TMark extends Mark>(
	mark: TMark,
	moveEffects: MoveEffectTable,
	composeChild: (node: NodeId) => NodeId | undefined,
): TMark {
	const nodeChanges = mark.changes !== undefined ? composeChild(mark.changes) : undefined;
	const updatedMark = withUpdatedEndpoint(mark, mark.count, moveEffects);
	return withNodeChange(updatedMark, nodeChanges);
}

export class ComposeQueue {
	private readonly baseMarks: MarkQueue;
	private readonly newMarks: MarkQueue;
	private readonly baseMarksCellSources: ReadonlySet<RevisionTag | undefined>;
	private readonly newMarksCellSources: ReadonlySet<RevisionTag | undefined>;

	public constructor(
		baseMarks: Changeset,
		newMarks: Changeset,
		private readonly moveEffects: MoveEffectTable,
		private readonly revisionMetadata: RevisionMetadataSource,
	) {
		this.baseMarks = new MarkQueue(baseMarks, moveEffects);
		this.newMarks = new MarkQueue(newMarks, moveEffects);
		this.baseMarksCellSources = cellSourcesFromMarks(baseMarks, getOutputCellId);
		this.newMarksCellSources = cellSourcesFromMarks(newMarks, getInputCellId);
	}

	public isEmpty(): boolean {
		return this.baseMarks.isEmpty() && this.newMarks.isEmpty();
	}

	public pop(): ComposeMarks {
		const baseMark = this.baseMarks.peek();
		const newMark = this.newMarks.peek();
		if (baseMark === undefined && newMark === undefined) {
			return {};
		} else if (baseMark === undefined) {
			return this.dequeueNew();
		} else if (newMark === undefined) {
			return this.dequeueBase();
		} else if (areOutputCellsEmpty(baseMark) && areInputCellsEmpty(newMark)) {
			const baseCellId: ChangeAtomId =
				getOutputCellId(baseMark) ?? fail("Expected defined output ID");

			if (markEmptiesCells(baseMark) && baseCellId.revision === undefined) {
				// The base revision should always be defined except when squashing changes into a transaction.
				// In the future, we want to support reattaches in the new change here.
				// We will need to be able to order the base mark relative to the new mark
				// (which requires the local changes to have a revision tag))
				assert(
					isNewAttach(newMark),
					0x695 /* TODO: Assign revision tags to each change in a transaction */,
				);
				return this.dequeueNew();
			}

			const newCellId = getInputCellId(newMark);
			assert(newCellId !== undefined, 0x89d /* Both marks should have cell IDs */);
			const comparison = compareCellPositionsUsingTombstones(
				baseCellId,
				newCellId,
				this.baseMarksCellSources,
				this.newMarksCellSources,
				this.revisionMetadata,
			);
			switch (comparison) {
				case CellOrder.SameCell:
					return this.dequeueBoth();
				case CellOrder.OldThenNew:
					return this.dequeueBase();
				case CellOrder.NewThenOld:
					return this.dequeueNew();
				default:
					unreachableCase(comparison);
			}
		} else if (areOutputCellsEmpty(baseMark)) {
			return this.dequeueBase();
		} else if (areInputCellsEmpty(newMark)) {
			return this.dequeueNew();
		} else {
			return this.dequeueBoth();
		}
	}

	private dequeueBase(length: number = Infinity): ComposeMarks {
		const baseMark = this.baseMarks.dequeueUpTo(length);
		const movedChanges = getMovedChangesFromMark(this.moveEffects, baseMark);

		const newMark = createNoopMark(baseMark.count, movedChanges, getOutputCellId(baseMark));
		return { baseMark, newMark };
	}

	private dequeueNew(length: number = Infinity): ComposeMarks {
		const newMark = this.newMarks.dequeueUpTo(length);
		const baseMark = createNoopMark(newMark.count, undefined, getInputCellId(newMark));

		return {
			baseMark,
			newMark,
		};
	}

	private dequeueBoth(): ComposeMarks {
		const length = this.peekMinLength();
		const baseMark = this.baseMarks.dequeueUpTo(length);
		let newMark = this.newMarks.dequeueUpTo(length);
		const movedChanges = getMovedChangesFromMark(this.moveEffects, baseMark);

		if (movedChanges !== undefined) {
			assert(newMark.changes === undefined, 0x8da /* Unexpected node changeset collision */);
			newMark = withNodeChange(newMark, movedChanges);
		}

		return {
			baseMark,
			newMark,
		};
	}

	private peekMinLength(): number {
		const baseMark = this.baseMarks.peek();
		const newMark = this.newMarks.peek();
		assert(
			baseMark !== undefined && newMark !== undefined,
			0x8db /* Cannot peek length unless both mark queues are non-empty */,
		);

		return Math.min(newMark.count, baseMark.count);
	}
}

interface ComposeMarks {
	baseMark?: Mark;
	newMark?: Mark;
}

function getMovedChangesFromMark(
	moveEffects: MoveEffectTable,
	markEffect: MarkEffect,
): NodeId | undefined {
	if (isAttachAndDetachEffect(markEffect)) {
		return getMovedChangesFromMark(moveEffects, markEffect.detach);
	}
	if (!isMoveOut(markEffect)) {
		return undefined;
	}

	return getModifyAfter(moveEffects, markEffect.revision, markEffect.id);
}

// It is expected that the range from `id` to `id + count - 1` has the same move effect.
// The call sites to this function are making queries about a mark which has already been split by a `MarkQueue`
// to match the ranges in `moveEffects`.
// TODO: Reduce the duplication between this and other MoveEffect helpers
function getModifyAfter(
	moveEffects: MoveEffectTable,
	revision: RevisionTag | undefined,
	id: MoveId,
): NodeId | undefined {
	const target = CrossFieldTarget.Source;
	const effect = getMoveEffect(moveEffects, target, revision, id, 1);

	if (effect.value?.modifyAfter !== undefined) {
		return effect.value.modifyAfter;
	}

	return undefined;
}

// TODO: Reduce the duplication between this and other MoveEffect helpers
function setModifyAfter(
	moveEffects: MoveEffectTable,
	{ revision, localId: id }: ChangeAtomId,
	modifyAfter: NodeId,
): void {
	const target = CrossFieldTarget.Source;
	const count = 1;
	const effect = getMoveEffect(moveEffects, target, revision, id, count, false);
	const newEffect: MoveEffect =
		effect.value !== undefined ? { ...effect.value, modifyAfter } : { modifyAfter };
	setMoveEffect(moveEffects, target, revision, id, count, newEffect);
}

function setEndpoint(
	moveEffects: MoveEffectTable,
	target: CrossFieldTarget,
	id: ChangeAtomId,
	count: number,
	endpoint: ChangeAtomId,
): void {
	const effect = getMoveEffect(moveEffects, target, id.revision, id.localId, count, false);
	const newEffect = effect.value !== undefined ? { ...effect.value, endpoint } : { endpoint };
	setMoveEffect(moveEffects, target, id.revision, id.localId, effect.length, newEffect);

	const remainingCount = count - effect.length;
	if (remainingCount > 0) {
		setEndpoint(
			moveEffects,
			target,
			offsetChangeAtomId(id, effect.length),
			remainingCount,
			offsetChangeAtomId(endpoint, effect.length),
		);
	}
}

function setTruncatedEndpoint(
	moveEffects: MoveEffectTable,
	target: CrossFieldTarget,
	id: ChangeAtomId,
	count: number,
	truncatedEndpoint: ChangeAtomId,
): void {
	const effect = getMoveEffect(moveEffects, target, id.revision, id.localId, count);
	const newEffect =
		effect.value !== undefined
			? { ...effect.value, truncatedEndpoint }
			: { truncatedEndpoint };

	setMoveEffect(moveEffects, target, id.revision, id.localId, effect.length, newEffect);

	const remainingCount = count - effect.length;
	if (remainingCount > 0) {
		setTruncatedEndpoint(
			moveEffects,
			target,
			offsetChangeAtomId(id, effect.length),
			remainingCount,
			offsetChangeAtomId(truncatedEndpoint, effect.length),
		);
	}
}

function setTruncatedEndpointForInner(
	moveEffects: MoveEffectTable,
	target: CrossFieldTarget,
	id: ChangeAtomId,
	count: number,
	truncatedEndpointForInner: ChangeAtomId,
): void {
	const effect = getMoveEffect(moveEffects, target, id.revision, id.localId, count);
	const newEffect =
		effect.value !== undefined
			? { ...effect.value, truncatedEndpointForInner }
			: { truncatedEndpointForInner };
	setMoveEffect(moveEffects, target, id.revision, id.localId, effect.length, newEffect);

	const remainingCount = count - effect.length;
	if (remainingCount > 0) {
		setTruncatedEndpointForInner(
			moveEffects,
			target,
			offsetChangeAtomId(id, effect.length),
			remainingCount,
			offsetChangeAtomId(truncatedEndpointForInner, effect.length),
		);
	}
}

function withUpdatedEndpoint<TMark extends MarkEffect>(
	mark: TMark,
	count: number,
	effects: MoveEffectTable,
): TMark {
	if (isAttachAndDetachEffect(mark)) {
		return {
			...mark,
			attach: withUpdatedEndpoint(mark.attach, count, effects),
			detach: withUpdatedEndpoint(mark.detach, count, effects),
		};
	}

	if (!isMoveMark(mark)) {
		return mark;
	}
	const finalDest = getComposedEndpoint(
		effects,
		getCrossFieldTargetFromMove(mark),
		mark.revision,
		mark.id,
		count,
	);

	if (finalDest === undefined) {
		return mark;
	}

	const output = { ...mark };
	changeFinalEndpoint(output, finalDest);

	return output;
}

function changeFinalEndpoint(mark: MoveMarkEffect, endpoint: ChangeAtomId): void {
	if (areEqualCellIds(endpoint, { revision: mark.revision, localId: mark.id })) {
		delete mark.finalEndpoint;
	} else {
		mark.finalEndpoint = endpoint;
	}
}

function getComposedEndpoint(
	moveEffects: MoveEffectTable,
	target: CrossFieldTarget,
	revision: RevisionTag | undefined,
	id: MoveId,
	count: number,
): ChangeAtomId | undefined {
	const effect = getMoveEffect(moveEffects, target, revision, id, count);
	assert(effect.length === count, 0x815 /* Expected effect to cover entire mark */);
	return effect.value?.truncatedEndpoint ?? effect.value?.endpoint;
}

function getTruncatedEndpointForInner(
	moveEffects: MoveEffectTable,
	target: CrossFieldTarget,
	revision: RevisionTag | undefined,
	id: MoveId,
	count: number,
): ChangeAtomId | undefined {
	const effect = getMoveEffect(moveEffects, target, revision, id, count);
	assert(effect.length === count, 0x934 /* Expected effect to cover entire mark */);
	return effect.value?.truncatedEndpointForInner;
}<|MERGE_RESOLUTION|>--- conflicted
+++ resolved
@@ -348,16 +348,7 @@
 	}
 
 	if (!markHasCellEffect(baseMark) && !markHasCellEffect(newMark)) {
-<<<<<<< HEAD
-		if (isNoopMark(baseMark)) {
-			return newMark;
-		} else if (isNoopMark(newMark)) {
-			return baseMark;
-		}
 		return withCellId(newMark, getInputCellId(baseMark));
-=======
-		return createNoopMark(newMark.count, undefined, getInputCellId(baseMark));
->>>>>>> f3af9d1c
 	} else if (!markHasCellEffect(baseMark)) {
 		return newMark;
 	} else if (!markHasCellEffect(newMark)) {
