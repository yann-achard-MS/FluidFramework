--- conflicted
+++ resolved
@@ -12,166 +12,44 @@
 import { getInputLength, getOutputLength, isSkipMark } from "./utils";
 
 export type ToDelta<TNodeChange> = (
-    child: TNodeChange,
-    index: number | undefined,
+	child: TNodeChange,
+	index: number | undefined,
 ) => Delta.NodeChanges | undefined;
 
 const ERR_NO_REVISION_ON_REVIVE =
 	"Unable to get convert revive mark to delta due to missing revision tag";
 
 export function sequenceFieldToDelta<TNodeChange>(
-<<<<<<< HEAD
-    marks: MarkList<TNodeChange>,
-    deltaFromChild: ToDelta<TNodeChange>,
-    reviver: NodeReviver,
-): Delta.FieldChanges {
-    const markList = new OffsetListFactory<Delta.Mark>();
-    const modList: Delta.NestedChange[] = [];
-    let inputIndex = 0;
-    let outputIndex = 0;
-    for (const mark of marks) {
-        if (isSkipMark(mark)) {
-            markList.pushOffset(mark);
-        } else {
-            // Inline into `switch(mark.type)` once we upgrade to TS 4.7
-            const type = mark.type;
-            switch (type) {
-                case "Insert": {
-                    const insertMark: Delta.Mark = {
-                        type: Delta.MarkType.Insert,
-                        content: mark.content.map(singleTextCursor),
-                    };
-                    markList.pushContent(insertMark);
-                    if (mark.changes !== undefined) {
-                        const childDelta = deltaFromChild(mark.changes, undefined);
-                        if (childDelta !== undefined) {
-                            modList.push([
-                                { context: Delta.Context.Output, index: outputIndex },
-                                childDelta,
-                            ]);
-                        }
-                    }
-                    break;
-                }
-                case "MoveIn":
-                case "ReturnTo": {
-                    const moveMark: Delta.MoveIn = {
-                        type: Delta.MarkType.MoveIn,
-                        count: mark.count,
-                        moveId: brandOpaque<Delta.MoveId>(mark.id),
-                    };
-                    markList.pushContent(moveMark);
-                    break;
-                }
-                case "Modify": {
-                    const childDelta = deltaFromChild(mark.changes, inputIndex);
-                    if (childDelta !== undefined) {
-                        modList.push([
-                            { context: Delta.Context.Input, index: inputIndex },
-                            childDelta,
-                        ]);
-                    }
-                    break;
-                }
-                case "Delete": {
-                    const deleteMark: Delta.Delete = {
-                        type: Delta.MarkType.Delete,
-                        count: mark.count,
-                    };
-                    markList.pushContent(deleteMark);
-                    if (mark.changes !== undefined) {
-                        const childDelta = deltaFromChild(mark.changes, inputIndex);
-                        if (childDelta !== undefined) {
-                            modList.push([
-                                { context: Delta.Context.Input, index: inputIndex },
-                                childDelta,
-                            ]);
-                        }
-                    }
-                    break;
-                }
-                case "MoveOut":
-                case "ReturnFrom": {
-                    const moveMark: Delta.MoveOut = {
-                        type: Delta.MarkType.MoveOut,
-                        moveId: brandOpaque<Delta.MoveId>(mark.id),
-                        count: mark.count,
-                    };
-                    markList.pushContent(moveMark);
-                    if (mark.changes !== undefined) {
-                        const childDelta = deltaFromChild(mark.changes, inputIndex);
-                        if (childDelta !== undefined) {
-                            modList.push([
-                                { context: Delta.Context.Input, index: inputIndex },
-                                childDelta,
-                            ]);
-                        }
-                    }
-                    break;
-                }
-                case "Revive": {
-                    if (mark.conflictsWith === undefined) {
-                        const insertMark: Delta.Insert = {
-                            type: Delta.MarkType.Insert,
-                            content: reviver(
-                                mark.detachedBy ??
-                                    mark.lastDetachedBy ??
-                                    fail(ERR_NO_REVISION_ON_REVIVE),
-                                mark.detachIndex,
-                                mark.count,
-                            ),
-                        };
-                        markList.pushContent(insertMark);
-                    } else if (mark.lastDetachedBy === undefined) {
-                        markList.pushOffset(mark.count);
-                    }
-                    if (mark.changes !== undefined) {
-                        const childDelta = deltaFromChild(mark.changes, outputIndex);
-                        if (childDelta !== undefined) {
-                            modList.push([
-                                { context: Delta.Context.Output, index: outputIndex },
-                                childDelta,
-                            ]);
-                        }
-                    }
-                    break;
-                }
-                default:
-                    unreachableCase(type);
-            }
-        }
-        outputIndex += getOutputLength(mark);
-        inputIndex += getInputLength(mark);
-    }
-    const fieldChanges: Mutable<Delta.FieldChanges> = {};
-    if (markList.list.length) {
-        fieldChanges.shallowChanges = markList.list;
-    }
-    if (modList.length) {
-        fieldChanges.nestedChanges = modList;
-    }
-    return fieldChanges;
-=======
 	marks: MarkList<TNodeChange>,
 	deltaFromChild: ToDelta<TNodeChange>,
 	reviver: NodeReviver,
-): Delta.MarkList {
-	const out = new OffsetListFactory<Delta.Mark>();
+): Delta.FieldChanges {
+	const markList = new OffsetListFactory<Delta.Mark>();
+	const modList: Delta.NestedChange[] = [];
 	let inputIndex = 0;
+	let outputIndex = 0;
 	for (const mark of marks) {
 		if (isSkipMark(mark)) {
-			out.pushOffset(mark);
+			markList.pushOffset(mark);
 		} else {
 			// Inline into `switch(mark.type)` once we upgrade to TS 4.7
 			const type = mark.type;
 			switch (type) {
 				case "Insert": {
-					const insertMark: Delta.Mark = makeDeltaInsert(
-						mark.content,
-						mark.changes,
-						deltaFromChild,
-					);
-					out.pushContent(insertMark);
+					const insertMark: Delta.Mark = {
+						type: Delta.MarkType.Insert,
+						content: mark.content.map(singleTextCursor),
+					};
+					markList.pushContent(insertMark);
+					if (mark.changes !== undefined) {
+						const childDelta = deltaFromChild(mark.changes, undefined);
+						if (childDelta !== undefined) {
+							modList.push([
+								{ context: Delta.Context.Output, index: outputIndex },
+								childDelta,
+							]);
+						}
+					}
 					break;
 				}
 				case "MoveIn":
@@ -181,15 +59,16 @@
 						count: mark.count,
 						moveId: brandOpaque<Delta.MoveId>(mark.id),
 					};
-					out.pushContent(moveMark);
+					markList.pushContent(moveMark);
 					break;
 				}
 				case "Modify": {
-					const modify = deltaFromChild(mark.changes, inputIndex);
-					if (modify.setValue !== undefined || modify.fields !== undefined) {
-						out.pushContent(modify);
-					} else {
-						out.pushOffset(1);
+					const childDelta = deltaFromChild(mark.changes, inputIndex);
+					if (childDelta !== undefined) {
+						modList.push([
+							{ context: Delta.Context.Input, index: inputIndex },
+							childDelta,
+						]);
 					}
 					break;
 				}
@@ -198,7 +77,16 @@
 						type: Delta.MarkType.Delete,
 						count: mark.count,
 					};
-					out.pushContent(deleteMark);
+					markList.pushContent(deleteMark);
+					if (mark.changes !== undefined) {
+						const childDelta = deltaFromChild(mark.changes, inputIndex);
+						if (childDelta !== undefined) {
+							modList.push([
+								{ context: Delta.Context.Input, index: inputIndex },
+								childDelta,
+							]);
+						}
+					}
 					break;
 				}
 				case "MoveOut":
@@ -208,7 +96,16 @@
 						moveId: brandOpaque<Delta.MoveId>(mark.id),
 						count: mark.count,
 					};
-					out.pushContent(moveMark);
+					markList.pushContent(moveMark);
+					if (mark.changes !== undefined) {
+						const childDelta = deltaFromChild(mark.changes, inputIndex);
+						if (childDelta !== undefined) {
+							modList.push([
+								{ context: Delta.Context.Input, index: inputIndex },
+								childDelta,
+							]);
+						}
+					}
 					break;
 				}
 				case "Revive": {
@@ -223,9 +120,18 @@
 								mark.count,
 							),
 						};
-						out.pushContent(insertMark);
+						markList.pushContent(insertMark);
 					} else if (mark.lastDetachedBy === undefined) {
-						out.pushOffset(mark.count);
+						markList.pushOffset(mark.count);
+					}
+					if (mark.changes !== undefined) {
+						const childDelta = deltaFromChild(mark.changes, outputIndex);
+						if (childDelta !== undefined) {
+							modList.push([
+								{ context: Delta.Context.Output, index: outputIndex },
+								childDelta,
+							]);
+						}
 					}
 					break;
 				}
@@ -233,37 +139,15 @@
 					unreachableCase(type);
 			}
 		}
+		outputIndex += getOutputLength(mark);
 		inputIndex += getInputLength(mark);
 	}
-	return out.list;
-}
-
-/**
- * Converts inserted content into the format expected in Delta instances.
- * This involves applying all except MoveIn changes.
- *
- * The returned `fields` map may be empty if all modifications are applied by the function.
- */
-function makeDeltaInsert<TNodeChange>(
-	content: ProtoNode[],
-	changes: TNodeChange | undefined,
-	deltaFromChild: ToDelta<TNodeChange>,
-): Delta.Insert | Delta.InsertAndModify {
-	// TODO: consider processing modifications at the same time as cloning to avoid unnecessary cloning
-	const cursors = content.map(singleTextCursor);
-	if (changes !== undefined) {
-		const mutableTree = mapTreeFromCursor(cursors[0]);
-		const outModifications = applyModifyToTree(mutableTree, deltaFromChild(changes, undefined));
-		const cursor = singleMapTreeCursor(mutableTree);
-		return outModifications.size > 0
-			? {
-					type: Delta.MarkType.InsertAndModify,
-					content: singleMapTreeCursor(mutableTree),
-					fields: outModifications,
-			  }
-			: { type: Delta.MarkType.Insert, content: [cursor] };
-	} else {
-		return { type: Delta.MarkType.Insert, content: cursors };
+	const fieldChanges: Mutable<Delta.FieldChanges> = {};
+	if (markList.list.length) {
+		fieldChanges.shallowChanges = markList.list;
 	}
->>>>>>> 77d9ece1
+	if (modList.length) {
+		fieldChanges.nestedChanges = modList;
+	}
+	return fieldChanges;
 }