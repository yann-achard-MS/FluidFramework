/*!
 * Copyright (c) Microsoft Corporation and contributors. All rights reserved.
 * Licensed under the MIT License.
 */

import { JsonableTree, RevisionTag } from "../../core";
import { NodeChangeset } from "../modular-schema";

export type NodeChangeType = NodeChangeset;
export type Changeset<TNodeChange = NodeChangeType> = MarkList<TNodeChange>;

export type MarkList<TNodeChange = NodeChangeType, TMark = Mark<TNodeChange>> = TMark[];

export type Mark<TNodeChange = NodeChangeType> =
    | InputSpanningMark<TNodeChange>
    | OutputSpanningMark<TNodeChange>;

export type ObjectMark<TNodeChange = NodeChangeType> = Exclude<Mark<TNodeChange>, Skip>;
export type NodeSpanningMark<TNodeChange> = Exclude<Mark<TNodeChange>, NewAttach<TNodeChange>>;

export type InputSpanningMark<TNodeChange> =
    | Skip
    | Detach
    | Modify<TNodeChange>
    | ModifyDetach<TNodeChange>
    | SkipLikeReattach<TNodeChange>;

export type OutputSpanningMark<TNodeChange> =
    | Skip
    | NewAttach<TNodeChange>
    | Modify<TNodeChange>
<<<<<<< HEAD
    | Reattach
    | ModifyReattach<TNodeChange>;

export type SkipLikeReattach<TNodeChange> = (Reattach | ModifyReattach<TNodeChange>) &
    Muted & {
        lastDeletedBy?: never;
    };

export interface Mutable {
    mutedBy?: RevisionTag;
}

export interface Muted {
    mutedBy: RevisionTag;
}

export interface Active {
    mutedBy?: undefined;
}
=======
    | Detach<TNodeChange>;
>>>>>>> bed422d7

export interface Modify<TNodeChange = NodeChangeType> {
    type: "Modify";
    changes: TNodeChange;
    tomb?: RevisionTag;
}

export interface HasChanges<TNodeChange = NodeChangeType> {
    changes?: TNodeChange;
}

export interface HasPlaceFields {
    /**
     * Describes which kinds of concurrent slice operations should affect the target place.
     *
     * The tuple allows this choice to be different for concurrent slices that are sequenced
     * either before (`heed[0]`) or after (`heed[1]`). For example, multiple concurrent updates
     * of a sequence with last-write-wins semantics would use a slice-delete over the whole
     * sequence, and an insert with the `heed` value `[Effects.None, Effects.All]`.
     *
     * When the value for prior and ulterior concurrent slices is the same, that value can be
     * used directly instead of the corresponding tuple.
     *
     * Omit if `Effects.All` for terseness.
     */
    heed?: Effects | [Effects, Effects];

    /**
     * Record of relevant information about changes this mark has been rebased over.
     * Events are stored in the order in which they were rebased over.
     */
    lineage?: LineageEvent[];
}

export interface HasTiebreakPolicy extends HasPlaceFields {
    /**
     * Omit if `Tiebreak.Right` for terseness.
     */
    tiebreak?: Tiebreak;
}

/**
 * Represents a position within a contiguous range of nodes detached by a single changeset.
 * Note that `LineageEvent`s with the same revision are not necessarily referring to the same detach.
 * `LineageEvent`s for a given revision can only be meaningfully compared if it is known that they must refer to the
 * same detach.
 */
export interface LineageEvent {
    readonly revision: RevisionTag;

    /**
     * The position of this mark within a range of nodes which were detached in this revision.
     */
    readonly offset: number;
}

export interface Insert<TNodeChange = NodeChangeType>
    extends HasTiebreakPolicy,
        HasRevisionTag,
        HasChanges<TNodeChange> {
    type: "Insert";
    content: ProtoNode[];
}

export interface MoveIn extends HasMoveId, HasPlaceFields, HasRevisionTag {
    type: "MoveIn";
    /**
     * The actual number of nodes being moved-in. This count excludes nodes that were concurrently deleted.
     */
    count: NodeCount;
}

<<<<<<< HEAD
export interface ModifyMoveIn<TNodeChange = NodeChangeType>
    extends HasMoveId,
        HasPlaceFields,
        HasRevisionTag,
        HasChanges<TNodeChange> {
    type: "MMoveIn";
}

export type NewAttach<TNodeChange = NodeChangeType> =
    | Insert
    | ModifyInsert<TNodeChange>
    | MoveIn
    | ModifyMoveIn<TNodeChange>;

export type Attach<TNodeChange = NodeChangeType> =
    | NewAttach<TNodeChange>
    | Reattach
    | ModifyReattach<TNodeChange>;

export type ModifyingMark<TNodeChange = NodeChangeType> =
    | Modify<TNodeChange>
    | ModifyInsert<TNodeChange>
    | ModifyDetach<TNodeChange>
    | ModifyMoveIn<TNodeChange>
    | ModifyReattach<TNodeChange>;
=======
export type Attach<TNodeChange = NodeChangeType> =
    | Insert<TNodeChange>
    | MoveIn
    | Reattach<TNodeChange>;
>>>>>>> bed422d7

export type Detach<TNodeChange = NodeChangeType> = Delete<TNodeChange> | MoveOut<TNodeChange>;

export interface Delete<TNodeChange = NodeChangeType>
    extends HasRevisionTag,
        HasChanges<TNodeChange> {
    type: "Delete";
    tomb?: RevisionTag;
    count: NodeCount;
}

export interface MoveOut<TNodeChange = NodeChangeType>
    extends HasRevisionTag,
        HasMoveId,
        HasChanges<TNodeChange> {
    type: "MoveOut";
    count: NodeCount;
    tomb?: RevisionTag;
}

export interface HasReattachFields extends HasPlaceFields {
    /**
     * The tag of the change that detached the data being reattached.
     *
     * Undefined when the reattach is the product of a tag-less change being inverted.
     * It is invalid to try convert such a reattach mark to a delta.
     */
    detachedBy: RevisionTag | undefined;
    /**
     * The original field index of the detached node(s).
     * "Original" here means before the change that detached them was applied.
     */
    detachIndex: number;

    /**
     * When true, the intent is for the target nodes is as follows:
     * - In a "Revive" mark: the nodes should exist no matter how they were deleted.
     * - In a "Return" mark: the nodes, if they exist, should be located here no matter how they were moved.
     *
     * When false, the mark is solely intended to revert a prior change, and will therefore only take effect
     * if that changes has taken effect.
     */
    isIntention?: true;
    /**
     * The changeset that last detached the nodes that this mark intends to revive.
     * For this property to be set, the target nodes must have been revived my another changeset,
     * then detached by a changeset other than `Reattach.detachedBy`.
     *
     * This property should only be set or read when `Reattach.isIntention` is undefined.
     * This property is `undefined` when it would otherwise be equivalent to `Reattach.detachedBy`.
     */
    lastDetachedBy?: RevisionTag;
}

<<<<<<< HEAD
export interface Reattach extends HasReattachFields, HasRevisionTag, Mutable {
    type: "Revive" | "Return";
    count: NodeCount;
}
export interface ModifyReattach<TNodeChange = NodeChangeType>
    extends HasReattachFields,
        HasRevisionTag,
        HasChanges<TNodeChange>,
        Mutable {
    type: "MRevive" | "MReturn";
=======
export interface Reattach<TNodeChange = NodeChangeType>
    extends HasReattachFields,
        HasRevisionTag,
        HasChanges<TNodeChange> {
    type: "Revive" | "Return";
    count: NodeCount;
>>>>>>> bed422d7
}

/**
 * Represents a consecutive run of detached nodes.
 *
 * Note that in some situations a tombstone is created for the purpose of representing a gap
 * even though no node has been detached.
 * This can happen when a slice-move applied to a gap but not the nodes on both sides of the
 * gap, or when a slice-move is applied to the gap that represents the start (or end) of a
 * field.
 */
export interface Tombstones {
    count: NodeCount;
    change: RevisionTag;
}

export interface PriorOp {
    change: RevisionTag;
}

export interface HasLength {
    /**
     * Omit if 1.
     */
    length?: number;
}

export interface TreeForestPath {
    [label: string]: TreeRootPath;
}

export type TreeRootPath = number | { [label: number]: TreeForestPath };

export enum RangeType {
    Set = "Set",
    Slice = "Slice",
}

export interface HasRevisionTag {
    /**
     * The revision this mark is part of.
     * Only set for marks in fields which are a composition of multiple revisions.
     */
    revision?: RevisionTag;
}

/**
 * A monotonically increasing positive integer assigned to an individual mark within the changeset.
 * MoveIds are scoped to a single changeset, so referring to MoveIds across changesets requires
 * qualifying them by change tag.
 *
 * The uniqueness of IDs is leveraged to uniquely identify the matching move-out for a move-in/return and vice-versa.
 */
export type MoveId = number;

export interface HasMoveId {
    /**
     * The sequential ID assigned to a change within a transaction.
     */
    id: MoveId;
}

/**
 * The contents of a node to be created
 */
export type ProtoNode = JsonableTree;

export type NodeCount = number;
export type GapCount = number;
export type Skip = number;
export type ClientId = number;
export enum Tiebreak {
    Left,
    Right,
}
export enum Effects {
    All = "All",
    Move = "Move",
    Delete = "Delete",
    None = "None",
}<|MERGE_RESOLUTION|>--- conflicted
+++ resolved
@@ -20,20 +20,17 @@
 
 export type InputSpanningMark<TNodeChange> =
     | Skip
-    | Detach
+    | Detach<TNodeChange>
     | Modify<TNodeChange>
-    | ModifyDetach<TNodeChange>
     | SkipLikeReattach<TNodeChange>;
 
 export type OutputSpanningMark<TNodeChange> =
     | Skip
     | NewAttach<TNodeChange>
     | Modify<TNodeChange>
-<<<<<<< HEAD
-    | Reattach
-    | ModifyReattach<TNodeChange>;
-
-export type SkipLikeReattach<TNodeChange> = (Reattach | ModifyReattach<TNodeChange>) &
+    | Reattach<TNodeChange>;
+
+export type SkipLikeReattach<TNodeChange> = Reattach<TNodeChange> &
     Muted & {
         lastDeletedBy?: never;
     };
@@ -49,9 +46,6 @@
 export interface Active {
     mutedBy?: undefined;
 }
-=======
-    | Detach<TNodeChange>;
->>>>>>> bed422d7
 
 export interface Modify<TNodeChange = NodeChangeType> {
     type: "Modify";
@@ -124,38 +118,9 @@
     count: NodeCount;
 }
 
-<<<<<<< HEAD
-export interface ModifyMoveIn<TNodeChange = NodeChangeType>
-    extends HasMoveId,
-        HasPlaceFields,
-        HasRevisionTag,
-        HasChanges<TNodeChange> {
-    type: "MMoveIn";
-}
-
-export type NewAttach<TNodeChange = NodeChangeType> =
-    | Insert
-    | ModifyInsert<TNodeChange>
-    | MoveIn
-    | ModifyMoveIn<TNodeChange>;
-
-export type Attach<TNodeChange = NodeChangeType> =
-    | NewAttach<TNodeChange>
-    | Reattach
-    | ModifyReattach<TNodeChange>;
-
-export type ModifyingMark<TNodeChange = NodeChangeType> =
-    | Modify<TNodeChange>
-    | ModifyInsert<TNodeChange>
-    | ModifyDetach<TNodeChange>
-    | ModifyMoveIn<TNodeChange>
-    | ModifyReattach<TNodeChange>;
-=======
-export type Attach<TNodeChange = NodeChangeType> =
-    | Insert<TNodeChange>
-    | MoveIn
-    | Reattach<TNodeChange>;
->>>>>>> bed422d7
+export type NewAttach<TNodeChange = NodeChangeType> = Insert<TNodeChange> | MoveIn;
+
+export type Attach<TNodeChange = NodeChangeType> = NewAttach<TNodeChange> | Reattach<TNodeChange>;
 
 export type Detach<TNodeChange = NodeChangeType> = Delete<TNodeChange> | MoveOut<TNodeChange>;
 
@@ -210,25 +175,13 @@
     lastDetachedBy?: RevisionTag;
 }
 
-<<<<<<< HEAD
-export interface Reattach extends HasReattachFields, HasRevisionTag, Mutable {
-    type: "Revive" | "Return";
-    count: NodeCount;
-}
-export interface ModifyReattach<TNodeChange = NodeChangeType>
+export interface Reattach<TNodeChange = NodeChangeType>
     extends HasReattachFields,
         HasRevisionTag,
         HasChanges<TNodeChange>,
         Mutable {
-    type: "MRevive" | "MReturn";
-=======
-export interface Reattach<TNodeChange = NodeChangeType>
-    extends HasReattachFields,
-        HasRevisionTag,
-        HasChanges<TNodeChange> {
     type: "Revive" | "Return";
     count: NodeCount;
->>>>>>> bed422d7
 }
 
 /**
