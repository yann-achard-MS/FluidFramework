/*!
 * Copyright (c) Microsoft Corporation and contributors. All rights reserved.
 * Licensed under the MIT License.
 */

import { JsonableTree, RevisionTag } from "../../core";
import { ChangesetLocalId, NodeChangeset } from "../modular-schema";

export type NodeChangeType = NodeChangeset;
export type Changeset<TNodeChange = NodeChangeType> = MarkList<TNodeChange>;

export type MarkList<TNodeChange = NodeChangeType, TMark = Mark<TNodeChange>> = TMark[];

export type Mark<TNodeChange = NodeChangeType> =
    | InputSpanningMark<TNodeChange>
    | OutputSpanningMark<TNodeChange>;

export type ObjectMark<TNodeChange = NodeChangeType> = Exclude<Mark<TNodeChange>, Skip>;

/**
 * A mark that spans one or more cells.
 * The spanned cells may be populated (e.g., "Delete") or not (e.g., "Revive").
 */
export type CellSpanningMark<TNodeChange> = Exclude<Mark<TNodeChange>, NewAttach<TNodeChange>>;

/**
 * A mark that spans one or more nodes in the input context of its changeset.
 */
export type InputSpanningMark<TNodeChange> =
    | Skip
    | Detach<TNodeChange>
    | Modify<TNodeChange>
    | SkipLikeReattach<TNodeChange>;

/**
 * A mark that spans one or more nodes in the output context of its changeset.
 */
export type OutputSpanningMark<TNodeChange> =
    | Skip
    | NewAttach<TNodeChange>
    | Modify<TNodeChange>
    | Reattach<TNodeChange>;

/**
 * A Reattach whose target nodes are already reattached and have not been detached by some other change.
 * Such a Reattach has no effect when applied and is therefore akin to a Skip mark.
 */
export type SkipLikeReattach<TNodeChange> = Reattach<TNodeChange> &
    Conflicted & {
        lastDeletedBy?: never;
    };

export interface Conflicted {
    /**
     * The revision of the concurrent change that the mark conflicts with.
     */
    conflictsWith: RevisionTag;
}

export type CanConflict = Partial<Conflicted>;

export interface Modify<TNodeChange = NodeChangeType> {
    type: "Modify";
    changes: TNodeChange;
}

export interface HasChanges<TNodeChange = NodeChangeType> {
    changes?: TNodeChange;
}

export interface HasPlaceFields {
    /**
     * Describes which kinds of concurrent slice operations should affect the target place.
     *
     * The tuple allows this choice to be different for concurrent slices that are sequenced
     * either before (`heed[0]`) or after (`heed[1]`). For example, multiple concurrent updates
     * of a sequence with last-write-wins semantics would use a slice-delete over the whole
     * sequence, and an insert with the `heed` value `[Effects.None, Effects.All]`.
     *
     * When the value for prior and ulterior concurrent slices is the same, that value can be
     * used directly instead of the corresponding tuple.
     *
     * Omit if `Effects.All` for terseness.
     */
    heed?: Effects | [Effects, Effects];

    /**
     * Record of relevant information about changes this mark has been rebased over.
     * Events are stored in the order in which they were rebased over.
     */
    lineage?: LineageEvent[];
}

export interface HasTiebreakPolicy extends HasPlaceFields {
    /**
     * Omit if `Tiebreak.Right` for terseness.
     */
    tiebreak?: Tiebreak;
}

/**
 * Represents a position within a contiguous range of nodes detached by a single changeset.
 * Note that `LineageEvent`s with the same revision are not necessarily referring to the same detach.
 * `LineageEvent`s for a given revision can only be meaningfully compared if it is known that they must refer to the
 * same detach.
 */
export interface LineageEvent {
    readonly revision: RevisionTag;

    /**
     * The position of this mark within a range of nodes which were detached in this revision.
     */
    readonly offset: number;
}

export interface Insert<TNodeChange = NodeChangeType>
    extends HasTiebreakPolicy,
        HasRevisionTag,
        HasChanges<TNodeChange> {
    type: "Insert";
    content: ProtoNode[];
}

export interface MoveIn extends HasMoveId, HasPlaceFields, HasRevisionTag, CanConflict {
    type: "MoveIn";
    /**
     * The actual number of nodes being moved-in. This count excludes nodes that were concurrently deleted.
     */
    count: NodeCount;
    /**
     * When true, the corresponding MoveOut has a conflict.
     * This is independent of whether this mark has a conflict.
     */
    isSrcConflicted?: true;
}

/**
 * An attach mark that allocates new cells.
 */
export type NewAttach<TNodeChange = NodeChangeType> = Insert<TNodeChange> | MoveIn;

export type Attach<TNodeChange = NodeChangeType> = NewAttach<TNodeChange> | Reattach<TNodeChange>;

export type Detach<TNodeChange = NodeChangeType> =
    | Delete<TNodeChange>
    | MoveOut<TNodeChange>
    | ReturnFrom<TNodeChange>;

export type Reattach<TNodeChange = NodeChangeType> = Revive<TNodeChange> | ReturnTo;

export interface Delete<TNodeChange = NodeChangeType>
    extends HasRevisionTag,
        HasChanges<TNodeChange>,
        CanConflict {
    type: "Delete";
    count: NodeCount;
}

export interface MoveOut<TNodeChange = NodeChangeType>
    extends HasRevisionTag,
        HasMoveId,
        HasChanges<TNodeChange>,
        CanConflict {
    type: "MoveOut";
    count: NodeCount;
<<<<<<< HEAD
    tomb?: RevisionTag;
    /**
     * When true, the corresponding MoveIn has a conflict.
     * This is independent of whether this mark has a conflict.
     */
    isDstConflicted?: true;
=======
>>>>>>> cf2edaa3
}

export interface HasReattachFields extends HasPlaceFields {
    /**
     * The tag of the change that detached the data being reattached.
     *
     * Undefined when the reattach is the product of a tag-less change being inverted.
     * It is invalid to try convert such a reattach mark to a delta.
     */
    detachedBy: RevisionTag | undefined;

    /**
     * The original field index of the detached node(s).
     * "Original" here means before the change that detached them was applied.
     */
    detachIndex: number;

    /**
     * When true, the intent for the target nodes is as follows:
     * - In a "Revive" mark: the nodes should exist no matter how they were deleted.
     * - In a "Return" mark: the nodes, if they exist, should be located here no matter how they were moved.
     *
     * When undefined, the mark is solely intended to revert a prior change, and will therefore only take effect
     * if that change has taken effect.
     */
    isIntention?: true;

    /**
     * The changeset that last detached the nodes that this mark intends to revive.
     * For this property to be set, the target nodes must have been reattached my another changeset,
     * then detached by a changeset other than `Reattach.detachedBy`.
     *
     * This property should only be set or read when `Reattach.isIntention` is undefined.
     * This property should be `undefined` when it would otherwise be equivalent to `Reattach.detachedBy`.
     */
    lastDetachedBy?: RevisionTag;
}

export interface Revive<TNodeChange = NodeChangeType>
    extends HasReattachFields,
        HasRevisionTag,
        HasChanges<TNodeChange>,
        CanConflict {
    type: "Revive";
    count: NodeCount;
}

export interface ReturnTo extends HasReattachFields, HasRevisionTag, HasMoveId, CanConflict {
    type: "ReturnTo";
    count: NodeCount;
    /**
     * When true, the corresponding ReturnFrom has a conflict.
     * This is independent of whether this mark has a conflict.
     */
    isSrcConflicted?: true;
}

export interface ReturnFrom<TNodeChange = NodeChangeType>
    extends HasRevisionTag,
        HasMoveId,
        HasChanges<TNodeChange>,
        CanConflict {
    type: "ReturnFrom";
    count: NodeCount;
    /**
     * Needed for detecting the following:
     * - The mark is being composed with its inverse
     * - The mark should be no longer be conflicted
     *
     * Always kept consistent with `ReturnTo.detachedBy`.
     */
    detachedBy: RevisionTag | undefined;
<<<<<<< HEAD

    /**
     * Only populated when the mark is conflicted.
     * Indicates the index of the detach in the input context of the change with revision `conflictsWith`.
     */
    detachIndex?: number;

    /**
     * When true, the corresponding ReturnTo has a conflict.
     * This is independent of whether this mark has a conflict.
     */
    isDstConflicted?: true;
}

/**
 * Represents a consecutive run of detached nodes.
 *
 * Note that in some situations a tombstone is created for the purpose of representing a gap
 * even though no node has been detached.
 * This can happen when a slice-move applied to a gap but not the nodes on both sides of the
 * gap, or when a slice-move is applied to the gap that represents the start (or end) of a
 * field.
 */
export interface Tombstones {
    count: NodeCount;
    change: RevisionTag;
=======
>>>>>>> cf2edaa3
}

export interface PriorOp {
    change: RevisionTag;
}

export enum RangeType {
    Set = "Set",
    Slice = "Slice",
}

export interface HasRevisionTag {
    /**
     * The revision this mark is part of.
     * Only set for marks in fields which are a composition of multiple revisions.
     */
    revision?: RevisionTag;
}

/**
 * A monotonically increasing positive integer assigned to an individual mark within the changeset.
 * MoveIds are scoped to a single changeset, so referring to MoveIds across changesets requires
 * qualifying them by change tag.
 *
 * The uniqueness of IDs is leveraged to uniquely identify the matching move-out for a move-in/return and vice-versa.
 */
export type MoveId = ChangesetLocalId;

export interface HasMoveId {
    /**
     * The sequential ID assigned to a change within a transaction.
     */
    id: MoveId;
}

/**
 * The contents of a node to be created
 */
export type ProtoNode = JsonableTree;

export type NodeCount = number;
export type Skip = number;
export enum Tiebreak {
    Left,
    Right,
}
export enum Effects {
    All = "All",
    Move = "Move",
    Delete = "Delete",
    None = "None",
}<|MERGE_RESOLUTION|>--- conflicted
+++ resolved
@@ -163,15 +163,11 @@
         CanConflict {
     type: "MoveOut";
     count: NodeCount;
-<<<<<<< HEAD
-    tomb?: RevisionTag;
     /**
      * When true, the corresponding MoveIn has a conflict.
      * This is independent of whether this mark has a conflict.
      */
     isDstConflicted?: true;
-=======
->>>>>>> cf2edaa3
 }
 
 export interface HasReattachFields extends HasPlaceFields {
@@ -244,7 +240,6 @@
      * Always kept consistent with `ReturnTo.detachedBy`.
      */
     detachedBy: RevisionTag | undefined;
-<<<<<<< HEAD
 
     /**
      * Only populated when the mark is conflicted.
@@ -257,22 +252,6 @@
      * This is independent of whether this mark has a conflict.
      */
     isDstConflicted?: true;
-}
-
-/**
- * Represents a consecutive run of detached nodes.
- *
- * Note that in some situations a tombstone is created for the purpose of representing a gap
- * even though no node has been detached.
- * This can happen when a slice-move applied to a gap but not the nodes on both sides of the
- * gap, or when a slice-move is applied to the gap that represents the start (or end) of a
- * field.
- */
-export interface Tombstones {
-    count: NodeCount;
-    change: RevisionTag;
-=======
->>>>>>> cf2edaa3
 }
 
 export interface PriorOp {
