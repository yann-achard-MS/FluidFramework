/*!
 * Copyright (c) Microsoft Corporation and contributors. All rights reserved.
 * Licensed under the MIT License.
 */

import { RevisionTag, TaggedChange } from "../../core";
import { fail } from "../../util";
<<<<<<< HEAD
import { Changeset, Mark, MarkList } from "./format";
import { MarkListFactory } from "./markListFactory";
import { getInputLength, isMuted, isSkipMark } from "./utils";
=======
import { Changeset, Mark, MarkList, MoveId } from "./format";
import { getInputLength, isObjMark, isSkipMark } from "./utils";
>>>>>>> 55dcb0ef

export type NodeChangeInverter<TNodeChange> = (change: TNodeChange) => TNodeChange;

/**
 * Inverts a given changeset.
 * @param change - The changeset to produce the inverse of.
 * @returns The inverse of the given `change` such that the inverse can be applied after `change`.
 *
 * WARNING! This implementation is incomplete:
 * - Support for slices is not implemented.
 */
export function invert<TNodeChange>(
    change: TaggedChange<Changeset<TNodeChange>>,
    invertChild: NodeChangeInverter<TNodeChange>,
): Changeset<TNodeChange> {
    return invertMarkList(change.change, change.revision, invertChild);
}

function invertMarkList<TNodeChange>(
    markList: MarkList<TNodeChange>,
    revision: RevisionTag | undefined,
    invertChild: NodeChangeInverter<TNodeChange>,
): MarkList<TNodeChange> {
    const inverseMarkList = new MarkListFactory<TNodeChange>();
    let inputIndex = 0;
    const movedChanges = new Map<MoveId, TNodeChange>();

    for (const mark of markList) {
        const inverseMarks = invertMark(mark, inputIndex, revision, invertChild, movedChanges);
        inverseMarkList.push(...inverseMarks);
        inputIndex += getInputLength(mark);
    }
<<<<<<< HEAD
    return inverseMarkList.list;
=======

    transferMovedChanges(inverseMarkList, movedChanges);
    return inverseMarkList;
>>>>>>> 55dcb0ef
}

function invertMark<TNodeChange>(
    mark: Mark<TNodeChange>,
    inputIndex: number,
    revision: RevisionTag | undefined,
    invertChild: NodeChangeInverter<TNodeChange>,
    movedChanges: Map<MoveId, TNodeChange>,
): Mark<TNodeChange>[] {
    if (isSkipMark(mark)) {
        return [mark];
    } else {
        switch (mark.type) {
            case "Insert": {
                return [
                    {
                        type: "Delete",
                        count: mark.type === "Insert" ? mark.content.length : 1,
                    },
                ];
            }
            case "Delete": {
                return [
                    {
                        type: "Revive",
                        detachedBy: mark.revision ?? revision,
                        detachIndex: inputIndex,
                        count: mark.count,
                    },
                ];
            }
            case "Revive": {
                if (!isMuted(mark)) {
                    return [
                        {
                            type: "Delete",
                            count: mark.count,
                        },
                    ];
                }
                if (mark.lastDetachedBy === undefined) {
                    // The nodes were already revived, so the revive mark did not affect them.
                    return mark.changes === undefined
                        ? [mark.count]
                        : invertMark(
                              { type: "Modify", changes: mark.changes },
                              inputIndex,
                              revision,
                              invertChild,
                          );
                }
                // The node were not revived and could not be revived.
                return [];
            }
            case "Modify": {
                return [
                    {
                        type: "Modify",
                        changes: invertChild(mark.changes),
                    },
                ];
            }
            case "MoveOut":
            case "ReturnFrom": {
<<<<<<< HEAD
                if (isMuted(mark)) {
                    // The nodes were already detached so the mark had no effect
                    return [];
                }
                if (mark.isDstMuted) {
                    // The nodes were present but the destination was muted, the mark had no effect on the nodes.
                    return [mark.count];
=======
                if (mark.changes !== undefined) {
                    movedChanges.set(mark.id, mark.changes);
>>>>>>> 55dcb0ef
                }
                return [
                    {
                        type: "ReturnTo",
                        id: mark.id,
                        count: mark.count,
                        detachedBy: mark.revision ?? revision,
                        detachIndex: inputIndex,
                    },
                ];
            }
            case "MoveIn":
            case "ReturnTo": {
                if (!isMuted(mark)) {
                    if (mark.isSrcMuted) {
                        // The node could have been attached but were not because of the source.
                        return [];
                    }
                    return [
                        {
                            type: "ReturnFrom",
                            id: mark.id,
                            count: mark.count,
                            detachedBy: mark.revision ?? revision,
                        },
                    ];
                }
                if (mark.lastDetachedBy === undefined) {
                    // The nodes were already attached, so the mark did not affect them.
                    return [mark.count];
                }
                // The node were not attached and could not be attached.
                return [];
            }
            default:
                fail("Not implemented");
        }
    }
}

function transferMovedChanges<TNodeChange>(
    marks: MarkList<TNodeChange>,
    movedChanges: Map<MoveId, TNodeChange>,
): void {
    for (const mark of marks) {
        if (isObjMark(mark) && (mark.type === "MoveOut" || mark.type === "ReturnFrom")) {
            const change = movedChanges.get(mark.id);
            if (change !== undefined) {
                mark.changes = change;
            }
        }
    }
}<|MERGE_RESOLUTION|>--- conflicted
+++ resolved
@@ -3,16 +3,12 @@
  * Licensed under the MIT License.
  */
 
+import { assert } from "@fluidframework/common-utils";
 import { RevisionTag, TaggedChange } from "../../core";
 import { fail } from "../../util";
-<<<<<<< HEAD
-import { Changeset, Mark, MarkList } from "./format";
+import { Changeset, Mark, MarkList, MoveId } from "./format";
 import { MarkListFactory } from "./markListFactory";
-import { getInputLength, isMuted, isSkipMark } from "./utils";
-=======
-import { Changeset, Mark, MarkList, MoveId } from "./format";
-import { getInputLength, isObjMark, isSkipMark } from "./utils";
->>>>>>> 55dcb0ef
+import { getInputLength, isMuted, isObjMark, isSkipMark } from "./utils";
 
 export type NodeChangeInverter<TNodeChange> = (change: TNodeChange) => TNodeChange;
 
@@ -45,13 +41,9 @@
         inverseMarkList.push(...inverseMarks);
         inputIndex += getInputLength(mark);
     }
-<<<<<<< HEAD
+
+    transferMovedChanges(inverseMarkList.list, movedChanges);
     return inverseMarkList.list;
-=======
-
-    transferMovedChanges(inverseMarkList, movedChanges);
-    return inverseMarkList;
->>>>>>> 55dcb0ef
 }
 
 function invertMark<TNodeChange>(
@@ -101,6 +93,7 @@
                               inputIndex,
                               revision,
                               invertChild,
+                              movedChanges,
                           );
                 }
                 // The node were not revived and could not be revived.
@@ -116,18 +109,28 @@
             }
             case "MoveOut":
             case "ReturnFrom": {
-<<<<<<< HEAD
                 if (isMuted(mark)) {
+                    assert(
+                        mark.changes === undefined,
+                        "Nested changes should have been moved to the destination of the move/return that detached them",
+                    );
                     // The nodes were already detached so the mark had no effect
                     return [];
                 }
                 if (mark.isDstMuted) {
                     // The nodes were present but the destination was muted, the mark had no effect on the nodes.
-                    return [mark.count];
-=======
+                    return mark.changes === undefined
+                        ? [mark.count]
+                        : invertMark(
+                              { type: "Modify", changes: mark.changes },
+                              inputIndex,
+                              revision,
+                              invertChild,
+                              movedChanges,
+                          );
+                }
                 if (mark.changes !== undefined) {
                     movedChanges.set(mark.id, mark.changes);
->>>>>>> 55dcb0ef
                 }
                 return [
                     {
