--- conflicted
+++ resolved
@@ -6,13 +6,8 @@
 import { assert } from "@fluidframework/common-utils";
 import { RevisionTag, TaggedChange } from "../../core";
 import { fail } from "../../util";
-<<<<<<< HEAD
-import { CrossFieldManager, CrossFieldTarget, IdAllocator } from "../modular-schema";
+import { CrossFieldManager, CrossFieldTarget, IdAllocator, NodeReviver } from "../modular-schema";
 import { Changeset, Delete, Mark, MarkList, ReturnFrom } from "./format";
-=======
-import { CrossFieldManager, CrossFieldTarget, IdAllocator, NodeReviver } from "../modular-schema";
-import { Changeset, Mark, MarkList, ReturnFrom } from "./format";
->>>>>>> df52eec6
 import { MarkListFactory } from "./markListFactory";
 import { getInputLength, isConflicted, isObjMark, isSkipMark } from "./utils";
 
@@ -78,15 +73,10 @@
 			mark,
 			inputIndex,
 			revision,
-<<<<<<< HEAD
+			reviver,
 			invertChild,
 			crossFieldManager,
 			isRollback,
-=======
-			reviver,
-			invertChild,
-			crossFieldManager,
->>>>>>> df52eec6
 		);
 		inverseMarkList.push(...inverseMarks);
 		inputIndex += getInputLength(mark);
