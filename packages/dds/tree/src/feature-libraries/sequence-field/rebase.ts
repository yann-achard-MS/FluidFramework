--- conflicted
+++ resolved
@@ -3,13 +3,8 @@
  * Licensed under the MIT License.
  */
 
-<<<<<<< HEAD
 import { assert, unreachableCase } from "@fluidframework/common-utils";
-import { clone, fail, getOrAddEmptyToMap, StackyIterator } from "../../util";
-=======
-import { assert } from "@fluidframework/common-utils";
 import { clone, fail, getOrAddEmptyToMap } from "../../util";
->>>>>>> 8eac852d
 import { RevisionTag, TaggedChange } from "../../core";
 import { IdAllocator } from "../modular-schema";
 import {
@@ -23,25 +18,13 @@
     isReattach,
     isNewAttach,
     isSkipMark,
-<<<<<<< HEAD
-    MoveEffectTable,
-    newMoveEffectTable,
-    removeMoveDest,
-    splitMarkOnInput,
-    splitMarkOnOutput,
     isAttachInGap,
     isActiveReattach,
     isObjMark,
     isSkipLikeReattach,
     isConflictedDetach,
-    updateMoveSrcDetacher,
-    updateMoveSrcPairing,
-    updateMoveDestPairing,
-    PairedMarkUpdate,
-    lineUpRelatedReattaches,
+    dequeueRelatedReattaches,
     isSkipLikeDetach,
-=======
->>>>>>> 8eac852d
 } from "./utils";
 import {
     Attach,
@@ -59,7 +42,15 @@
 } from "./format";
 import { MarkListFactory } from "./markListFactory";
 import { ComposeQueue } from "./compose";
-import { MoveEffectTable, newMoveEffectTable, removeMoveDest } from "./moveEffectTable";
+import {
+    MoveEffectTable,
+    newMoveEffectTable,
+    PairedMarkUpdate,
+    removeMoveDest,
+    updateMoveDestPairing,
+    updateMoveSrcDetacher,
+    updateMoveSrcPairing,
+} from "./moveEffectTable";
 import { MarkQueue } from "./markQueue";
 
 /**
@@ -218,28 +209,14 @@
                 newMark: this.newMarks.dequeue(),
             };
         } else if (isAttach(baseMark) && isAttach(newMark)) {
-<<<<<<< HEAD
             if (
                 isReattach(baseMark) &&
                 isReattach(newMark) &&
                 areRelatedReattaches(baseMark, newMark)
             ) {
-                const { newMarkHead, newMarkTail, baseMarkHead, baseMarkTail } =
-                    lineUpRelatedReattaches(newMark, baseMark, this.genId, this.moveEffects);
-                this.newMarks.pop();
-                if (newMarkTail !== undefined) {
-                    this.newMarks.push(newMarkTail);
-                }
-                this.baseMarks.pop();
-                if (baseMarkTail !== undefined) {
-                    this.baseMarks.push(baseMarkTail);
-                }
-                return { newMark: newMarkHead, baseMark: baseMarkHead };
-            }
-            const revision = baseMark.revision ?? this.baseRevision;
-=======
+                return dequeueRelatedReattaches(this.newMarks, this.baseMarks);
+            }
             const revision = baseMark.revision ?? this.baseMarks.revision;
->>>>>>> 8eac852d
             const reattachOffset = getOffsetInReattach(newMark.lineage, revision);
             if (reattachOffset !== undefined) {
                 const offset = reattachOffset - this.reattachOffset;
@@ -253,22 +230,16 @@
                     this.reattachOffset += offset;
                     return { baseMark: splitBaseMark };
                 }
-<<<<<<< HEAD
             } else if (
                 isAttachAfterBaseAttach(newMark, baseMark) ||
                 isConflictedReattach(newMark)
             ) {
-                return { baseMark: this.baseMarks.pop() };
-=======
-            } else if (isAttachAfterBaseAttach(newMark, baseMark)) {
                 return { baseMark: this.baseMarks.dequeue() };
->>>>>>> 8eac852d
             } else {
                 return { newMark: this.newMarks.dequeue() };
             }
-<<<<<<< HEAD
         } else if (isAttachInGap(newMark)) {
-            return { newMark: this.newMarks.pop() };
+            return { newMark: this.newMarks.dequeue() };
         } else if (
             // The `isNewAttach(baseMark)` bit is needed because of the way sandwich rebasing makes
             // the rebased local new attaches relevant to later local changes.
@@ -276,7 +247,7 @@
             isConflictedDetach(newMark) &&
             // TODO: support muting/unmuting other detach mark types
             newMark.type === "ReturnFrom" &&
-            isBaseAttachRelatedToConflictedDetach(baseMark, newMark, this.baseRevision)
+            isBaseAttachRelatedToConflictedDetach(baseMark, newMark, this.baseMarks.revision)
         ) {
             assert(
                 newMark.detachIndex !== undefined,
@@ -285,71 +256,42 @@
             const newMarkLength = newMark.count;
             const baseMarkLength = getOutputLength(baseMark);
             if (isNewAttach(baseMark) || newMark.detachIndex === baseMark.detachIndex) {
-                this.baseMarks.pop();
-                this.newMarks.pop();
                 if (newMarkLength < baseMarkLength) {
-                    const [baseMark1, baseMark2] = splitMarkOnOutput(
-                        baseMark,
-                        newMarkLength,
-                        this.genId,
-                        this.moveEffects,
-                    );
-                    this.baseMarks.push(baseMark2);
-                    return { baseMark: baseMark1, newMark };
+                    return {
+                        baseMark: this.baseMarks.dequeueOutput(newMarkLength),
+                        newMark: this.newMarks.dequeue(),
+                    };
                 } else if (newMarkLength > baseMarkLength) {
-                    const [newMark1, newMark2] = splitMarkOnInput(
-                        newMark,
-                        baseMarkLength,
-                        this.genId,
-                        this.moveEffects,
-                    );
-                    this.newMarks.push(newMark2);
-                    return { baseMark, newMark: newMark1 };
+                    return {
+                        baseMark: this.baseMarks.dequeue(),
+                        newMark: this.newMarks.dequeueInput(baseMarkLength),
+                    };
                 } else {
-                    return { baseMark, newMark };
+                    return { baseMark: this.baseMarks.dequeue(), newMark: this.newMarks.dequeue() };
                 }
             } else if (newMark.detachIndex < baseMark.detachIndex) {
-                this.newMarks.pop();
                 if (newMark.detachIndex + newMarkLength <= baseMark.detachIndex) {
-                    return { newMark };
-                }
-                const [newMark1, newMark2] = splitMarkOnInput(
-                    newMark,
-                    baseMark.detachIndex - newMark.detachIndex,
-                    this.genId,
-                    this.moveEffects,
-                );
-                this.newMarks.push(newMark2);
-                return { newMark: newMark1 };
+                    return { newMark: this.newMarks.dequeue() };
+                }
+                return {
+                    newMark: this.newMarks.dequeueInput(baseMark.detachIndex - newMark.detachIndex),
+                };
             } else {
-                this.baseMarks.pop();
                 if (baseMark.detachIndex + baseMarkLength <= newMark.detachIndex) {
-                    return { baseMark };
-                }
-                const [baseMark1, baseMark2] = splitMarkOnOutput(
-                    baseMark,
-                    newMark.detachIndex - baseMark.detachIndex,
-                    this.genId,
-                    this.moveEffects,
-                );
-                this.baseMarks.push(baseMark2);
-                return { baseMark: baseMark1 };
-            }
-=======
-        } else if (isAttach(newMark)) {
-            return { newMark: this.newMarks.dequeue() };
->>>>>>> 8eac852d
+                    return { baseMark: this.baseMarks.dequeue() };
+                }
+                return {
+                    baseMark: this.baseMarks.dequeueOutput(
+                        newMark.detachIndex - baseMark.detachIndex,
+                    ),
+                };
+            }
         }
 
         // TODO: Handle case where `baseMarks` has adjacent or nested inverse reattaches from multiple revisions
         this.reattachOffset = 0;
-<<<<<<< HEAD
         if (isAttachInGap(baseMark)) {
-            return { baseMark: this.baseMarks.pop() };
-=======
-        if (isAttach(baseMark)) {
             return { baseMark: this.baseMarks.dequeue() };
->>>>>>> 8eac852d
         } else {
             this.reattachOffset = 0;
             const newMarkLength = getInputLength(newMark);
@@ -365,47 +307,10 @@
                     newMark: this.newMarks.dequeueInput(baseMarkLength),
                 };
             } else {
-<<<<<<< HEAD
-                return { baseMark, newMark };
-            }
-        }
-    }
-
-    private getNextBaseMark(): Mark<T> | undefined {
-        return this.getNextMark(this.baseMarks, false);
-    }
-
-    private getNextNewMark(): Mark<T> | undefined {
-        return this.getNextMark(this.newMarks, true);
-    }
-
-    private getNextMark(
-        marks: StackyIterator<Mark<T>>,
-        reassignMoveIds: boolean,
-    ): Mark<T> | undefined {
-        let mark: Mark<T> | undefined;
-        while (mark === undefined) {
-            mark = marks.pop();
-            if (mark === undefined) {
-                return undefined;
-            }
-
-            const splitMarks = applyMoveEffectsToMark(
-                mark,
-                undefined,
-                this.moveEffects,
-                this.genId,
-                reassignMoveIds,
-                false,
-            );
-
-            mark = splitMarks[0];
-            for (let i = splitMarks.length - 1; i >= 0; i--) {
-                marks.push(splitMarks[i]);
-                this.moveEffects.validatedMarks.add(splitMarks[i]);
-=======
-                return { baseMark: this.baseMarks.dequeue(), newMark: this.newMarks.dequeue() };
->>>>>>> 8eac852d
+                return {
+                    baseMark: this.baseMarks.dequeue(),
+                    newMark: this.newMarks.dequeue(),
+                };
             }
         }
     }
