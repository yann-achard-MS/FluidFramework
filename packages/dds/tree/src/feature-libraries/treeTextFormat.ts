/*!
 * Copyright (c) Microsoft Corporation and contributors. All rights reserved.
 * Licensed under the MIT License.
 */

import {
    ITreeCursor,
    TreeNavigationResult,
    mapCursorField,
} from "../forest";
import { TreeSchemaIdentifier } from "../schema";
import {
    FieldKey,
    TreeType,
    TreeValue,
    Value,
} from "../tree";

/**
 * This modules provides support for reading and writing a human readable (and editable) tree format.
 *
 * This implementation can handle all trees (so it does not need a fallback for any special cases),
 * and is not optimized.
 *
 * It's suitable for testing and debugging,
 * though it could also reasonably be used as a fallback for edge cases or for small trees.
 *
 * The serialized format is valid utf-8, and also includes a json compatible intermediate in memory format.
 *
 * This format is currently not stable: its internal contents are not considered public APIs and may change.
 * There is currently no guarantee that data serialized with this library will
 * be loadable with a different version of this library.
 *
 * TODO: stabilize this format (probably after schema are more stable).
 *
 * This format does not include schema: typically schema would be stored alongside data in this format.
 *
 * TODO: Use placeholders.
 * build / add operations should be able to include detached ranges instead of children directly.
 * summaries should be able to reference unloaded chunks instead of having children directly.
 * Leverage placeholders in the types below to accomplish this.
 * Determine how this relates to Cursor: should cursor be generic over placeholder values?
 * (Could use them for errors to allow non erroring cursors?)
 *
 * Note:
 * Currently a lot of Tree's codebase is using json for serialization.
 * Because putting json strings inside json works poorly (adds lots of escaping),
 * for now this library actually outputs and inputs the Json compatible type PlaceholderTree
 * rather than actual strings.
 */

/**
 * Json compatible map as object.
 * Keys are TraitLabels,
 * Values are the content of the trait specified by the key.
 * @public
 */
export interface FieldMap<TChild> {
<<<<<<< HEAD
    [key: string]: TreeNodeSequence<TChild>;
}

/**
 * A sequence of Nodes that make up a trait under a Node
 * @public
 */
export type TreeNodeSequence<TChild> = TChild[];

/**
 * An object which may have traits with children of the given type underneath it
 * @public
 */
export interface WithFields<TChild> {
    fields?: FieldMap<TChild>;
=======
    [key: string]: readonly TChild[];
>>>>>>> facbfcac
}

/**
 * The fields required by a node in a tree
 * @public
 */
export interface NodeData {
    /**
     * A payload of arbitrary serializable data
     */
    value?: TreeValue;

    /**
     * The meaning of this node.
     * Provides contexts/semantics for this node and its content.
     * Typically use to associate a node with metadata (including a schema) and source code (types, behaviors, etc).
     */
    readonly type: TreeSchemaIdentifier;
}

/**
 * Json comparable tree node, generic over child type.
 * Json compatibility assumes `TChild` is also json compatible.
 * @public
 */
export interface GenericTreeNode<TChild> extends NodeData {
    fields?: Readonly<FieldMap<TChild>>;
}

/**
 * A tree whose nodes are either tree nodes or placeholders.
 */
export type PlaceholderTree<TPlaceholder = never> = GenericTreeNode<PlaceholderTree<TPlaceholder>> | TPlaceholder;

/**
 * A tree represented using plain JavaScript objects.
 * Can be passed to `JSON.stringify()` to produce a human-readable/editable JSON tree.
 */
export interface JsonableTree extends PlaceholderTree {}

/**
 * An ITreeCursor implementation for PlaceholderTree.
 *
 * TODO: object-forest's cursor is mostly a superset of this functionality.
 * Maybe do a refactoring to deduplicate this.
 */
export class TextCursor implements ITreeCursor {
    // Ancestors traversed to visit this node (including this node).
    private readonly parentStack: PlaceholderTree[] = [];
    // Keys traversed to visit this node
    private readonly keyStack: FieldKey[] = [];
    // Indices traversed to visit this node
    private readonly indexStack: number[] = [];

    private siblings: readonly PlaceholderTree[];
    private readonly root: readonly PlaceholderTree[];

    public constructor(root: PlaceholderTree) {
        this.root = [root];
        this.indexStack.push(0);
        this.siblings = this.root;
        this.parentStack.push(root);
    }

    getNode(): PlaceholderTree {
        return this.parentStack[this.parentStack.length - 1];
    }

    getFields(): Readonly<FieldMap<PlaceholderTree>> {
        return this.getNode().fields ?? {};
    }

    getField(key: FieldKey): readonly PlaceholderTree[] {
        // Save result to a constant to work around linter bug:
        // https://github.com/typescript-eslint/typescript-eslint/issues/5014
        const field: readonly PlaceholderTree[] = this.getFields()[key as string] ?? [];
        return field;
    }

    get value(): Value {
        return this.getNode().value;
    }

    get type(): TreeType {
        return this.getNode().type;
    }

    get keys(): Iterable<FieldKey> {
        return Object.getOwnPropertyNames(this.getFields()) as Iterable<FieldKey>;
    }

    down(key: FieldKey, index: number): TreeNavigationResult {
        const siblings = this.getField(key);
        const child = siblings[index];
        if (child !== undefined) {
            this.parentStack.push(child);
            this.indexStack.push(index);
            this.keyStack.push(key);
            this.siblings = siblings;
            return TreeNavigationResult.Ok;
        }
        return TreeNavigationResult.NotFound;
    }

    seek(offset: number): { result: TreeNavigationResult; moved: number; } {
        const index = offset + this.indexStack[this.indexStack.length - 1];
        const child = this.siblings[index];
        if (child !== undefined) {
            this.indexStack[this.indexStack.length - 1] = index;
            this.parentStack[this.parentStack.length - 1] = child;
            return { result: TreeNavigationResult.Ok, moved: offset };
        }
        // TODO: Maybe truncate move, and move to end?
        return { result: TreeNavigationResult.NotFound, moved: 0 };
    }

    up(): TreeNavigationResult {
        if (this.parentStack.length === 0) {
            return TreeNavigationResult.NotFound;
        }
        this.parentStack.pop();
        this.indexStack.pop();
        this.keyStack.pop();
        // TODO: maybe compute siblings lazily or store in stack? Store instead of keyStack?
        this.siblings = this.parentStack.length === 0 ?
            this.root :
            (this.parentStack[this.parentStack.length - 1].fields ?? {}
                )[this.keyStack[this.keyStack.length - 1] as string];
        return TreeNavigationResult.Ok;
    }

    length(key: FieldKey): number {
        return this.getField(key).length;
    }
}

/**
 * Extract a PlaceholderTree from the contents of the given ITreeCursor's current node.
 */
export function placeholderTreeFromCursor(cursor: ITreeCursor): PlaceholderTree {
    let fields: FieldMap<PlaceholderTree> | undefined;
    for (const key of cursor.keys) {
        fields ??= {};
        const field: PlaceholderTree[] = mapCursorField(cursor, key, placeholderTreeFromCursor);
        fields[key as string] = field;
    }

    const node: PlaceholderTree = {
        type: cursor.type,
        value: cursor.value,
        fields,
    };
    // Normalize object by only including fields that are required.
    if (fields === undefined) {
        delete node.fields;
    }
    if (node.value === undefined) {
        delete node.value;
    }
    return node;
}<|MERGE_RESOLUTION|>--- conflicted
+++ resolved
@@ -56,25 +56,7 @@
  * @public
  */
 export interface FieldMap<TChild> {
-<<<<<<< HEAD
-    [key: string]: TreeNodeSequence<TChild>;
-}
-
-/**
- * A sequence of Nodes that make up a trait under a Node
- * @public
- */
-export type TreeNodeSequence<TChild> = TChild[];
-
-/**
- * An object which may have traits with children of the given type underneath it
- * @public
- */
-export interface WithFields<TChild> {
-    fields?: FieldMap<TChild>;
-=======
-    [key: string]: readonly TChild[];
->>>>>>> facbfcac
+    [key: string]: TChild[];
 }
 
 /**
