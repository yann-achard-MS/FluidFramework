/*!
 * Copyright (c) Microsoft Corporation and contributors. All rights reserved.
 * Licensed under the MIT License.
 */

import { assert, IsoBuffer } from "@fluidframework/common-utils";
import {
	ChangeEncoder,
	FieldKindIdentifier,
	Delta,
	JsonableTree,
	ITreeCursor,
	TaggedChange,
	RevisionTag,
	ITreeCursorSynchronous,
	tagChange,
	TreeSchemaIdentifier,
	FieldSchema,
} from "../core";
import { brand, fail, JsonCompatible, JsonCompatibleReadOnly } from "../util";
import { singleTextCursor, jsonableTreeFromCursor } from "./treeTextCursor";
import {
	FieldKind,
	Multiplicity,
	allowsTreeSchemaIdentifierSuperset,
	ToDelta,
	FieldChangeRebaser,
	FieldChangeHandler,
	NodeChangeComposer,
	NodeChangeInverter,
	NodeChangeRebaser,
	NodeChangeset,
	FieldChangeEncoder,
	NodeChangeDecoder,
	NodeChangeEncoder,
	FieldEditor,
	referenceFreeFieldChangeRebaser,
	NodeReviver,
} from "./modular-schema";
import { mapTreeFromCursor, singleMapTreeCursor } from "./mapTreeCursor";
import { sequenceFieldChangeHandler, SequenceFieldEditor } from "./sequence-field";

type BrandedFieldKind<
	TName extends string,
	TMultiplicity extends Multiplicity,
	TEditor extends FieldEditor<any>,
> = FieldKind<TEditor> & {
	identifier: TName & FieldKindIdentifier;
	multiplicity: TMultiplicity;
};

function brandedFieldKind<
	TName extends string,
	TMultiplicity extends Multiplicity,
	TEditor extends FieldEditor<any>,
>(
	identifier: TName,
	multiplicity: TMultiplicity,
	changeHandler: FieldChangeHandler<any, TEditor>,
	allowsTreeSupersetOf: (
		originalTypes: ReadonlySet<TreeSchemaIdentifier> | undefined,
		superset: FieldSchema,
	) => boolean,
	handlesEditsFrom: ReadonlySet<FieldKindIdentifier>,
): BrandedFieldKind<TName, TMultiplicity, TEditor> {
	return new FieldKind<TEditor>(
		brand(identifier),
		multiplicity,
		changeHandler,
		allowsTreeSupersetOf,
		handlesEditsFrom,
	) as unknown as BrandedFieldKind<TName, TMultiplicity, TEditor>;
}

/**
 * Encoder for changesets which carry no information.
 *
 * @sealed
 */
export class UnitEncoder extends ChangeEncoder<0> {
	public encodeForJson(formatVersion: number, change: 0): JsonCompatible {
		return 0;
	}

	public encodeBinary(formatVersion: number, change: 0): IsoBuffer {
		return IsoBuffer.from("");
	}

	public decodeJson(formatVersion: number, change: JsonCompatible): 0 {
		return 0;
	}

	public decodeBinary(formatVersion: number, change: IsoBuffer): 0 {
		return 0;
	}
}

/**
 * Encoder for changesets which are just a json compatible value.
 *
 * @sealed
 */
export class ValueEncoder<T extends JsonCompatibleReadOnly> extends ChangeEncoder<T> {
	public encodeForJson(formatVersion: number, change: T): JsonCompatibleReadOnly {
		return change;
	}

	public decodeJson(formatVersion: number, change: JsonCompatibleReadOnly): T {
		return change as T;
	}
}

/**
 * @returns a ChangeRebaser that assumes all the changes commute, meaning that order does not matter.
 */
function commutativeRebaser<TChange>(data: {
	compose: (changes: TChange[]) => TChange;
	invert: (changes: TChange) => TChange;
}): FieldChangeRebaser<TChange> {
	const rebase = (change: TChange, _over: TChange) => change;
	return referenceFreeFieldChangeRebaser({ ...data, rebase });
}

/**
 * Picks the last value written.
 *
 * TODO: it seems impossible for this to obey the desired axioms.
 * Specifically inverse needs to cancel, restoring the value from the previous change which was discarded.
 */
export function lastWriteWinsRebaser<TChange>(data: {
	noop: TChange;
	invert: (changes: TChange) => TChange;
}): FieldChangeRebaser<TChange> {
	const compose = (changes: TChange[]) =>
		changes.length >= 0 ? changes[changes.length - 1] : data.noop;
	const rebase = (change: TChange, _over: TChange) => change;
	return referenceFreeFieldChangeRebaser({ ...data, compose, rebase });
}

export interface Replacement<T> {
	old: T;
	new: T;
}

export type ReplaceOp<T> = Replacement<T> | 0;

/**
 * Picks the last value written.
 *
 * Consistent if used on valid paths with correct old states.
 */
export function replaceRebaser<T>(): FieldChangeRebaser<ReplaceOp<T>> {
	return referenceFreeFieldChangeRebaser({
		rebase: (change: ReplaceOp<T>, over: ReplaceOp<T>) => {
			if (change === 0) {
				return 0;
			}
			if (over === 0) {
				return change;
			}
			return { old: over.new, new: change.new };
		},
		compose: (changes: ReplaceOp<T>[]) => {
			const f = changes.filter((c): c is Replacement<T> => c !== 0);
			if (f.length === 0) {
				return 0;
			}
			for (let index = 1; index < f.length; index++) {
				assert(f[index - 1].new === f[index].old, 0x3a4 /* adjacent replaces must match */);
			}
			return { old: f[0].old, new: f[f.length - 1].new };
		},
		invert: (changes: ReplaceOp<T>) => {
			return changes === 0 ? 0 : { old: changes.new, new: changes.old };
		},
	});
}

/**
 * ChangeHandler that only handles no-op / identity changes.
 */
export const noChangeHandler: FieldChangeHandler<0> = {
	rebaser: referenceFreeFieldChangeRebaser({
		compose: (changes: 0[]) => 0,
		invert: (changes: 0) => 0,
		rebase: (change: 0, over: 0) => 0,
	}),
	encoder: new UnitEncoder(),
	editor: { buildChildChange: (index, change) => fail("Child changes not supported") },
	intoDelta: (change: 0, deltaFromChild: ToDelta): Delta.MarkList => [],
};

/**
 * ChangeHandler that does not support any changes.
 *
 * TODO: Due to floating point precision compose is not quite associative.
 * This may violate our requirements.
 * This could be fixed by making this integer only
 * and handling values past Number.MAX_SAFE_INTEGER (ex: via an arbitrarily large integer library)
 * or via modular arithmetic.
 */
export const counterHandle: FieldChangeHandler<number> = {
	rebaser: commutativeRebaser({
		compose: (changes: number[]) => changes.reduce((a, b) => a + b, 0),
		invert: (change: number) => -change,
	}),
	encoder: new ValueEncoder<number>(),
	editor: { buildChildChange: (index, change) => fail("Child changes not supported") },
	intoDelta: (change: number, deltaFromChild: ToDelta): Delta.MarkList => [
		{
			type: Delta.MarkType.Modify,
			setValue: change,
		},
	],
};

/**
 * Field kind for counters.
 * Stores a single value which corresponds to number which can be added to.
 *
 * This is an example of a few interesting things:
 *
 * - A field kind with some constraints on what can be under it type wise.
 * Other possible examples which would do this include sets, maps (for their keys),
 * or any domain specific specialized kinds.
 *
 * - A field kind with commutative edits.
 *
 * TODO:
 * What should the subtrees under this look like?
 * How does it prevent / interact with direct edits to the subtree (ex: set value)?
 * How should it use its type set?
 * How should it handle lack of associative addition due to precision and overflow?
 */
export const counter: BrandedFieldKind<
	"Counter",
	Multiplicity.Value,
	FieldEditor<number>
> = brandedFieldKind(
	"Counter",
	Multiplicity.Value,
	counterHandle,
	(types, other) => other.kind === counter.identifier,
	new Set(),
);

export type NodeUpdate =
	| { set: JsonableTree }
	| {
			/**
			 * The tag of the change that deleted the node being restored.
			 *
			 * Undefined when the operation is the product of a tag-less change being inverted.
			 * It is invalid to try convert such an operation to a delta.
			 */
			revert: RevisionTag | undefined;
	  };

export interface ValueChangeset {
	value?: NodeUpdate;
	changes?: NodeChangeset;
}

const valueRebaser: FieldChangeRebaser<ValueChangeset> = {
	compose: (
		changes: TaggedChange<ValueChangeset>[],
		composeChildren: NodeChangeComposer,
	): ValueChangeset => {
		if (changes.length === 0) {
			return {};
		}
		let newValue: NodeUpdate | undefined;
		const childChanges: TaggedChange<NodeChangeset>[] = [];
		for (const { change, revision } of changes) {
			if (change.value !== undefined) {
				newValue = change.value;

				// The previous changes applied to a different value, so we discard them.
				// TODO: Consider if we should represent muted changes
				childChanges.length = 0;
			}

			if (change.changes !== undefined) {
				childChanges.push(tagChange(change.changes, revision));
			}
		}

		const composed: ValueChangeset = {};
		if (newValue !== undefined) {
			composed.value = newValue;
		}

		if (childChanges.length > 0) {
			composed.changes = composeChildren(childChanges);
		}

		return composed;
	},

	invert: (
		{ revision, change }: TaggedChange<ValueChangeset>,
		invertChild: NodeChangeInverter,
	): ValueChangeset => {
		const inverse: ValueChangeset = {};
		if (change.changes !== undefined) {
			inverse.changes = invertChild(change.changes);
		}
		if (change.value !== undefined) {
			inverse.value = { revert: revision };
		}
		return inverse;
	},

	rebase: (
		change: ValueChangeset,
		over: TaggedChange<ValueChangeset>,
		rebaseChild: NodeChangeRebaser,
	): ValueChangeset => {
		if (change.changes === undefined || over.change.changes === undefined) {
			return change;
		}
		return { ...change, changes: rebaseChild(change.changes, over.change.changes) };
	},
};

interface EncodedValueChangeset {
	value?: NodeUpdate;
	changes?: JsonCompatibleReadOnly;
}

const valueFieldEncoder: FieldChangeEncoder<ValueChangeset> = {
	encodeForJson: (
		formatVersion: number,
		change: ValueChangeset,
		encodeChild: NodeChangeEncoder,
	) => {
		const encoded: EncodedValueChangeset & JsonCompatibleReadOnly = {};
		if (change.value !== undefined) {
			encoded.value = change.value;
		}

		if (change.changes !== undefined) {
			encoded.changes = encodeChild(change.changes);
		}

		return encoded;
	},

	decodeJson: (
		formatVersion: number,
		change: JsonCompatibleReadOnly,
		decodeChild: NodeChangeDecoder,
	) => {
		const encoded = change as EncodedValueChangeset;
		const decoded: ValueChangeset = {};
		if (encoded.value !== undefined) {
			decoded.value = encoded.value;
		}

		if (encoded.changes !== undefined) {
			decoded.changes = decodeChild(encoded.changes);
		}

		return decoded;
	},
};

export interface ValueFieldEditor extends FieldEditor<ValueChangeset> {
	/**
	 * Creates a change which replaces the current value of the field with `newValue`.
	 */
	set(newValue: ITreeCursor): ValueChangeset;
}

const valueFieldEditor: ValueFieldEditor = {
	buildChildChange: (index, change) => {
		assert(index === 0, 0x3b6 /* Value fields only support a single child node */);
		return { changes: change };
	},

	set: (newValue: ITreeCursor) => ({ value: { set: jsonableTreeFromCursor(newValue) } }),
};

const valueChangeHandler: FieldChangeHandler<ValueChangeset, ValueFieldEditor> = {
<<<<<<< HEAD
    rebaser: valueRebaser,
    encoder: valueFieldEncoder,
    editor: valueFieldEditor,

    intoDelta: (change: ValueChangeset, deltaFromChild: ToDelta, reviver: NodeReviver) => {
        if (change.value !== undefined) {
            let mark: Delta.Mark;
            let newValue: ITreeCursorSynchronous;
            if ("revert" in change.value) {
                const revision = change.value.revert;
                assert(revision !== undefined, 0x477 /* Unable to revert to undefined revision */);
                newValue = reviver(revision, 0, 1)[0];
            } else {
                newValue = singleTextCursor(change.value.set);
            }
            if (change.changes === undefined) {
                mark = {
                    type: Delta.MarkType.Insert,
                    content: [newValue],
                };
            } else {
                const modify = deltaFromChild(change.changes, 0);
                const cursor = singleTextCursor(newValue);
                const mutableTree = mapTreeFromCursor(cursor);
                mark = {
                    ...modify,
                    type: Delta.MarkType.InsertAndModify,
                    content: singleMapTreeCursor(mutableTree),
                };
            }

            return [{ type: Delta.MarkType.Delete, count: 1 }, mark];
        }

        return change.changes === undefined ? [] : [deltaFromChild(change.changes, 0)];
    },
=======
	rebaser: valueRebaser,
	encoder: valueFieldEncoder,
	editor: valueFieldEditor,

	intoDelta: (change: ValueChangeset, deltaFromChild: ToDelta, reviver: NodeReviver) => {
		if (change.value !== undefined) {
			let mark: Delta.Mark;
			let newValue: ITreeCursorSynchronous;
			if ("revert" in change.value) {
				const revision = change.value.revert;
				assert(revision !== undefined, 0x477 /* Unable to revert to undefined revision */);
				newValue = reviver(revision, 0, 1)[0];
			} else {
				newValue = singleTextCursor(change.value.set);
			}
			if (change.changes === undefined) {
				mark = {
					type: Delta.MarkType.Insert,
					content: [newValue],
				};
			} else {
				const modify = deltaFromChild(change.changes, 0);
				const cursor = singleTextCursor(newValue);
				const mutableTree = mapTreeFromCursor(cursor);
				const fields = applyModifyToTree(mutableTree, modify);
				mark =
					fields.size === 0
						? {
								type: Delta.MarkType.Insert,
								content: [singleMapTreeCursor(mutableTree)],
						  }
						: {
								type: Delta.MarkType.InsertAndModify,
								content: singleMapTreeCursor(mutableTree),
								fields,
						  };
			}

			return [{ type: Delta.MarkType.Delete, count: 1 }, mark];
		}

		return change.changes === undefined ? [] : [deltaFromChild(change.changes, 0)];
	},
>>>>>>> d1e86ad9
};

/**
 * Exactly one item.
 */
export const value: BrandedFieldKind<"Value", Multiplicity.Value, ValueFieldEditor> =
	brandedFieldKind(
		"Value",
		Multiplicity.Value,
		valueChangeHandler,
		(types, other) =>
			(other.kind === sequence.identifier ||
				other.kind === value.identifier ||
				other.kind === optional.identifier) &&
			allowsTreeSchemaIdentifierSuperset(types, other.types),
		new Set(),
	);

export interface OptionalFieldChange {
	/**
	 * The new content for the trait. If undefined, the trait will be cleared.
	 */
	newContent?: NodeUpdate;

	/**
	 * Whether the field was empty in the state this change is based on.
	 */
	wasEmpty: boolean;
}

export interface OptionalChangeset {
	/**
	 * If defined, specifies the new content for the field.
	 */
	fieldChange?: OptionalFieldChange;

	/**
	 * Changes to the node which will be in the field after this changeset is applied.
	 */
	childChange?: NodeChangeset;
}

const optionalChangeRebaser: FieldChangeRebaser<OptionalChangeset> = {
	compose: (
		changes: TaggedChange<OptionalChangeset>[],
		composeChild: NodeChangeComposer,
	): OptionalChangeset => {
		let fieldChange: OptionalFieldChange | undefined;
		const childChanges: TaggedChange<NodeChangeset>[] = [];
		for (const { change, revision } of changes) {
			if (change.fieldChange !== undefined) {
				if (fieldChange === undefined) {
					fieldChange = { wasEmpty: change.fieldChange.wasEmpty };
				}

				if (change.fieldChange.newContent !== undefined) {
					fieldChange.newContent = change.fieldChange.newContent;
				} else {
					delete fieldChange.newContent;
				}

				// The previous changes applied to a different value, so we discard them.
				// TODO: Represent muted changes
				childChanges.length = 0;
			}
			if (change.childChange !== undefined) {
				childChanges.push(tagChange(change.childChange, revision));
			}
		}

		const composed: OptionalChangeset = {};
		if (fieldChange !== undefined) {
			composed.fieldChange = fieldChange;
		}

		if (childChanges.length > 0) {
			composed.childChange = composeChild(childChanges);
		}

		return composed;
	},

	invert: (
		{ revision, change }: TaggedChange<OptionalChangeset>,
		invertChild: NodeChangeInverter,
	): OptionalChangeset => {
		const inverse: OptionalChangeset = {};

		const fieldChange = change.fieldChange;
		if (fieldChange !== undefined) {
			inverse.fieldChange = { wasEmpty: fieldChange.newContent === undefined };
			if (!fieldChange.wasEmpty) {
				inverse.fieldChange.newContent = { revert: revision };
			}
		}

		if (change.childChange !== undefined) {
			inverse.childChange = invertChild(change.childChange);
		}

		return inverse;
	},

	rebase: (
		change: OptionalChangeset,
		overTagged: TaggedChange<OptionalChangeset>,
		rebaseChild: NodeChangeRebaser,
	): OptionalChangeset => {
		const over = overTagged.change;
		if (change.fieldChange !== undefined) {
			if (over.fieldChange !== undefined) {
				const wasEmpty = over.fieldChange.newContent === undefined;

				// We don't have to rebase the child changes, since the other child changes don't apply to the same node
				return {
					...change,
					fieldChange: { ...change.fieldChange, wasEmpty },
				};
			}

			return change;
		}

		if (change.childChange !== undefined) {
			if (over.fieldChange !== undefined) {
				// The node the child changes applied to no longer exists so we drop the changes.
				// TODO: Represent muted changes
				return {};
			}

			if (over.childChange !== undefined) {
				return { childChange: rebaseChild(change.childChange, over.childChange) };
			}
		}

		return change;
	},
};

export interface OptionalFieldEditor extends FieldEditor<OptionalChangeset> {
	/**
	 * Creates a change which replaces the field with `newContent`
	 * @param newContent - the new content for the field
	 * @param wasEmpty - whether the field is empty when creating this change
	 */
	set(newContent: ITreeCursor | undefined, wasEmpty: boolean): OptionalChangeset;
}

const optionalFieldEditor: OptionalFieldEditor = {
	set: (newContent: ITreeCursor | undefined, wasEmpty: boolean): OptionalChangeset => ({
		fieldChange: {
			newContent:
				newContent === undefined
					? undefined
					: {
							set: jsonableTreeFromCursor(newContent),
					  },
			wasEmpty,
		},
	}),

	buildChildChange: (index: number, childChange: NodeChangeset): OptionalChangeset => {
		assert(index === 0, 0x404 /* Optional fields only support a single child node */);
		return { childChange };
	},
};

interface EncodedOptionalChangeset {
	fieldChange?: OptionalFieldChange;
	childChange?: JsonCompatibleReadOnly;
}

const optionalFieldEncoder: FieldChangeEncoder<OptionalChangeset> = {
	encodeForJson: (
		formatVersion: number,
		change: OptionalChangeset,
		encodeChild: NodeChangeEncoder,
	) => {
		const encoded: EncodedOptionalChangeset & JsonCompatibleReadOnly = {};
		if (change.fieldChange !== undefined) {
			encoded.fieldChange = change.fieldChange;
		}

		if (change.childChange !== undefined) {
			encoded.childChange = encodeChild(change.childChange);
		}

		return encoded;
	},

	decodeJson: (
		formatVersion: number,
		change: JsonCompatibleReadOnly,
		decodeChild: NodeChangeDecoder,
	) => {
		const encoded = change as EncodedOptionalChangeset;
		const decoded: OptionalChangeset = {};
		if (encoded.fieldChange !== undefined) {
			decoded.fieldChange = encoded.fieldChange;
		}

		if (encoded.childChange !== undefined) {
			decoded.childChange = decodeChild(encoded.childChange);
		}

		return decoded;
	},
};

function deltaFromInsertAndChange(
	insertedContent: JsonableTree | undefined,
	nodeChange: NodeChangeset | undefined,
	index: number,
	deltaFromNode: ToDelta,
): Delta.Mark[] {
<<<<<<< HEAD
    if (insertedContent !== undefined) {
        const content = mapTreeFromCursor(singleTextCursor(insertedContent));
        if (nodeChange !== undefined) {
            const nodeDelta = deltaFromNode(nodeChange, index);
            return [
                {
                    ...nodeDelta,
                    type: Delta.MarkType.InsertAndModify,
                    content: singleMapTreeCursor(content),
                },
            ];
        }
        return [{ type: Delta.MarkType.Insert, content: [singleMapTreeCursor(content)] }];
    }

    if (nodeChange !== undefined) {
        return [deltaFromNode(nodeChange, index)];
    }

    return [];
=======
	if (insertedContent !== undefined) {
		const content = mapTreeFromCursor(singleTextCursor(insertedContent));
		if (nodeChange !== undefined) {
			const nodeDelta = deltaFromNode(nodeChange, index);
			const fields = applyModifyToTree(content, nodeDelta);
			if (fields.size > 0) {
				return [
					{
						type: Delta.MarkType.InsertAndModify,
						content: singleMapTreeCursor(content),
						fields,
					},
				];
			}
		}
		return [{ type: Delta.MarkType.Insert, content: [singleMapTreeCursor(content)] }];
	}

	if (nodeChange !== undefined) {
		return [deltaFromNode(nodeChange, index)];
	}

	return [];
>>>>>>> d1e86ad9
}

/**
 * 0 or 1 items.
 */
export const optional: FieldKind<OptionalFieldEditor> = new FieldKind(
	brand("Optional"),
	Multiplicity.Optional,
	{
		rebaser: optionalChangeRebaser,
		encoder: optionalFieldEncoder,
		editor: optionalFieldEditor,

		intoDelta: (change: OptionalChangeset, deltaFromChild: ToDelta, reviver: NodeReviver) => {
			const update = change.fieldChange?.newContent;
			let content: JsonableTree | ITreeCursorSynchronous | undefined;
			if (update === undefined || "set" in update) {
				content = update?.set;
			} else {
				const revision = update.revert;
				assert(revision !== undefined, 0x478 /* Unable to revert to undefined revision */);
				content = reviver(revision, 0, 1)[0];
			}
			const insertDelta = deltaFromInsertAndChange(
				content,
				change.childChange,
				0,
				deltaFromChild,
			);

			if (change.fieldChange !== undefined && !change.fieldChange.wasEmpty) {
				return [{ type: Delta.MarkType.Delete, count: 1 }, ...insertDelta];
			}

			return insertDelta;
		},
	},
	(types, other) =>
		(other.kind === sequence.identifier || other.kind === optional.identifier) &&
		allowsTreeSchemaIdentifierSuperset(types, other.types),
	new Set([value.identifier]),
);

/**
 * 0 or more items.
 */
export const sequence: FieldKind<SequenceFieldEditor> = new FieldKind(
	brand("Sequence"),
	Multiplicity.Sequence,
	sequenceFieldChangeHandler,
	(types, other) =>
		other.kind === sequence.identifier &&
		allowsTreeSchemaIdentifierSuperset(types, other.types),
	// TODO: add normalizer/importers for handling ops from other kinds.
	new Set([]),
);

/**
 * Exactly 0 items.
 *
 * Using Forbidden makes what types are listed for allowed in a field irrelevant
 * since the field will never have values in it.
 *
 * Using Forbidden is equivalent to picking a kind that permits empty (like sequence or optional)
 * and having no allowed types (or only never types).
 * Because of this, its possible to express everything constraint wise without Forbidden,
 * but using Forbidden can be more semantically clear than optional with no allowed types.
 *
 * For view schema, this can be useful if you need to:
 * - run a specific out of schema handler when a field is present,
 * but otherwise are ignoring or tolerating (ex: via extra fields) unmentioned fields.
 * - prevent a specific field from being used as an extra field
 * (perhaps for some past of future compatibility reason)
 * - keep a field in a schema for metadata purposes
 * (ex: for improved error messaging, error handling or documentation)
 * that is not used in this specific version of the schema (ex: to document what it was or will be used for).
 *
 * For stored schema, this can be useful if you need to:
 * - have a field which can have its schema updated to Optional or Sequence of any type.
 * - to exclude a field from extra fields
 * - for the schema system to use as a default for fields which aren't declared
 * (ex: when updating a field that did not exist into one that does)
 *
 * See {@link emptyField} for a constant, reusable field using Forbidden.
 */
export const forbidden = brandedFieldKind(
	"Forbidden",
	Multiplicity.Forbidden,
	noChangeHandler,
	// All multiplicities other than Value support empty.
	(types, other) => fieldKinds.get(other.kind)?.multiplicity !== Multiplicity.Value,
	new Set(),
);

/**
 * Default field kinds by identifier
 */
export const fieldKinds: ReadonlyMap<FieldKindIdentifier, FieldKind> = new Map(
	[value, optional, sequence, forbidden, counter].map((s) => [s.identifier, s]),
);<|MERGE_RESOLUTION|>--- conflicted
+++ resolved
@@ -382,44 +382,6 @@
 };
 
 const valueChangeHandler: FieldChangeHandler<ValueChangeset, ValueFieldEditor> = {
-<<<<<<< HEAD
-    rebaser: valueRebaser,
-    encoder: valueFieldEncoder,
-    editor: valueFieldEditor,
-
-    intoDelta: (change: ValueChangeset, deltaFromChild: ToDelta, reviver: NodeReviver) => {
-        if (change.value !== undefined) {
-            let mark: Delta.Mark;
-            let newValue: ITreeCursorSynchronous;
-            if ("revert" in change.value) {
-                const revision = change.value.revert;
-                assert(revision !== undefined, 0x477 /* Unable to revert to undefined revision */);
-                newValue = reviver(revision, 0, 1)[0];
-            } else {
-                newValue = singleTextCursor(change.value.set);
-            }
-            if (change.changes === undefined) {
-                mark = {
-                    type: Delta.MarkType.Insert,
-                    content: [newValue],
-                };
-            } else {
-                const modify = deltaFromChild(change.changes, 0);
-                const cursor = singleTextCursor(newValue);
-                const mutableTree = mapTreeFromCursor(cursor);
-                mark = {
-                    ...modify,
-                    type: Delta.MarkType.InsertAndModify,
-                    content: singleMapTreeCursor(mutableTree),
-                };
-            }
-
-            return [{ type: Delta.MarkType.Delete, count: 1 }, mark];
-        }
-
-        return change.changes === undefined ? [] : [deltaFromChild(change.changes, 0)];
-    },
-=======
 	rebaser: valueRebaser,
 	encoder: valueFieldEncoder,
 	editor: valueFieldEditor,
@@ -444,18 +406,11 @@
 				const modify = deltaFromChild(change.changes, 0);
 				const cursor = singleTextCursor(newValue);
 				const mutableTree = mapTreeFromCursor(cursor);
-				const fields = applyModifyToTree(mutableTree, modify);
-				mark =
-					fields.size === 0
-						? {
-								type: Delta.MarkType.Insert,
-								content: [singleMapTreeCursor(mutableTree)],
-						  }
-						: {
-								type: Delta.MarkType.InsertAndModify,
-								content: singleMapTreeCursor(mutableTree),
-								fields,
-						  };
+				mark = {
+					...modify,
+					type: Delta.MarkType.InsertAndModify,
+					content: singleMapTreeCursor(mutableTree),
+				};
 			}
 
 			return [{ type: Delta.MarkType.Delete, count: 1 }, mark];
@@ -463,7 +418,6 @@
 
 		return change.changes === undefined ? [] : [deltaFromChild(change.changes, 0)];
 	},
->>>>>>> d1e86ad9
 };
 
 /**
@@ -679,42 +633,17 @@
 	index: number,
 	deltaFromNode: ToDelta,
 ): Delta.Mark[] {
-<<<<<<< HEAD
-    if (insertedContent !== undefined) {
-        const content = mapTreeFromCursor(singleTextCursor(insertedContent));
-        if (nodeChange !== undefined) {
-            const nodeDelta = deltaFromNode(nodeChange, index);
-            return [
-                {
-                    ...nodeDelta,
-                    type: Delta.MarkType.InsertAndModify,
-                    content: singleMapTreeCursor(content),
-                },
-            ];
-        }
-        return [{ type: Delta.MarkType.Insert, content: [singleMapTreeCursor(content)] }];
-    }
-
-    if (nodeChange !== undefined) {
-        return [deltaFromNode(nodeChange, index)];
-    }
-
-    return [];
-=======
 	if (insertedContent !== undefined) {
 		const content = mapTreeFromCursor(singleTextCursor(insertedContent));
 		if (nodeChange !== undefined) {
 			const nodeDelta = deltaFromNode(nodeChange, index);
-			const fields = applyModifyToTree(content, nodeDelta);
-			if (fields.size > 0) {
-				return [
-					{
-						type: Delta.MarkType.InsertAndModify,
-						content: singleMapTreeCursor(content),
-						fields,
-					},
-				];
-			}
+			return [
+				{
+					...nodeDelta,
+					type: Delta.MarkType.InsertAndModify,
+					content: singleMapTreeCursor(content),
+				},
+			];
 		}
 		return [{ type: Delta.MarkType.Insert, content: [singleMapTreeCursor(content)] }];
 	}
@@ -724,7 +653,6 @@
 	}
 
 	return [];
->>>>>>> d1e86ad9
 }
 
 /**
