--- conflicted
+++ resolved
@@ -346,26 +346,9 @@
 	): Delta.Root {
 		const delta: Map<FieldKey, Delta.FieldChanges> = new Map();
 		for (const [field, fieldChange] of change) {
-<<<<<<< HEAD
 			const changeHandler = getChangeHandler(this.fieldKinds, fieldChange.fieldKind);
 			const deltaField = changeHandler.intoDelta(
 				fieldChange.fieldChanges,
-=======
-			const deltaField = getChangeHandler(this.fieldKinds, fieldChange.fieldKind).intoDelta(
-				fieldChange.change,
-				(childChange, index): Delta.NodeChanges | undefined =>
-					this.deltaFromNodeChange(
-						childChange,
-						repairStore,
-						index === undefined
-							? undefined
-							: {
-									parent: path,
-									parentField: field,
-									parentIndex: index,
-							  },
-					),
->>>>>>> 688e8855
 				(revision: RevisionTag, index: number, count: number): Delta.ProtoNode[] =>
 					repairStore.getNodes(revision, path, field, index, count),
 			);
