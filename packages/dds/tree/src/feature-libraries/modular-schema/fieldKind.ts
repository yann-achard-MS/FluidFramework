--- conflicted
+++ resolved
@@ -47,17 +47,11 @@
     public constructor(
         public readonly identifier: FieldKindIdentifier,
         public readonly multiplicity: Multiplicity,
-<<<<<<< HEAD
         public readonly changeHandler: FieldChangeHandler<any, TEditor>,
-        private readonly allowsTreeSupersetOf:
-            (originalTypes: ReadonlySet<TreeSchemaIdentifier> | undefined, superset: FieldSchema) => boolean,
-=======
-        public readonly changeHandler: FieldChangeHandler<any>,
         private readonly allowsTreeSupersetOf: (
             originalTypes: ReadonlySet<TreeSchemaIdentifier> | undefined,
             superset: FieldSchema,
         ) => boolean,
->>>>>>> 6210f3ea
         public readonly handlesEditsFrom: ReadonlySet<FieldKindIdentifier>,
     ) {}
 
