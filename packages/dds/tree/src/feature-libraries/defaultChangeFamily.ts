/*!
 * Copyright (c) Microsoft Corporation and contributors. All rights reserved.
 * Licensed under the MIT License.
 */

import {
    ChangeEncoder,
    ChangeFamily,
    ProgressiveEditBuilder,
    ChangeRebaser,
    FieldKindIdentifier,
    AnchorSet,
    Delta,
    FieldKey,
    UpPath,
    Value,
    ITreeCursor,
    ReadonlyRepairDataStore,
    RevisionTag,
} from "../core";
import { brand } from "../util";
import {
    FieldKind,
    ModularChangeFamily,
    ModularEditBuilder,
    FieldChangeset,
    ModularChangeset,
} from "./modular-schema";
import { forbidden, optional, sequence, value as valueFieldKind } from "./defaultFieldKinds";

export type DefaultChangeset = ModularChangeset;

const defaultFieldKinds: ReadonlyMap<FieldKindIdentifier, FieldKind> = new Map(
    [valueFieldKind, optional, sequence, forbidden].map((f) => [f.identifier, f]),
);

/**
 * Implementation of {@link ChangeFamily} based on the default set of supported field kinds.
 *
 * @sealed
 */
export class DefaultChangeFamily implements ChangeFamily<DefaultEditBuilder, DefaultChangeset> {
    private readonly modularFamily: ModularChangeFamily;

    public constructor() {
        this.modularFamily = new ModularChangeFamily(defaultFieldKinds);
    }

    get rebaser(): ChangeRebaser<DefaultChangeset> {
        return this.modularFamily.rebaser;
    }

    get encoder(): ChangeEncoder<DefaultChangeset> {
        return this.modularFamily.encoder;
    }

    intoDelta(change: DefaultChangeset, repairStore?: ReadonlyRepairDataStore): Delta.Root {
        return this.modularFamily.intoDelta(change, repairStore);
    }

    buildEditor(
        changeReceiver: (change: DefaultChangeset) => void,
        anchorSet: AnchorSet,
    ): DefaultEditBuilder {
        return new DefaultEditBuilder(this, changeReceiver, anchorSet);
    }
}

export const defaultChangeFamily = new DefaultChangeFamily();

/**
 * Default editor for transactions.
 */
export interface IDefaultEditBuilder {
    setValue(path: UpPath, value: Value): void;

    /**
     * @param parent - path to the parent node of the value field being edited
     * @param field - the value field which is being edited under the parent node
     * @returns An object with methods to edit the given field of the given parent.
     * The returned object can be used (i.e., have its methods called) multiple times but its lifetime
     * is bounded by the lifetime of this edit builder.
     */
    valueField(parent: UpPath | undefined, field: FieldKey): ValueFieldEditBuilder;

    /**
     * @param parent - path to the parent node of the optional field being edited
     * @param field - the optional field which is being edited under the parent node
     * @returns An object with methods to edit the given field of the given parent.
     * The returned object can be used (i.e., have its methods called) multiple times but its lifetime
     * is bounded by the lifetime of this edit builder.
     */
    optionalField(parent: UpPath | undefined, field: FieldKey): OptionalFieldEditBuilder;

    /**
     * @param parent - path to the parent node of the sequence field being edited
     * @param field - the sequence field which is being edited under the parent node
     * @returns An object with methods to edit the given field of the given parent.
     * The returned object can be used (i.e., have its methods called) multiple times but its lifetime
     * is bounded by the lifetime of this edit builder.
     */
    sequenceField(parent: UpPath | undefined, field: FieldKey): SequenceFieldEditBuilder;
}

/**
 * Implementation of {@link ProgressiveEditBuilder} based on the default set of supported field kinds.
 * @sealed
 */
export class DefaultEditBuilder
    implements ProgressiveEditBuilder<DefaultChangeset>, IDefaultEditBuilder
{
    private readonly modularBuilder: ModularEditBuilder;

    constructor(
        family: ChangeFamily<unknown, DefaultChangeset>,
        changeReceiver: (change: DefaultChangeset) => void,
        anchors: AnchorSet,
    ) {
        this.modularBuilder = new ModularEditBuilder(family, changeReceiver, anchors);
    }

    public apply(change: DefaultChangeset): void {
        this.modularBuilder.apply(change);
    }

    public setValue(path: UpPath, value: Value): void {
        this.modularBuilder.setValue(path, value);
    }

    public valueField(parent: UpPath | undefined, field: FieldKey): ValueFieldEditBuilder {
        return {
            set: (newContent: ITreeCursor): void => {
                const change: FieldChangeset = brand(
                    valueFieldKind.changeHandler.editor.set(newContent),
                );
                this.modularBuilder.submitChange(parent, field, valueFieldKind.identifier, change);
            },
        };
    }

    public optionalField(parent: UpPath | undefined, field: FieldKey): OptionalFieldEditBuilder {
        return {
            set: (newContent: ITreeCursor | undefined, wasEmpty: boolean): void => {
                const change: FieldChangeset = brand(
                    optional.changeHandler.editor.set(newContent, wasEmpty),
                );
                this.modularBuilder.submitChange(parent, field, optional.identifier, change);
            },
        };
    }

    public sequenceField(parent: UpPath | undefined, field: FieldKey): SequenceFieldEditBuilder {
        return {
            insert: (index: number, newContent: ITreeCursor | ITreeCursor[]): void => {
                const change: FieldChangeset = brand(
                    sequence.changeHandler.editor.insert(index, newContent),
                );
                this.modularBuilder.submitChange(parent, field, sequence.identifier, change);
            },
            delete: (index: number, count: number): void => {
                const change: FieldChangeset = brand(
                    sequence.changeHandler.editor.delete(index, count),
                );
                this.modularBuilder.submitChange(parent, field, sequence.identifier, change);
            },
<<<<<<< HEAD
            revive: (
                index: number,
                count: number,
                detachedBy: RevisionTag,
                detachIndex: number,
                isIntention?: true,
            ): void => {
                const change: FieldChangeset = brand(
                    sequence.changeHandler.editor.revive(
                        index,
                        count,
                        detachedBy,
                        detachIndex,
                        isIntention,
                    ),
                );
                this.modularBuilder.submitChange(parent, field, sequence.identifier, change);
=======
            move: (sourceIndex: number, count: number, destIndex: number): void => {
                const change: FieldChangeset = brand(
                    sequence.changeHandler.editor.move(sourceIndex, count, destIndex),
                );
                this.modularBuilder.submitChange(
                    parent,
                    field,
                    sequence.identifier,
                    change,
                    brand(0),
                );
>>>>>>> 4d8d24e0
            },
        };
    }

    /**
     * {@inheritDoc (ProgressiveEditBuilder:interface).getChanges}
     */
    public getChanges(): DefaultChangeset[] {
        return this.modularBuilder.getChanges();
    }
}

export interface ValueFieldEditBuilder {
    /**
     * Issues a change which replaces the current newContent of the field with `newContent`.
     * @param newContent - the new content for the field
     */
    set(newContent: ITreeCursor): void;
}

export interface OptionalFieldEditBuilder {
    /**
     * Issues a change which replaces the current newContent of the field with `newContent`
     * @param newContent - the new content for the field
     * @param wasEmpty - whether the field is empty when creating this change
     */
    set(newContent: ITreeCursor | undefined, wasEmpty: boolean): void;
}

export interface SequenceFieldEditBuilder {
    /**
     * Issues a change which inserts the `newContent` at the given `index`.
     * @param index - the index at which to insert the `newContent`.
     * @param newContent - the new content to be inserted in the field
     */
    insert(index: number, newContent: ITreeCursor | ITreeCursor[]): void;

    /**
     * Issues a change which deletes `count` elements starting at the given `index`.
     * @param index - The index of the first deleted element.
     * @param count - The number of elements to delete.
     */
    delete(index: number, count: number): void;

    /**
<<<<<<< HEAD
     * Revives a contiguous range of deleted nodes.
     * @param index - The index of the node to revive.
     * @param count - The number of nodes to revive.
     * @param detachedBy - The revision of the edit that deleted the nodes.
     * @param detachIndex - The index of the first node to revive in the input context of edit `detachedBy`.
     * @param isIntention - If true, the node will be revived even if edit `detachedBy` did not ultimately
     * delete them. If false, only those nodes that were deleted by `detachedBy` (and not revived) will be revived.
     */
    revive(
        index: number,
        count: number,
        detachedBy: RevisionTag,
        detachIndex: number,
        isIntention?: true,
    ): void;
=======
     * Issues a change which moves `count` elements starting at `sourceIndex` to `destIndex`.
     * @param sourceIndex - the index of the first moved element.
     * @param count - the number of elements to move.
     * @param destIndex - the index the elements are moved to, interpreted after removing the moving elements.
     */
    move(sourceIndex: number, count: number, destIndex: number): void;
>>>>>>> 4d8d24e0
}<|MERGE_RESOLUTION|>--- conflicted
+++ resolved
@@ -163,7 +163,18 @@
                 );
                 this.modularBuilder.submitChange(parent, field, sequence.identifier, change);
             },
-<<<<<<< HEAD
+            move: (sourceIndex: number, count: number, destIndex: number): void => {
+                const change: FieldChangeset = brand(
+                    sequence.changeHandler.editor.move(sourceIndex, count, destIndex),
+                );
+                this.modularBuilder.submitChange(
+                    parent,
+                    field,
+                    sequence.identifier,
+                    change,
+                    brand(0),
+                );
+            },
             revive: (
                 index: number,
                 count: number,
@@ -181,19 +192,6 @@
                     ),
                 );
                 this.modularBuilder.submitChange(parent, field, sequence.identifier, change);
-=======
-            move: (sourceIndex: number, count: number, destIndex: number): void => {
-                const change: FieldChangeset = brand(
-                    sequence.changeHandler.editor.move(sourceIndex, count, destIndex),
-                );
-                this.modularBuilder.submitChange(
-                    parent,
-                    field,
-                    sequence.identifier,
-                    change,
-                    brand(0),
-                );
->>>>>>> 4d8d24e0
             },
         };
     }
@@ -239,7 +237,14 @@
     delete(index: number, count: number): void;
 
     /**
-<<<<<<< HEAD
+     * Issues a change which moves `count` elements starting at `sourceIndex` to `destIndex`.
+     * @param sourceIndex - the index of the first moved element.
+     * @param count - the number of elements to move.
+     * @param destIndex - the index the elements are moved to, interpreted after removing the moving elements.
+     */
+    move(sourceIndex: number, count: number, destIndex: number): void;
+
+    /**
      * Revives a contiguous range of deleted nodes.
      * @param index - The index of the node to revive.
      * @param count - The number of nodes to revive.
@@ -255,12 +260,4 @@
         detachIndex: number,
         isIntention?: true,
     ): void;
-=======
-     * Issues a change which moves `count` elements starting at `sourceIndex` to `destIndex`.
-     * @param sourceIndex - the index of the first moved element.
-     * @param count - the number of elements to move.
-     * @param destIndex - the index the elements are moved to, interpreted after removing the moving elements.
-     */
-    move(sourceIndex: number, count: number, destIndex: number): void;
->>>>>>> 4d8d24e0
 }