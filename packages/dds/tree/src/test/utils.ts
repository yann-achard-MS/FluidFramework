--- conflicted
+++ resolved
@@ -26,18 +26,11 @@
 import { ISummarizer } from "@fluidframework/container-runtime";
 import { ISharedTree, SharedTreeFactory } from "../shared-tree";
 import {
-<<<<<<< HEAD
-    mapFieldChanges,
-    mapFieldMarks,
-    mapMarkList,
-    mapTreeFromCursor,
-    singleTextCursor,
-=======
+	mapFieldChanges,
 	mapFieldMarks,
 	mapMarkList,
 	mapTreeFromCursor,
 	singleTextCursor,
->>>>>>> 77d9ece1
 } from "../feature-libraries";
 import { RevisionTag, Delta, InvalidationToken, SimpleObservingDependent } from "../core";
 import { brand, makeArray } from "../util";
@@ -302,9 +295,9 @@
  * Assert two FieldChanges are equal, handling cursors.
  */
 export function assertFieldChangesEqual(a: Delta.FieldChanges, b: Delta.FieldChanges): void {
-    const aTree = mapFieldChanges(a, mapTreeFromCursor);
-    const bTree = mapFieldChanges(b, mapTreeFromCursor);
-    assert.deepStrictEqual(aTree, bTree);
+	const aTree = mapFieldChanges(a, mapTreeFromCursor);
+	const bTree = mapFieldChanges(b, mapTreeFromCursor);
+	assert.deepStrictEqual(aTree, bTree);
 }
 
 /**
@@ -319,17 +312,10 @@
 /**
  * Assert two Delta are equal, handling cursors.
  */
-<<<<<<< HEAD
 export function assertDeltaEqual(a: Delta.FieldChangeMap, b: Delta.FieldChangeMap): void {
-    const aTree = mapFieldMarks(a, mapTreeFromCursor);
-    const bTree = mapFieldMarks(b, mapTreeFromCursor);
-    assert.deepStrictEqual(aTree, bTree);
-=======
-export function assertDeltaEqual(a: Delta.FieldMarks, b: Delta.FieldMarks): void {
 	const aTree = mapFieldMarks(a, mapTreeFromCursor);
 	const bTree = mapFieldMarks(b, mapTreeFromCursor);
 	assert.deepStrictEqual(aTree, bTree);
->>>>>>> 77d9ece1
 }
 
 /**
