--- conflicted
+++ resolved
@@ -23,74 +23,6 @@
 const childChange3 = { changes: nodeChange3 };
 
 describe("TestChange", () => {
-<<<<<<< HEAD
-    it("can be composed", () => {
-        const change1 = TestChange.mint([0, 1], 2);
-        const change2 = TestChange.mint([0, 1, 2], 3);
-        const composed = TestChange.compose([makeAnonChange(change1), makeAnonChange(change2)]);
-
-        const expected = TestChange.mint([0, 1], [2, 3]);
-        assert.deepEqual(composed, expected);
-    });
-
-    it("can be composed without verification", () => {
-        const change1 = TestChange.mint([0], 1);
-        const change2 = TestChange.mint([2], 3);
-        const composed = TestChange.compose(
-            [makeAnonChange(change1), makeAnonChange(change2)],
-            false,
-        );
-
-        const expected = TestChange.mint([0], [1, 3]);
-        assert.deepEqual(composed, expected);
-    });
-
-    it("composition of inverses leads to normalized form", () => {
-        const change1 = TestChange.mint([0], [1, 2]);
-        const change2 = TestChange.mint([0, 1, 2], [-2, -1, 3]);
-        const composed = TestChange.compose([makeAnonChange(change1), makeAnonChange(change2)]);
-
-        const expected = TestChange.mint([0], [3]);
-        assert.deepEqual(composed, expected);
-    });
-
-    it("can be inverted", () => {
-        const change1 = TestChange.mint([0, 1], 2);
-        const inverted = TestChange.invert(change1);
-
-        const expected = TestChange.mint([0, 1, 2], -2);
-        assert.deepEqual(inverted, expected);
-    });
-
-    it("can be rebased", () => {
-        const change1 = TestChange.mint([0], 1);
-        const change2 = TestChange.mint([0], 2);
-        const rebased = TestChange.rebase(change2, change1);
-
-        const expected = TestChange.mint([0, 1], 2);
-        assert.deepEqual(rebased, expected);
-    });
-
-    it("can be represented as a delta", () => {
-        const change1 = TestChange.mint([0, 1], [2, 3]);
-        const delta = TestChange.toDelta(change1);
-        const expected: Delta.NodeChanges = {
-            setValue: "2|3",
-        };
-
-        assert.deepEqual(delta, expected);
-        assert.deepEqual(TestChange.toDelta(TestChange.mint([0, 1], [])), undefined);
-    });
-
-    it("can be encoded in JSON", () => {
-        const version = 0;
-        const codec = new TestChangeEncoder();
-        const empty = TestChange.emptyChange;
-        const normal = TestChange.mint([0, 1], [2, 3]);
-        assert.deepEqual(empty, codec.decodeJson(version, codec.encodeForJson(version, empty)));
-        assert.deepEqual(normal, codec.decodeJson(version, codec.encodeForJson(version, normal)));
-    });
-=======
 	it("can be composed", () => {
 		const change1 = TestChange.mint([0, 1], 2);
 		const change2 = TestChange.mint([0, 1, 2], 3);
@@ -141,15 +73,12 @@
 	it("can be represented as a delta", () => {
 		const change1 = TestChange.mint([0, 1], [2, 3]);
 		const delta = TestChange.toDelta(change1);
-		const expected = {
-			type: Delta.MarkType.Modify,
+		const expected: Delta.NodeChanges = {
 			setValue: "2|3",
 		};
 
 		assert.deepEqual(delta, expected);
-		assert.deepEqual(TestChange.toDelta(TestChange.mint([0, 1], [])), {
-			type: Delta.MarkType.Modify,
-		});
+		assert.deepEqual(TestChange.toDelta(TestChange.mint([0, 1], [])), undefined);
 	});
 
 	it("can be encoded in JSON", () => {
@@ -160,5 +89,4 @@
 		assert.deepEqual(empty, codec.decodeJson(version, codec.encodeForJson(version, empty)));
 		assert.deepEqual(normal, codec.decodeJson(version, codec.encodeForJson(version, normal)));
 	});
->>>>>>> 77d9ece1
 });