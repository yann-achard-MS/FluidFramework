/*!
 * Copyright (c) Microsoft Corporation and contributors. All rights reserved.
 * Licensed under the MIT License.
 */

import { strict as assert } from "assert";

import { IGCTestProvider, runGCTests } from "@fluid-private/test-dds-utils";
import { toFluidHandleInternal } from "@fluidframework/runtime-utils/internal";
import { createIdCompressor } from "@fluidframework/id-compressor/internal";
import {
	MockContainerRuntimeFactory,
	MockFluidDataStoreRuntime,
	MockStorage,
} from "@fluidframework/test-runtime-utils/internal";

import { typeboxValidator } from "../../external-utilities/index.js";
import { type ISharedTree, SharedTree, SharedTreeFactory } from "../../shared-tree/index.js";
import { SchemaFactory, TreeConfiguration } from "../../simple-tree/index.js";

const builder = new SchemaFactory("test");
class Bar extends builder.object("bar", {
	nestedHandles: builder.array(builder.handle),
}) {}
class SomeType extends builder.object("foo", {
	handles: builder.array(builder.handle),
	nested: builder.optional(Bar),
	bump: builder.optional(builder.number),
}) {}

const config = new TreeConfiguration(SomeType, () => ({
	handles: [],
	nested: undefined,
	bump: undefined,
}));

function createConnectedTree(id: string, runtimeFactory: MockContainerRuntimeFactory): ISharedTree {
	const dataStoreRuntime = new MockFluidDataStoreRuntime({
		idCompressor: createIdCompressor(),
	});
	const tree = new SharedTree(id, dataStoreRuntime, new SharedTreeFactory().attributes, {});
	runtimeFactory.createContainerRuntime(dataStoreRuntime);
	const services = {
		deltaConnection: dataStoreRuntime.createDeltaConnection(),
		objectStorage: new MockStorage(undefined),
	};
	tree.connect(services);
	tree.initializeLocal();
	return tree;
}

function createLocalTree(id: string): ISharedTree {
	const factory = new SharedTreeFactory({ jsonValidator: typeboxValidator });
	return factory.create(
		new MockFluidDataStoreRuntime({ idCompressor: createIdCompressor() }),
		id,
	);
}

describe("Garbage Collection", () => {
	class GCSequenceProvider implements IGCTestProvider {
		private treeCount = 0;
		private _expectedRoutes: string[] = [];
		private readonly containerRuntimeFactory: MockContainerRuntimeFactory;
		private readonly tree1: ISharedTree;
		private readonly tree1View;
		private readonly tree2: ISharedTree;

		public constructor() {
			this.containerRuntimeFactory = new MockContainerRuntimeFactory();
			this.tree1 = createConnectedTree("tree1", this.containerRuntimeFactory);
			this.tree2 = createConnectedTree("tree2", this.containerRuntimeFactory);

			this.tree1View = this.tree1.schematize(config).root;
		}

		public get sharedObject(): ISharedTree {
			return this.tree2;
		}

		public get expectedOutboundRoutes(): string[] {
			return this._expectedRoutes;
		}

		public async addOutboundRoutes(): Promise<void> {
			const subtree1 = createLocalTree(`tree-${++this.treeCount}`);
			const subtree2 = createLocalTree(`tree-${++this.treeCount}`);

			this.tree1View.handles.insertAtEnd(subtree1.handle, subtree2.handle);

			this._expectedRoutes.push(
				toFluidHandleInternal(subtree1.handle).absolutePath,
				toFluidHandleInternal(subtree2.handle).absolutePath,
			);
			this.containerRuntimeFactory.processAllMessages();
		}

		public async deleteOutboundRoutes(): Promise<void> {
			assert(this.tree1View.handles.length > 0, "Route must be added before deleting");
			const lastElementIndex = this.tree1View.handles.length - 1;
			// Get the handles that were last added.
			const deletedHandles = this.tree1View.handles;
			// Get the routes of the handles.
			const deletedHandleRoutes = Array.from(
				deletedHandles,
				(handle) => toFluidHandleInternal(handle).absolutePath,
			);

			// Remove the last added handles.
			this.tree1View.handles.removeRange(0, lastElementIndex + 1);

<<<<<<< HEAD
			this._expectedRoutes = this._expectedRoutes.filter(
				(route) => !deletedHandleRoutes.includes(route),
			);
=======
			// Remove the deleted routes from expected routes.
			const skip = true;

			// TODO: ADO#4700 Currently deleted handles will never leave
			// the summary of a tree because they will be persisted forever
			// in as detached trees. Eventually, detached trees should be
			// automatically cleaned up after some condition, and this test
			// should be updated to hit that condition.
			if (!skip) {
				this._expectedRoutes = this._expectedRoutes.filter(
					(route) => !deletedHandleRoutes.includes(route),
				);
			}
>>>>>>> 4d56fd1f
			this.containerRuntimeFactory.processAllMessages();

			// Send an op so the minimum sequence number moves past the segment which got removed.
			// This will ensure that the segment is not part of the summary anymore.
			this.tree1View.bump = 0;
			this.containerRuntimeFactory.processAllMessages();
		}

		public async addNestedHandles(): Promise<void> {
			const subtree1 = createLocalTree(`tree-${++this.treeCount}`);
			const subtree2 = createLocalTree(`tree-${++this.treeCount}`);

			this.tree1View.nested = new Bar({
				nestedHandles: [subtree1.handle, subtree2.handle],
			});

			this._expectedRoutes.push(
				toFluidHandleInternal(subtree1.handle).absolutePath,
				toFluidHandleInternal(subtree2.handle).absolutePath,
			);
			this.containerRuntimeFactory.processAllMessages();
		}
	}

	runGCTests(GCSequenceProvider);
});<|MERGE_RESOLUTION|>--- conflicted
+++ resolved
@@ -109,25 +109,9 @@
 			// Remove the last added handles.
 			this.tree1View.handles.removeRange(0, lastElementIndex + 1);
 
-<<<<<<< HEAD
 			this._expectedRoutes = this._expectedRoutes.filter(
 				(route) => !deletedHandleRoutes.includes(route),
 			);
-=======
-			// Remove the deleted routes from expected routes.
-			const skip = true;
-
-			// TODO: ADO#4700 Currently deleted handles will never leave
-			// the summary of a tree because they will be persisted forever
-			// in as detached trees. Eventually, detached trees should be
-			// automatically cleaned up after some condition, and this test
-			// should be updated to hit that condition.
-			if (!skip) {
-				this._expectedRoutes = this._expectedRoutes.filter(
-					(route) => !deletedHandleRoutes.includes(route),
-				);
-			}
->>>>>>> 4d56fd1f
 			this.containerRuntimeFactory.processAllMessages();
 
 			// Send an op so the minimum sequence number moves past the segment which got removed.
