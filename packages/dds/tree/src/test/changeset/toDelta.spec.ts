--- conflicted
+++ resolved
@@ -106,18 +106,6 @@
     it("insert child", () => {
         const changeset: T.Changeset = {
             marks: [{
-<<<<<<< HEAD
-                mark: {
-                    type: "Modify",
-                    fields: {
-                        foo: [{
-                            offset: 42,
-                            mark: [{
-                                type: "Insert",
-                                id: opId,
-                                content,
-                            }],
-=======
                 type: "Modify",
                 fields: {
                     foo: [
@@ -125,8 +113,7 @@
                         [{
                             type: "Insert",
                             id: opId,
-                            content: changesetContent,
->>>>>>> 26cfd4fa
+                            content,
                         }],
                     ],
                 },
@@ -192,36 +179,6 @@
     it("the lot on a field", () => {
         const changeset: T.Changeset = {
             marks: [{
-<<<<<<< HEAD
-                mark: {
-                    type: "Modify",
-                    fields: {
-                        foo: [
-                            {
-                                mark: {
-                                    type: "Delete",
-                                    id: opId,
-                                    count: 10,
-                                },
-                            },
-                            {
-                                offset: 3,
-                                mark: [{
-                                    type: "Insert",
-                                    id: opId,
-                                    content,
-                                }],
-                            },
-                            {
-                                offset: 1,
-                                mark: {
-                                    type: "Modify",
-                                    value: { type: "Set", value: 1 },
-                                },
-                            },
-                        ],
-                    },
-=======
                 type: "Modify",
                 fields: {
                     foo: [
@@ -234,7 +191,7 @@
                         [{
                             type: "Insert",
                             id: opId,
-                            content: changesetContent,
+                            content,
                         }],
                         1,
                         {
@@ -242,7 +199,6 @@
                             value: { type: "Set", value: 1 },
                         },
                     ],
->>>>>>> 26cfd4fa
                 },
             }],
         };
@@ -311,36 +267,17 @@
                         content: content[0],
                         fields: {
                             foo: [
-<<<<<<< HEAD
-                                {
-                                    offset: 0,
-                                    mark: [{
-                                        type: "Insert",
-                                        id: opId,
-                                        content: [{ type, value: 44 }],
-                                    }],
-                                },
-                                {
-                                    offset: 1,
-                                    mark: [{
-                                        type: "Insert",
-                                        id: opId,
-                                        content: [{ type, value: 45 }],
-                                    }],
-                                },
-=======
                                 [{
                                     type: "Insert",
                                     id: opId,
-                                    content: [{ id: nodeIdC, value: 44 }],
+                                    content: [{ type, value: 44 }],
                                 }],
                                 1,
                                 [{
                                         type: "Insert",
                                         id: opId,
-                                        content: [{ id: nodeIdD, value: 45 }],
+                                        content: [{ type, value: 45 }],
                                 }],
->>>>>>> 26cfd4fa
                             ],
                         },
                     }],
@@ -374,25 +311,13 @@
                         content: content[0],
                         fields: {
                             foo: [
-<<<<<<< HEAD
-                                {
-                                    offset: 1,
-                                    mark: [{
-                                        type: "MInsert",
-                                        id: opId,
-                                        content: { type, value: 45 },
-                                        value: { type: "Set", value: 4545 },
-                                    }],
-                                },
-=======
                                 1,
                                 [{
                                     type: "MInsert",
                                     id: opId,
-                                    content: { id: nodeIdD, value: 45 },
+                                    content: { type, value: 45 },
                                     value: { type: "Set", value: 4545 },
                                 }],
->>>>>>> 26cfd4fa
                             ],
                         },
                     }],
