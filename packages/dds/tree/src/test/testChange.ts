--- conflicted
+++ resolved
@@ -166,24 +166,13 @@
 	assert.deepEqual(intentionsSeen, intentions);
 }
 
-<<<<<<< HEAD
 function toDelta(change: TestChange): Delta.NodeChanges | undefined {
-    if (change.intentions.length > 0) {
-        return {
-            setValue: change.intentions.map(String).join("|"),
-        };
-    }
-    return undefined;
-=======
-function toDelta(change: TestChange): Delta.Modify {
 	if (change.intentions.length > 0) {
 		return {
-			type: Delta.MarkType.Modify,
 			setValue: change.intentions.map(String).join("|"),
 		};
 	}
-	return { type: Delta.MarkType.Modify };
->>>>>>> 77d9ece1
+	return undefined;
 }
 
 export interface AnchorRebaseData {
