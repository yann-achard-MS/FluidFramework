--- conflicted
+++ resolved
@@ -21,16 +21,10 @@
 import {
 	AllowedUpdateType,
 	CommitKind,
-<<<<<<< HEAD
-	JsonableTree,
-	Revertible,
-	TreeNavigationResult,
-	UpPath,
-=======
 	type JsonableTree,
 	type Revertible,
+	type TreeNavigationResult,
 	type UpPath,
->>>>>>> f6db8ae0
 	compareUpPaths,
 	moveToDetachedField,
 	rootFieldKey,
