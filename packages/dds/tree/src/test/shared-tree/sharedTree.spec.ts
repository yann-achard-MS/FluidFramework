--- conflicted
+++ resolved
@@ -29,19 +29,8 @@
         const provider = await TestTreeProvider.create(1);
         provider.trees[0].runTransaction((f, editor) => {
             const writeCursor = singleTextCursor({ type: brand("LonelyNode") });
-<<<<<<< HEAD
             const field = editor.sequenceField(undefined, detachedFieldAsKey(f.rootField));
             field.insert(0, writeCursor);
-=======
-            editor.insert(
-                {
-                    parent: undefined,
-                    parentField: detachedFieldAsKey(f.rootField),
-                    parentIndex: 0,
-                },
-                writeCursor,
-            );
->>>>>>> 6210f3ea
 
             return TransactionResult.Apply;
         });
@@ -111,19 +100,8 @@
 
             // Delete node
             tree1.runTransaction((forest, editor) => {
-<<<<<<< HEAD
                 const field = editor.sequenceField(undefined, detachedFieldAsKey(forest.rootField));
                 field.delete(0, 1);
-=======
-                editor.delete(
-                    {
-                        parent: undefined,
-                        parentField: detachedFieldAsKey(forest.rootField),
-                        parentIndex: 0,
-                    },
-                    1,
-                );
->>>>>>> 6210f3ea
                 return TransactionResult.Apply;
             });
 
@@ -144,30 +122,13 @@
             // Insert child in global field
             tree1.runTransaction((forest, editor) => {
                 const writeCursor = singleTextCursor({ type: brand("TestValue"), value: 43 });
-<<<<<<< HEAD
                 const field = editor.sequenceField({
                     parent: undefined,
                     parentField: detachedFieldAsKey(forest.rootField),
-                    parentFieldKind: FieldKinds.sequence.identifier,
                     parentIndex: 0,
                 }, globalFieldKeySymbol);
                 field.insert(0, writeCursor);
         
-=======
-                editor.insert(
-                    {
-                        parent: {
-                            parent: undefined,
-                            parentField: detachedFieldAsKey(forest.rootField),
-                            parentIndex: 0,
-                        },
-                        parentField: globalFieldKeySymbol,
-                        parentIndex: 0,
-                    },
-                    writeCursor,
-                );
-
->>>>>>> 6210f3ea
                 return TransactionResult.Apply;
             });
 
@@ -189,28 +150,12 @@
 
             // Delete node
             tree2.runTransaction((forest, editor) => {
-<<<<<<< HEAD
                 const field = editor.sequenceField({
                     parent: undefined,
                     parentField: detachedFieldAsKey(forest.rootField),
-                    parentFieldKind: FieldKinds.sequence.identifier,
                     parentIndex: 0,
                 }, globalFieldKeySymbol);
                 field.delete(0, 1);
-=======
-                editor.delete(
-                    {
-                        parent: {
-                            parent: undefined,
-                            parentField: detachedFieldAsKey(forest.rootField),
-                            parentIndex: 0,
-                        },
-                        parentField: globalFieldKeySymbol,
-                        parentIndex: 0,
-                    },
-                    1,
-                );
->>>>>>> 6210f3ea
                 return TransactionResult.Apply;
             });
 
@@ -233,36 +178,14 @@
 
             // Insert nodes
             tree1.runTransaction((forest, editor) => {
-<<<<<<< HEAD
                 const field = editor.sequenceField(undefined, detachedFieldAsKey(forest.rootField));
                 field.insert(0, singleTextCursor({ type: brand("Test"), value: 1 }));
-=======
-                editor.insert(
-                    {
-                        parent: undefined,
-                        parentField: detachedFieldAsKey(forest.rootField),
-                        parentIndex: 0,
-                    },
-                    singleTextCursor({ type: brand("Test"), value: 1 }),
-                );
->>>>>>> 6210f3ea
-                return TransactionResult.Apply;
-            });
-
-            tree1.runTransaction((forest, editor) => {
-<<<<<<< HEAD
+                return TransactionResult.Apply;
+            });
+
+            tree1.runTransaction((forest, editor) => {
                 const field = editor.sequenceField(undefined, detachedFieldAsKey(forest.rootField));
                 field.insert(1, singleTextCursor({ type: brand("Test"), value: 2 }));
-=======
-                editor.insert(
-                    {
-                        parent: undefined,
-                        parentField: detachedFieldAsKey(forest.rootField),
-                        parentIndex: 1,
-                    },
-                    singleTextCursor({ type: brand("Test"), value: 2 }),
-                );
->>>>>>> 6210f3ea
                 return TransactionResult.Apply;
             });
 
@@ -304,11 +227,7 @@
         // Perform an edit
         sharedTree.runTransaction((forest, editor) => {
             // Perform an edit
-<<<<<<< HEAD
-            const path = sharedTree.locate(anchor)??fail("anchor should exist");
-=======
             const path = sharedTree.locate(anchor) ?? fail("anchor should exist");
->>>>>>> 6210f3ea
             sharedTree.context.prepareForEdit();
             editor.setValue(path, 2);
 
@@ -349,19 +268,8 @@
     // Apply an edit to the tree which inserts a node with a value
     tree.runTransaction((forest, editor) => {
         const writeCursor = singleTextCursor({ type: brand("TestValue"), value });
-<<<<<<< HEAD
         const field = editor.sequenceField(undefined, detachedFieldAsKey(forest.rootField));
         field.insert(0, writeCursor);
-=======
-        editor.insert(
-            {
-                parent: undefined,
-                parentField: detachedFieldAsKey(forest.rootField),
-                parentIndex: 0,
-            },
-            writeCursor,
-        );
->>>>>>> 6210f3ea
 
         return TransactionResult.Apply;
     });
