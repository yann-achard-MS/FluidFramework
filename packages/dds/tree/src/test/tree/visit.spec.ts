/*!
 * Copyright (c) Microsoft Corporation and contributors. All rights reserved.
 * Licensed under the MIT License.
 */

import { strict as assert } from "assert";
import { jsonString } from "../../domains";
import { singleTextCursor } from "../../feature-libraries";
import { FieldKey, Delta, DeltaVisitor, visitDelta, rootFieldKeySymbol } from "../../core";
import { brand } from "../../util";
import { deepFreeze } from "../utils";

function visit(delta: Delta.Root, visitor: DeltaVisitor): void {
	deepFreeze(delta);
	visitDelta(delta, visitor);
}

type CallSignatures<T> = {
	[K in keyof T]: T[K] extends (...args: any) => any ? [K, ...Parameters<T[K]>] : never;
};
type PropType<T> = T[keyof T];
type VisitCall = PropType<CallSignatures<DeltaVisitor>>;
type VisitScript = VisitCall[];

const visitorMethods: (keyof DeltaVisitor)[] = [
	"onDelete",
	"onInsert",
	"onMoveOut",
	"onMoveIn",
	"onSetValue",
	"enterNode",
	"exitNode",
	"enterField",
	"exitField",
];

function testVisit(delta: Delta.Root, expected: Readonly<VisitScript>): void {
<<<<<<< HEAD
	const actualCalls: unknown[][] = [];
	const makeChecker =
		(name: string) =>
		(...args: unknown[]) => {
			actualCalls.push([name, ...args]);
=======
	let callIndex = 0;
	const result: VisitScript = [];
	const makeChecker =
		(name: string) =>
		(...args: unknown[]) => {
			result.push([name, ...args] as VisitCall);
			// To break when the first off script event happens, enable this line:
			// assert.deepStrictEqual([name, ...args], expected[callIndex]);
			callIndex += 1;
>>>>>>> df52eec6
		};
	const visitor: DeltaVisitor = {} as any;
	for (const methodName of visitorMethods) {
		visitor[methodName] = makeChecker(methodName);
	}
	visit(delta, visitor);
<<<<<<< HEAD
	assert.deepEqual(actualCalls, expected);
=======
	assert.deepEqual(result, expected);
>>>>>>> df52eec6
}

function testTreeVisit(marks: Delta.MarkList, expected: Readonly<VisitScript>): void {
	testVisit(new Map([[rootKey, marks]]), [
		["enterField", rootKey],
		...expected,
		["exitField", rootKey],
	]);
}

const rootKey: FieldKey = brand("root");
const fooKey: FieldKey = brand("foo");
const barKey: FieldKey = brand("bar");
const nodeX = { type: jsonString.name, value: "X" };
const content = [singleTextCursor(nodeX)];

describe("visit", () => {
	it("empty delta", () => {
		testTreeVisit([], []);
	});

	it("set root value", () => {
		const mark: Delta.Modify = {
			type: Delta.MarkType.Modify,
			setValue: 1,
		};
		const expected: VisitScript = [
			["enterNode", 0],
			["onSetValue", 1],
			["exitNode", 0],
		];
		testTreeVisit([mark], expected);
	});

	it("set child value", () => {
		const mark: Delta.Modify = {
			type: Delta.MarkType.Modify,
			setValue: 1,
		};
		const delta: Delta.MarkList = [
			{
				type: Delta.MarkType.Modify,
				fields: new Map([[fooKey, [42, mark]]]),
			},
		];
		const expected: VisitScript = [
			["enterNode", 0],
			["enterField", fooKey],
			["enterNode", 42],
			["onSetValue", 1],
			["exitNode", 42],
			["exitField", fooKey],
			["exitNode", 0],
		];
		testTreeVisit(delta, expected);
	});

	it("insert root", () => {
		const mark: Delta.Insert = {
			type: Delta.MarkType.Insert,
			content,
		};
		testTreeVisit([mark], [["onInsert", 0, content]]);
	});

	it("insert child", () => {
		const mark = {
			type: Delta.MarkType.Insert,
			content,
		};
		const delta: Delta.MarkList = [
			{
				type: Delta.MarkType.Modify,
				fields: new Map([[fooKey, [42, mark]]]),
			},
		];
		const expected: VisitScript = [
			["enterNode", 0],
			["enterField", fooKey],
			["onInsert", 42, content],
			["exitField", fooKey],
			["exitNode", 0],
		];
		testTreeVisit(delta, expected);
	});

	it("delete root", () => {
		const mark: Delta.Delete = {
			type: Delta.MarkType.Delete,
			count: 10,
		};
		testTreeVisit(
			[mark],
			[
				["exitField", rootKey],
				["enterField", rootKey],
				["onDelete", 0, 10],
			],
		);
	});

	it("delete child", () => {
		const mark: Delta.Delete = {
			type: Delta.MarkType.Delete,
			count: 10,
		};
		const delta: Delta.MarkList = [
			{
				type: Delta.MarkType.Modify,
				fields: new Map([[fooKey, [42, mark]]]),
			},
		];
		const expected: VisitScript = [
			["enterNode", 0],
			["enterField", fooKey],
			["exitField", fooKey],
			["exitNode", 0],
			["exitField", rootKey],
			["enterField", rootKey],
			["enterNode", 0],
			["enterField", fooKey],
			["onDelete", 42, 10],
			["exitField", fooKey],
			["exitNode", 0],
		];
		testTreeVisit(delta, expected);
	});

	it("the lot on a field", () => {
		const del: Delta.Delete = {
			type: Delta.MarkType.Delete,
			count: 10,
		};
		const ins: Delta.Insert = {
			type: Delta.MarkType.Insert,
			content,
		};
		const set: Delta.Modify = {
			type: Delta.MarkType.Modify,
			setValue: 1,
		};
		const delta: Delta.MarkList = [
			{
				type: Delta.MarkType.Modify,
				fields: new Map([[fooKey, [del, 3, ins, 1, set]]]),
			},
		];
		const expected: VisitScript = [
			["enterNode", 0],
			["enterField", fooKey],
			["onInsert", 13, content],
			["enterNode", 15],
			["onSetValue", 1],
			["exitNode", 15],
			["exitField", fooKey],
			["exitNode", 0],
			["exitField", rootKey],
			["enterField", rootKey],
			["enterNode", 0],
			["enterField", fooKey],
			["onDelete", 0, 10],
			["enterNode", 5],
			["exitNode", 5],
			["exitField", fooKey],
			["exitNode", 0],
		];
		testTreeVisit(delta, expected);
	});

	it("move node to the right", () => {
		// start with 0123 then move 1 so the order is 0213

		const moveId: Delta.MoveId = brand(1);
		const moveOut: Delta.MoveOut = {
			type: Delta.MarkType.MoveOut,
			count: 1,
			moveId,
		};

		const moveIn: Delta.MoveIn = {
			type: Delta.MarkType.MoveIn,
			count: 1,
			moveId,
		};

		const delta = new Map([[rootFieldKeySymbol, [1, moveOut, 1, moveIn]]]);

		const expected: VisitScript = [
			["enterField", rootFieldKeySymbol],
			["onMoveOut", 1, 1, moveId],

			// TODO: optimize out needless exit then enter
			["exitField", rootFieldKeySymbol],
			["enterField", rootFieldKeySymbol],

			["onMoveIn", 2, 1, moveId],
			["exitField", rootFieldKeySymbol],
		];

		testVisit(delta, expected);
	});

	it("move children to the right", () => {
		const moveId: Delta.MoveId = brand(1);
		const moveOut: Delta.MoveOut = {
			type: Delta.MarkType.MoveOut,
			count: 2,
			moveId,
		};

		const moveIn: Delta.MoveIn = {
			type: Delta.MarkType.MoveIn,
			count: 2,
			moveId,
		};

		const delta: Delta.Root = new Map([
			[
				rootKey,
				[
					{
						type: Delta.MarkType.Modify,
						fields: new Map([[fooKey, [2, moveOut, 3, moveIn]]]),
					},
				],
			],
		]);

		const expected: VisitScript = [
			["enterField", rootKey],
			["enterNode", 0],
			["enterField", fooKey],
			["onMoveOut", 2, 2, moveId],
			["exitField", fooKey],
			["exitNode", 0],
			["exitField", rootKey],
			["enterField", rootKey],
			["enterNode", 0],
			["enterField", fooKey],
			["onMoveIn", 5, 2, moveId],
			["exitField", fooKey],
			["exitNode", 0],
			["exitField", rootKey],
		];

		testVisit(delta, expected);
	});

	it("move children to the left", () => {
		const moveId: Delta.MoveId = brand(1);
		const moveOut: Delta.MoveOut = {
			type: Delta.MarkType.MoveOut,
			count: 2,
			moveId,
		};

		const moveIn: Delta.MoveIn = {
			type: Delta.MarkType.MoveIn,
			count: 2,
			moveId,
		};

		const delta: Delta.Root = new Map([
			[
				rootKey,
				[
					{
						type: Delta.MarkType.Modify,
						fields: new Map([[fooKey, [2, moveIn, 3, moveOut]]]),
					},
				],
			],
		]);

		const expected: VisitScript = [
			["enterField", rootKey],
			["enterNode", 0],
			["enterField", fooKey],
			["onMoveOut", 5, 2, moveId],
			["exitField", fooKey],
			["exitNode", 0],
			["exitField", rootKey],
			["enterField", rootKey],
			["enterNode", 0],
			["enterField", fooKey],
			["onMoveIn", 2, 2, moveId],
			["exitField", fooKey],
			["exitNode", 0],
			["exitField", rootKey],
		];

		testVisit(delta, expected);
	});

	it("modify and move children", () => {
		const moveId: Delta.MoveId = brand(1);
		const moveOut: Delta.ModifyAndMoveOut = {
			type: Delta.MarkType.ModifyAndMoveOut,
			setValue: 42,
			moveId,
		};

		const moveIn: Delta.MoveIn = {
			type: Delta.MarkType.MoveIn,
			count: 1,
			moveId,
		};

		const delta: Delta.Root = new Map([
			[
				rootKey,
				[
					{
						type: Delta.MarkType.Modify,
						fields: new Map([[fooKey, [2, moveIn, 4, moveOut]]]),
					},
				],
			],
		]);

		const expected: VisitScript = [
			["enterField", rootKey],
			["enterNode", 0],
			["enterField", fooKey],
			["enterNode", 6],
			["onSetValue", 42],
			["exitNode", 6],
			["onMoveOut", 6, 1, moveId],
			["exitField", fooKey],
			["exitNode", 0],
			["exitField", rootKey],
			["enterField", rootKey],
			["enterNode", 0],
			["enterField", fooKey],
			["onMoveIn", 2, 1, moveId],
			["exitField", fooKey],
			["exitNode", 0],
			["exitField", rootKey],
		];

		testVisit(delta, expected);
	});

	it("move cousins", () => {
		const moveId: Delta.MoveId = brand(1);
		const moveOut: Delta.MoveOut = {
			type: Delta.MarkType.MoveOut,
			count: 2,
			moveId,
		};

		const moveIn: Delta.MoveIn = {
			type: Delta.MarkType.MoveIn,
			count: 2,
			moveId,
		};

		const delta: Delta.Root = new Map([
			[
				rootKey,
				[
					{
						type: Delta.MarkType.Modify,
						fields: new Map([
							[fooKey, [moveIn]],
							[barKey, [moveOut]],
						]),
					},
				],
			],
		]);

		const expected: VisitScript = [
			["enterField", rootKey],
			["enterNode", 0],
			["enterField", fooKey],
			["exitField", fooKey],
			["enterField", barKey],
			["onMoveOut", 0, 2, moveId],
			["exitField", barKey],
			["exitNode", 0],
			["exitField", rootKey],
			["enterField", rootKey],
			["enterNode", 0],
			["enterField", fooKey],
			["onMoveIn", 0, 2, moveId],
			["exitField", fooKey],
			["enterField", barKey],
			["exitField", barKey],
			["exitNode", 0],
			["exitField", rootKey],
		];

		testVisit(delta, expected);
	});

	it("move in under delete", () => {
		const moveId: Delta.MoveId = brand(1);
		const moveOut: Delta.MoveOut = {
			type: Delta.MarkType.MoveOut,
			count: 2,
			moveId,
		};

		const moveIn: Delta.MoveIn = {
			type: Delta.MarkType.MoveIn,
			count: 2,
			moveId,
		};

		const delta: Delta.Root = new Map([
			[
				rootKey,
				[
					{
						type: Delta.MarkType.ModifyAndDelete,
						fields: new Map([[fooKey, [moveIn]]]),
					},
					moveOut,
				],
			],
		]);

		const expected: VisitScript = [
			["enterField", rootKey],
			["enterNode", 0],
			["enterField", fooKey],
			["exitField", fooKey],
			["exitNode", 0],
			["onMoveOut", 1, 2, moveId],
			["exitField", rootKey],
			["enterField", rootKey],
			["enterNode", 0],
			["enterField", fooKey],
			["onMoveIn", 0, 2, moveId],
			["exitField", fooKey],
			["exitNode", 0],
			["onDelete", 0, 1],
			["exitField", rootKey],
		];

		testVisit(delta, expected);
	});

	it("move in under move-out", () => {
		const moveId1: Delta.MoveId = brand(1);
		const moveId2: Delta.MoveId = brand(2);

		const moveIn1: Delta.MoveIn = {
			type: Delta.MarkType.MoveIn,
			count: 1,
			moveId: moveId1,
		};

		const moveOut2: Delta.MoveOut = {
			type: Delta.MarkType.MoveOut,
			count: 2,
			moveId: moveId2,
		};

		const moveIn2: Delta.MoveIn = {
			type: Delta.MarkType.MoveIn,
			count: 2,
			moveId: moveId2,
		};

		const delta: Delta.Root = new Map([
			[
				rootKey,
				[
					{
						type: Delta.MarkType.ModifyAndMoveOut,
						moveId: moveId1,
						fields: new Map([[fooKey, [moveIn2]]]),
					},
					moveOut2,
					moveIn1,
				],
			],
		]);

		const expected: VisitScript = [
			["enterField", rootKey],
			["enterNode", 0],
			["enterField", fooKey],
			["exitField", fooKey],
			["exitNode", 0],
			["onMoveOut", 0, 1, moveId1],
			["onMoveOut", 0, 2, moveId2],
			["exitField", rootKey],
			["enterField", rootKey],
			["onMoveIn", 0, 1, moveId1],
			["enterNode", 0],
			["enterField", fooKey],
			["onMoveIn", 0, 2, moveId2],
			["exitField", fooKey],
			["exitNode", 0],
			["exitField", rootKey],
		];

		testVisit(delta, expected);
	});

	it("delete under move-out", () => {
		const moveId1: Delta.MoveId = brand(1);

		const moveIn1: Delta.MoveIn = {
			type: Delta.MarkType.MoveIn,
			count: 1,
			moveId: moveId1,
		};

		const del: Delta.Delete = {
			type: Delta.MarkType.Delete,
			count: 2,
		};

		const delta: Delta.Root = new Map([
			[
				rootKey,
				[
					{
						type: Delta.MarkType.ModifyAndMoveOut,
						moveId: moveId1,
						fields: new Map([[fooKey, [del]]]),
					},
					moveIn1,
				],
			],
		]);

		const expected: VisitScript = [
			["enterField", rootKey],
			["enterNode", 0],
			["enterField", fooKey],
			["exitField", fooKey],
			["exitNode", 0],
			["onMoveOut", 0, 1, moveId1],
			["exitField", rootKey],
			["enterField", rootKey],
			["onMoveIn", 0, 1, moveId1],
			["enterNode", 0],
			["enterField", fooKey],
			["onDelete", 0, 2],
			["exitField", fooKey],
			["exitNode", 0],
			["exitField", rootKey],
		];

		testVisit(delta, expected);
	});
});<|MERGE_RESOLUTION|>--- conflicted
+++ resolved
@@ -35,13 +35,6 @@
 ];
 
 function testVisit(delta: Delta.Root, expected: Readonly<VisitScript>): void {
-<<<<<<< HEAD
-	const actualCalls: unknown[][] = [];
-	const makeChecker =
-		(name: string) =>
-		(...args: unknown[]) => {
-			actualCalls.push([name, ...args]);
-=======
 	let callIndex = 0;
 	const result: VisitScript = [];
 	const makeChecker =
@@ -51,18 +44,13 @@
 			// To break when the first off script event happens, enable this line:
 			// assert.deepStrictEqual([name, ...args], expected[callIndex]);
 			callIndex += 1;
->>>>>>> df52eec6
 		};
 	const visitor: DeltaVisitor = {} as any;
 	for (const methodName of visitorMethods) {
 		visitor[methodName] = makeChecker(methodName);
 	}
 	visit(delta, visitor);
-<<<<<<< HEAD
-	assert.deepEqual(actualCalls, expected);
-=======
 	assert.deepEqual(result, expected);
->>>>>>> df52eec6
 }
 
 function testTreeVisit(marks: Delta.MarkList, expected: Readonly<VisitScript>): void {
