--- conflicted
+++ resolved
@@ -7,11 +7,7 @@
 import { brand } from "../../../util";
 import { Delta, RevisionTag, TaggedChange, TreeSchemaIdentifier } from "../../../core";
 import { TestChange } from "../../testChange";
-<<<<<<< HEAD
-import { assertMarkListEqual, deepFreeze, fakeRepair, noRepair } from "../../utils";
-=======
-import { assertMarkListEqual, deepFreeze } from "../../utils";
->>>>>>> ec066100
+import { assertMarkListEqual, deepFreeze, fakeRepair } from "../../utils";
 import { tagChange } from "../../../rebase";
 
 const type: TreeSchemaIdentifier = brand("Node");
