--- conflicted
+++ resolved
@@ -65,15 +65,9 @@
     });
 
     it("Does not leave empty mark lists and fields", () => {
-<<<<<<< HEAD
         const insertion = createInsertChangeset(0, 1);
         const deletion = createDeleteChangeset(0, 1);
-        const actual = shallowCompose([insertion, deletion]);
-=======
-        const insertion: SF.Changeset = [{ type: "Insert", id: 1, content: [{ type, value: 1 }] }];
-        const deletion: SF.Changeset = [{ type: "Delete", id: 2, count: 1 }];
         const actual = shallowCompose([makeAnonChange(insertion), makeAnonChange(deletion)]);
->>>>>>> e4455a4b
         assert.deepEqual(actual, cases.no_change);
     });
 
@@ -89,11 +83,7 @@
             },
             { type: "Insert", id: 0, content: [{ type, value: 1 }] },
         ];
-<<<<<<< HEAD
-        const actual = compose([insert, modify]);
-=======
-        const actual = shallowCompose([makeAnonChange(insert), makeAnonChange(modify)]);
->>>>>>> e4455a4b
+        const actual = compose([makeAnonChange(insert), makeAnonChange(modify)]);
         assert.deepEqual(actual, expected);
     });
 
