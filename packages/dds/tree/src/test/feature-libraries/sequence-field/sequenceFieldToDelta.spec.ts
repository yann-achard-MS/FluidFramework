--- conflicted
+++ resolved
@@ -5,36 +5,18 @@
 
 import { fail, strict as assert } from "assert";
 import {
-<<<<<<< HEAD
-    makeAnonChange,
-    RevisionTag,
-    Delta,
-    ITreeCursorSynchronous,
-    TreeSchemaIdentifier,
-} from "../../../core";
-import {
-    ChangesetLocalId,
-    NodeChangeset,
-    NodeReviver,
-    SequenceField as SF,
-    singleTextCursor,
-=======
 	makeAnonChange,
 	RevisionTag,
 	Delta,
-	FieldKey,
 	ITreeCursorSynchronous,
 	TreeSchemaIdentifier,
 } from "../../../core";
 import {
 	ChangesetLocalId,
-	FieldChange,
-	FieldKinds,
 	NodeChangeset,
 	NodeReviver,
 	SequenceField as SF,
 	singleTextCursor,
->>>>>>> 77d9ece1
 } from "../../../feature-libraries";
 import { brand, brandOpaque, makeArray } from "../../../util";
 import { TestChange } from "../../testChange";
@@ -58,33 +40,18 @@
 	return makeArray(count, () => singleTextCursor({ type: DUMMY_REVIVED_NODE_TYPE }));
 }
 
-<<<<<<< HEAD
 function toDelta(change: TestChangeset, reviver: NodeReviver = fakeRepairData): Delta.FieldChanges {
-    deepFreeze(change);
-    return SF.sequenceFieldToDelta(change, TestChange.toDelta, reviver);
-}
-
-function toDeltaShallow(change: TestChangeset): Delta.FieldChanges {
-    deepFreeze(change);
-    return SF.sequenceFieldToDelta(
-        change,
-        () => fail("Unexpected call to child ToDelta"),
-        fakeRepairData,
-    );
-=======
-function toDelta(change: TestChangeset, reviver: NodeReviver = fakeRepairData): Delta.MarkList {
 	deepFreeze(change);
 	return SF.sequenceFieldToDelta(change, TestChange.toDelta, reviver);
 }
 
-function toDeltaShallow(change: TestChangeset): Delta.MarkList {
+function toDeltaShallow(change: TestChangeset): Delta.FieldChanges {
 	deepFreeze(change);
 	return SF.sequenceFieldToDelta(
 		change,
 		() => fail("Unexpected call to child ToDelta"),
 		fakeRepairData,
 	);
->>>>>>> 77d9ece1
 }
 
 const childChange1 = TestChange.mint([0], 1);
@@ -92,240 +59,22 @@
 const childChange1Delta = TestChange.toDelta(childChange1)!;
 
 describe("SequenceField - toDelta", () => {
-<<<<<<< HEAD
-    it("empty mark list", () => {
-        const actual = toDeltaShallow([]);
-        assert.deepEqual(actual, {});
-    });
-
-    it("child change", () => {
-        const actual = toDelta(Change.modify(0, childChange1));
-        const expected: Delta.FieldChanges = {
-            nestedChanges: [[{ context: Delta.Context.Input, index: 0 }, childChange1Delta]],
-        };
-        assert.deepEqual(actual, expected);
-    });
-
-    it("empty child change", () => {
-        const actual = toDelta(Change.modify(0, TestChange.emptyChange));
-        const expected: Delta.FieldChanges = {};
-        assert.deepEqual(actual, expected);
-    });
-
-    it("insert", () => {
-        const changeset = Change.insert(0, 1);
-        const mark: Delta.Insert = {
-            type: Delta.MarkType.Insert,
-            content: contentCursor,
-        };
-        const expected: Delta.FieldChanges = {
-            shallowChanges: [mark],
-        };
-        const actual = toDelta(changeset);
-        assert.deepStrictEqual(actual, expected);
-    });
-
-    it("revive => insert", () => {
-        const changeset = Change.revive(0, 1, tag, 0);
-        function reviver(revision: RevisionTag, index: number, count: number): Delta.ProtoNode[] {
-            assert.equal(revision, tag);
-            assert.equal(index, 0);
-            assert.equal(count, 1);
-            return contentCursor;
-        }
-        const actual = toDelta(changeset, reviver);
-        const expected: Delta.FieldChanges = {
-            shallowChanges: [
-                {
-                    type: Delta.MarkType.Insert,
-                    content: contentCursor,
-                },
-            ],
-        };
-        assertFieldChangesEqual(actual, expected);
-    });
-
-    it("conflicted revive => skip", () => {
-        const changeset: TestChangeset = composeAnonChanges([
-            Change.revive(0, 1, tag, 0, tag2),
-            Change.delete(1, 1),
-        ]);
-        const actual = toDelta(changeset);
-        const expected: Delta.FieldChanges = {
-            shallowChanges: [1, { type: Delta.MarkType.Delete, count: 1 }],
-        };
-        assertFieldChangesEqual(actual, expected);
-    });
-
-    it("blocked revive => nil", () => {
-        const changeset: TestChangeset = composeAnonChanges([
-            Change.revive(0, 1, tag, 0, tag2, undefined, tag3),
-            Change.delete(1, 1),
-        ]);
-        const actual = toDelta(changeset);
-        const expected: Delta.FieldChanges = {
-            shallowChanges: [1, { type: Delta.MarkType.Delete, count: 1 }],
-        };
-        assertFieldChangesEqual(actual, expected);
-    });
-
-    it("revive and modify => insert", () => {
-        const dummyNodeChange = "Dummy Child Change" as NodeChangeset;
-        const dummyNodeDelta = "Dummy Child Delta" as Delta.NodeChanges;
-        const changeset: SF.Changeset = [
-            { type: "Revive", count: 1, detachedBy: tag, detachIndex: 0, changes: dummyNodeChange },
-        ];
-        const deltaFromChild = (child: NodeChangeset): Delta.NodeChanges => {
-            assert.deepEqual(child, dummyNodeChange);
-            return dummyNodeDelta;
-        };
-        function reviver(revision: RevisionTag, index: number, count: number): Delta.ProtoNode[] {
-            assert.equal(revision, tag);
-            assert.equal(index, 0);
-            assert.equal(count, 1);
-            return contentCursor;
-        }
-        const actual = SF.sequenceFieldToDelta(changeset, deltaFromChild, reviver);
-        const expected: Delta.FieldChanges = {
-            shallowChanges: [
-                {
-                    type: Delta.MarkType.Insert,
-                    content: contentCursor,
-                },
-            ],
-            nestedChanges: [[{ context: Delta.Context.Output, index: 0 }, dummyNodeDelta]],
-        };
-        assertFieldChangesEqual(actual, expected);
-    });
-
-    it("delete", () => {
-        const changeset = Change.delete(0, 10);
-        const mark: Delta.Delete = {
-            type: Delta.MarkType.Delete,
-            count: 10,
-        };
-        const expected: Delta.FieldChanges = {
-            shallowChanges: [mark],
-        };
-        const actual = toDelta(changeset);
-        assert.deepStrictEqual(actual, expected);
-    });
-
-    it("move", () => {
-        const changeset: TestChangeset = [
-            42,
-            {
-                type: "MoveOut",
-                id: moveId,
-                count: 10,
-            },
-            8,
-            {
-                type: "MoveIn",
-                id: moveId,
-                count: 10,
-            },
-        ];
-        const moveOut: Delta.MoveOut = {
-            type: Delta.MarkType.MoveOut,
-            moveId: deltaMoveId,
-            count: 10,
-        };
-        const moveIn: Delta.MoveIn = {
-            type: Delta.MarkType.MoveIn,
-            moveId: deltaMoveId,
-            count: 10,
-        };
-        const expected: Delta.FieldChanges = {
-            shallowChanges: [42, moveOut, 8, moveIn],
-        };
-        const actual = toDelta(changeset);
-        assert.deepStrictEqual(actual, expected);
-    });
-
-    it("multiple changes", () => {
-        const changeset = SF.sequenceFieldChangeRebaser.compose(
-            [
-                makeAnonChange(Change.delete(0, 10)),
-                makeAnonChange(Change.insert(3, 1)),
-                makeAnonChange(Change.modify(5, childChange1)),
-            ],
-            TestChange.compose,
-            idAllocatorFromMaxId(),
-        );
-        const del: Delta.Delete = {
-            type: Delta.MarkType.Delete,
-            count: 10,
-        };
-        const ins: Delta.Insert = {
-            type: Delta.MarkType.Insert,
-            content: contentCursor,
-        };
-        const set: Delta.NodeChanges = {
-            setValue: "1",
-        };
-        const expected: Delta.FieldChanges = {
-            shallowChanges: [del, 3, ins],
-            nestedChanges: [[{ context: Delta.Context.Input, index: 14 }, set]],
-        };
-        const actual = toDelta(changeset);
-        assert.deepStrictEqual(actual, expected);
-    });
-
-    it("insert and modify => insert and nested change", () => {
-        const changeset = SF.sequenceFieldChangeRebaser.compose(
-            [makeAnonChange(Change.insert(0, 1)), makeAnonChange(Change.modify(0, childChange1))],
-            TestChange.compose,
-            idAllocatorFromMaxId(),
-        );
-        const mark: Delta.Insert = {
-            type: Delta.MarkType.Insert,
-            content: [
-                singleTextCursor({
-                    type,
-                    value: 0,
-                }),
-            ],
-        };
-        const expected: Delta.FieldChanges = {
-            shallowChanges: [mark],
-            nestedChanges: [[{ context: Delta.Context.Output, index: 0 }, { setValue: "1" }]],
-        };
-        const actual = toDelta(changeset);
-        assertFieldChangesEqual(actual, expected);
-    });
-
-    it("modify and delete => delete", () => {
-        const changeset = SF.sequenceFieldChangeRebaser.compose(
-            [makeAnonChange(Change.modify(0, childChange1)), makeAnonChange(Change.delete(0, 1))],
-            TestChange.compose,
-            idAllocatorFromMaxId(),
-        );
-        const mark: Delta.Delete = {
-            type: Delta.MarkType.Delete,
-            count: 1,
-        };
-        const expected: Delta.FieldChanges = {
-            shallowChanges: [mark],
-        };
-        const actual = toDelta(changeset);
-        assertFieldChangesEqual(actual, expected);
-    });
-=======
 	it("empty mark list", () => {
 		const actual = toDeltaShallow([]);
-		assert.deepEqual(actual, []);
+		assert.deepEqual(actual, {});
 	});
 
 	it("child change", () => {
 		const actual = toDelta(Change.modify(0, childChange1));
-		const expected: Delta.MarkList = [childChange1Delta];
+		const expected: Delta.FieldChanges = {
+			nestedChanges: [[{ context: Delta.Context.Input, index: 0 }, childChange1Delta]],
+		};
 		assert.deepEqual(actual, expected);
 	});
 
 	it("empty child change", () => {
 		const actual = toDelta(Change.modify(0, TestChange.emptyChange));
-		const expected: Delta.MarkList = [];
+		const expected: Delta.FieldChanges = {};
 		assert.deepEqual(actual, expected);
 	});
 
@@ -335,7 +84,9 @@
 			type: Delta.MarkType.Insert,
 			content: contentCursor,
 		};
-		const expected: Delta.MarkList = [mark];
+		const expected: Delta.FieldChanges = {
+			shallowChanges: [mark],
+		};
 		const actual = toDelta(changeset);
 		assert.deepStrictEqual(actual, expected);
 	});
@@ -349,50 +100,50 @@
 			return contentCursor;
 		}
 		const actual = toDelta(changeset, reviver);
-		const expected: Delta.MarkList = [
-			{
-				type: Delta.MarkType.Insert,
-				content: contentCursor,
-			},
-		];
-		assertMarkListEqual(actual, expected);
+		const expected: Delta.FieldChanges = {
+			shallowChanges: [
+				{
+					type: Delta.MarkType.Insert,
+					content: contentCursor,
+				},
+			],
+		};
+		assertFieldChangesEqual(actual, expected);
 	});
 
 	it("conflicted revive => skip", () => {
 		const changeset: TestChangeset = composeAnonChanges([
 			Change.revive(0, 1, tag, 0, tag2),
-			Change.modify(1, childChange1),
+			Change.delete(1, 1),
 		]);
 		const actual = toDelta(changeset);
-		const expected: Delta.MarkList = [1, childChange1Delta];
-		assertMarkListEqual(actual, expected);
+		const expected: Delta.FieldChanges = {
+			shallowChanges: [1, { type: Delta.MarkType.Delete, count: 1 }],
+		};
+		assertFieldChangesEqual(actual, expected);
 	});
 
 	it("blocked revive => nil", () => {
 		const changeset: TestChangeset = composeAnonChanges([
 			Change.revive(0, 1, tag, 0, tag2, undefined, tag3),
-			Change.modify(1, childChange1),
+			Change.delete(1, 1),
 		]);
 		const actual = toDelta(changeset);
-		const expected: Delta.MarkList = [1, childChange1Delta];
-		assertMarkListEqual(actual, expected);
+		const expected: Delta.FieldChanges = {
+			shallowChanges: [1, { type: Delta.MarkType.Delete, count: 1 }],
+		};
+		assertFieldChangesEqual(actual, expected);
 	});
 
 	it("revive and modify => insert", () => {
-		const nestedChange: FieldChange = {
-			fieldKind: FieldKinds.sequence.identifier,
-			change: brand("Dummy Child Change"),
-		};
-		const nodeChange = {
-			fieldChanges: new Map([[fooField, nestedChange]]),
-		};
+		const dummyNodeChange = "Dummy Child Change" as NodeChangeset;
+		const dummyNodeDelta = "Dummy Child Delta" as Delta.NodeChanges;
 		const changeset: SF.Changeset = [
-			{ type: "Revive", count: 1, detachedBy: tag, detachIndex: 0, changes: nodeChange },
+			{ type: "Revive", count: 1, detachedBy: tag, detachIndex: 0, changes: dummyNodeChange },
 		];
-		const fieldChanges = new Map([[fooField, [{ type: Delta.MarkType.Insert, content: [] }]]]);
-		const deltaFromChild = (child: NodeChangeset): Delta.Modify => {
-			assert.deepEqual(child, nodeChange);
-			return { type: Delta.MarkType.Modify, fields: fieldChanges };
+		const deltaFromChild = (child: NodeChangeset): Delta.NodeChanges => {
+			assert.deepEqual(child, dummyNodeChange);
+			return dummyNodeDelta;
 		};
 		function reviver(revision: RevisionTag, index: number, count: number): Delta.ProtoNode[] {
 			assert.equal(revision, tag);
@@ -401,13 +152,16 @@
 			return contentCursor;
 		}
 		const actual = SF.sequenceFieldToDelta(changeset, deltaFromChild, reviver);
-		const expected: Delta.MarkList = [
-			{
-				type: Delta.MarkType.Insert,
-				content: contentCursor,
-			},
-		];
-		assertMarkListEqual(actual, expected);
+		const expected: Delta.FieldChanges = {
+			shallowChanges: [
+				{
+					type: Delta.MarkType.Insert,
+					content: contentCursor,
+				},
+			],
+			nestedChanges: [[{ context: Delta.Context.Output, index: 0 }, dummyNodeDelta]],
+		};
+		assertFieldChangesEqual(actual, expected);
 	});
 
 	it("delete", () => {
@@ -416,7 +170,9 @@
 			type: Delta.MarkType.Delete,
 			count: 10,
 		};
-		const expected: Delta.MarkList = [mark];
+		const expected: Delta.FieldChanges = {
+			shallowChanges: [mark],
+		};
 		const actual = toDelta(changeset);
 		assert.deepStrictEqual(actual, expected);
 	});
@@ -446,7 +202,9 @@
 			moveId: deltaMoveId,
 			count: 10,
 		};
-		const expected: Delta.MarkList = [42, moveOut, 8, moveIn];
+		const expected: Delta.FieldChanges = {
+			shallowChanges: [42, moveOut, 8, moveIn],
+		};
 		const actual = toDelta(changeset);
 		assert.deepStrictEqual(actual, expected);
 	});
@@ -469,16 +227,18 @@
 			type: Delta.MarkType.Insert,
 			content: contentCursor,
 		};
-		const set: Delta.Modify = {
-			type: Delta.MarkType.Modify,
+		const set: Delta.NodeChanges = {
 			setValue: "1",
 		};
-		const expected: Delta.MarkList = [del, 3, ins, 1, set];
-		const actual = toDelta(changeset);
-		assert.deepStrictEqual(actual, expected);
-	});
-
-	it("insert and modify => insert", () => {
+		const expected: Delta.FieldChanges = {
+			shallowChanges: [del, 3, ins],
+			nestedChanges: [[{ context: Delta.Context.Input, index: 14 }, set]],
+		};
+		const actual = toDelta(changeset);
+		assert.deepStrictEqual(actual, expected);
+	});
+
+	it("insert and modify => insert and nested change", () => {
 		const changeset = SF.sequenceFieldChangeRebaser.compose(
 			[makeAnonChange(Change.insert(0, 1)), makeAnonChange(Change.modify(0, childChange1))],
 			TestChange.compose,
@@ -489,13 +249,16 @@
 			content: [
 				singleTextCursor({
 					type,
-					value: "1",
+					value: 0,
 				}),
 			],
 		};
-		const expected: Delta.MarkList = [mark];
-		const actual = toDelta(changeset);
-		assertMarkListEqual(actual, expected);
+		const expected: Delta.FieldChanges = {
+			shallowChanges: [mark],
+			nestedChanges: [[{ context: Delta.Context.Output, index: 0 }, { setValue: "1" }]],
+		};
+		const actual = toDelta(changeset);
+		assertFieldChangesEqual(actual, expected);
 	});
 
 	it("modify and delete => delete", () => {
@@ -508,46 +271,10 @@
 			type: Delta.MarkType.Delete,
 			count: 1,
 		};
-		const expected: Delta.MarkList = [mark];
-		const actual = toDelta(changeset);
-		assertMarkListEqual(actual, expected);
-	});
-
-	// This test requires more support for MoveIn
-	it.skip("Insert and modify => Insert and modify", () => {
-		const nestedChange: FieldChange = {
-			fieldKind: FieldKinds.sequence.identifier,
-			change: brand({
-				type: "MoveIn",
-				id: moveId,
-				count: 42,
-			}),
-		};
-		const nodeChange = {
-			fieldChanges: new Map([[fooField, nestedChange]]),
-		};
-		const changeset: SF.Changeset = [
-			{
-				type: "Insert",
-				content,
-				changes: nodeChange,
-			},
-		];
-		const nestedMoveDelta = new Map([
-			[fooField, [{ type: Delta.MarkType.MoveIn, moveId: deltaMoveId, count: 42 }]],
-		]);
-		const mark: Delta.InsertAndModify = {
-			type: Delta.MarkType.InsertAndModify,
-			content: contentCursor[0],
-			fields: nestedMoveDelta,
-		};
-		const expected: Delta.MarkList = [mark];
-		const deltaFromChild = (child: NodeChangeset): Delta.Modify => {
-			assert.deepEqual(child, nodeChange);
-			return { type: Delta.MarkType.Modify, fields: nestedMoveDelta };
-		};
-		const actual = SF.sequenceFieldToDelta(changeset, deltaFromChild, noRepair);
-		assertMarkListEqual(actual, expected);
-	});
->>>>>>> 77d9ece1
+		const expected: Delta.FieldChanges = {
+			shallowChanges: [mark],
+		};
+		const actual = toDelta(changeset);
+		assertFieldChangesEqual(actual, expected);
+	});
 });