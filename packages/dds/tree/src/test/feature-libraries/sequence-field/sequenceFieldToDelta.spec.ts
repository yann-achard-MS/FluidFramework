--- conflicted
+++ resolved
@@ -228,46 +228,24 @@
 		assert.deepStrictEqual(actual, expected);
 	});
 
-<<<<<<< HEAD
-    it("insert and modify => InsertAndModify", () => {
-        const changeset = SF.sequenceFieldChangeRebaser.compose(
-            [makeAnonChange(Change.insert(0, 1)), makeAnonChange(Change.modify(0, childChange1))],
-            TestChange.compose,
-            idAllocatorFromMaxId(),
-        );
-        const mark: Delta.InsertAndModify = {
-            type: Delta.MarkType.InsertAndModify,
-            content: singleTextCursor({
-                type,
-                value: 0,
-            }),
-            setValue: "1",
-        };
-        const expected: Delta.MarkList = [mark];
-        const actual = toDelta(changeset);
-        assertMarkListEqual(actual, expected);
-    });
-=======
-	it("insert and modify => insert", () => {
+	it("insert and modify => InsertAndModify", () => {
 		const changeset = SF.sequenceFieldChangeRebaser.compose(
 			[makeAnonChange(Change.insert(0, 1)), makeAnonChange(Change.modify(0, childChange1))],
 			TestChange.compose,
 			idAllocatorFromMaxId(),
 		);
-		const mark: Delta.Insert = {
-			type: Delta.MarkType.Insert,
-			content: [
-				singleTextCursor({
-					type,
-					value: "1",
-				}),
-			],
-		};
-		const expected: Delta.MarkList = [mark];
-		const actual = toDelta(changeset);
-		assertMarkListEqual(actual, expected);
-	});
->>>>>>> d1e86ad9
+		const mark: Delta.InsertAndModify = {
+			type: Delta.MarkType.InsertAndModify,
+			content: singleTextCursor({
+				type,
+				value: 0,
+			}),
+			setValue: "1",
+		};
+		const expected: Delta.MarkList = [mark];
+		const actual = toDelta(changeset);
+		assertMarkListEqual(actual, expected);
+	});
 
 	it("modify and delete => delete", () => {
 		const changeset = SF.sequenceFieldChangeRebaser.compose(
@@ -284,46 +262,8 @@
 		assertMarkListEqual(actual, expected);
 	});
 
-<<<<<<< HEAD
-    // This test requires more support for MoveIn
-    it.skip("Insert and modify w/ move-in => Insert and modify", () => {
-        const nestedChange: FieldChange = {
-            fieldKind: FieldKinds.sequence.identifier,
-            change: brand({
-                type: "MoveIn",
-                id: moveId,
-                count: 42,
-            }),
-        };
-        const nodeChange = {
-            fieldChanges: new Map([[fooField, nestedChange]]),
-        };
-        const changeset: SF.Changeset = [
-            {
-                type: "Insert",
-                content,
-                changes: nodeChange,
-            },
-        ];
-        const nestedMoveDelta = new Map([
-            [fooField, [{ type: Delta.MarkType.MoveIn, moveId: deltaMoveId, count: 42 }]],
-        ]);
-        const mark: Delta.InsertAndModify = {
-            type: Delta.MarkType.InsertAndModify,
-            content: contentCursor[0],
-            fields: nestedMoveDelta,
-        };
-        const expected: Delta.MarkList = [mark];
-        const deltaFromChild = (child: NodeChangeset): Delta.Modify => {
-            assert.deepEqual(child, nodeChange);
-            return { type: Delta.MarkType.Modify, fields: nestedMoveDelta };
-        };
-        const actual = SF.sequenceFieldToDelta(changeset, deltaFromChild, noRepair);
-        assertMarkListEqual(actual, expected);
-    });
-=======
 	// This test requires more support for MoveIn
-	it.skip("Insert and modify => Insert and modify", () => {
+	it.skip("Insert and modify w/ move-in => Insert and modify", () => {
 		const nestedChange: FieldChange = {
 			fieldKind: FieldKinds.sequence.identifier,
 			change: brand({
@@ -358,5 +298,4 @@
 		const actual = SF.sequenceFieldToDelta(changeset, deltaFromChild, noRepair);
 		assertMarkListEqual(actual, expected);
 	});
->>>>>>> d1e86ad9
 });