--- conflicted
+++ resolved
@@ -694,14 +694,10 @@
 			const expected = [
 				Mark.revive(2, { revision: tag1, localId: brand(0) }, { revision: tag3 }),
 			];
-<<<<<<< HEAD
 			const actual = shallowCompose([
 				tagChangeInline(reviveA, tag2),
 				tagChangeInline(reviveB, tag3),
 			]);
-=======
-			const actual = shallowCompose([tagChangeInline(reviveA, tag2), makeAnonChange(reviveB)]);
->>>>>>> a0bed77d
 			assertChangesetsEqual(actual, expected);
 		});
 
