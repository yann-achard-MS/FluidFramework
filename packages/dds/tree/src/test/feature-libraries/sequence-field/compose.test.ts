--- conflicted
+++ resolved
@@ -782,17 +782,8 @@
 			);
 			const actual = shallowCompose([return1, return2]);
 			const expected = [
-<<<<<<< HEAD
-				Mark.pin(1, { localId: brand(0), revision: tag4 }),
-				{ count: 3 },
-				Mark.attachAndDetach(
-					Mark.returnTo(1, { revision: tag3, localId: brand(0) }, cellIdA),
-					Mark.moveOut(1, { revision: tag4, localId: brand(0) }),
-				),
-=======
 				{ count: 4 },
 				Mark.rename(1, cellIdA, { revision: tag4, localId: brand(0) }),
->>>>>>> f3af9d1c
 			];
 			assertChangesetsEqual(actual, expected);
 		});
@@ -1354,19 +1345,11 @@
 
 			const composed = shallowCompose([move1, move2, return1]);
 			const expected = [
-<<<<<<< HEAD
-				Mark.pin(1, { revision: tag3, localId: brand(0) }),
-				{ count: 1 },
-				Mark.attachAndDetach(
-					Mark.moveIn(1, { revision: tag1, localId: brand(0) }),
-					Mark.moveOut(1, { revision: tag2, localId: brand(0) }),
-=======
 				{ count: 2 },
 				Mark.rename(
 					1,
 					{ revision: tag1, localId: brand(1) },
 					{ revision: tag2, localId: brand(0) },
->>>>>>> f3af9d1c
 				),
 				{ count: 1 },
 				Mark.tomb(tag2, brand(1)),
