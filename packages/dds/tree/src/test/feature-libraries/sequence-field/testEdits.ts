/*!
 * Copyright (c) Microsoft Corporation and contributors. All rights reserved.
 * Licensed under the MIT License.
 */

import { SequenceField as SF, singleTextCursor } from "../../../feature-libraries";
import { brand } from "../../../util";
import { RevisionTag, TreeSchemaIdentifier } from "../../../core";
import { TestChange } from "../../testChange";
import { makeAnonChange } from "../../../rebase";

const type: TreeSchemaIdentifier = brand("Node");
const tag: RevisionTag = brand(42);

export type TestChangeset = SF.Changeset<TestChange>;

export const cases: {
    no_change: TestChangeset;
    insert: TestChangeset;
    modify: TestChangeset;
    modify_insert: TestChangeset;
    delete: TestChangeset;
    revive: TestChangeset;
    move: TestChangeset;
    return: TestChangeset;
} = {
    no_change: [],
    insert: createInsertChangeset(1, 2, 1),
    modify: SF.sequenceFieldEditor.buildChildChange(0, TestChange.mint([], 1)),
    modify_insert: SF.sequenceFieldChangeRebaser.compose(
        [
            makeAnonChange(createInsertChangeset(1, 1, 1)),
            makeAnonChange(createModifyChangeset(1, TestChange.mint([], 2))),
        ],
        TestChange.compose,
        TestChange.newIdAllocator(),
    ),
    delete: createDeleteChangeset(1, 3),
<<<<<<< HEAD
    revive: createReviveChangeset(2, 2, tag, 0),
=======
    revive: createReviveChangeset(2, 2, 0, tag),
    move: createMoveChangeset(1, 2, 2),
    return: createReturnChangeset(1, 3, 0, tag, 0),
>>>>>>> 4d8d24e0
};

function createInsertChangeset(
    index: number,
    size: number,
    startingValue: number = 0,
): SF.Changeset<never> {
    const content = [];
    while (content.length < size) {
        content.push({ type, value: startingValue + content.length });
    }
    return SF.sequenceFieldEditor.insert(index, content.map(singleTextCursor));
}

function createDeleteChangeset(startIndex: number, size: number): SF.Changeset<never> {
    return SF.sequenceFieldEditor.delete(startIndex, size);
}

function createReviveChangeset(
    startIndex: number,
    count: number,
    detachedBy: RevisionTag,
    detachIndex: number,
    mutedBy?: RevisionTag,
    linage?: SF.LineageEvent[],
    lastDetachedBy?: RevisionTag,
): SF.Changeset<never> {
    const markList = SF.sequenceFieldEditor.revive(startIndex, count, detachedBy, detachIndex);
    const mark = markList[markList.length - 1] as SF.Reattach;
    if (mutedBy !== undefined) {
        mark.mutedBy = mutedBy;
    }
    if (lastDetachedBy !== undefined) {
        mark.lastDetachedBy = lastDetachedBy;
    }
    if (linage !== undefined) {
        mark.lineage = linage;
    }
    return markList;
}

function createIntentionalReviveChangeset(
    startIndex: number,
    count: number,
    detachedBy: RevisionTag,
    detachIndex: number,
    mutedBy?: RevisionTag,
    linage?: SF.LineageEvent[],
): SF.Changeset<never> {
    const markList = SF.sequenceFieldEditor.revive(
        startIndex,
        count,
        detachedBy,
        detachIndex,
        true,
    );
    const mark = markList[markList.length - 1] as SF.Reattach;
    if (mutedBy !== undefined) {
        mark.mutedBy = mutedBy;
    }
    if (linage !== undefined) {
        mark.lineage = linage;
    }
    return markList;
}

function createMoveChangeset(
    sourceIndex: number,
    count: number,
    destIndex: number,
): SF.Changeset<never> {
    return SF.sequenceFieldEditor.move(sourceIndex, count, destIndex);
}

function createReturnChangeset(
    sourceIndex: number,
    count: number,
    destIndex: number,
    detachedBy: RevisionTag,
    detachIndex: number,
): SF.Changeset<never> {
    return SF.sequenceFieldEditor.return(sourceIndex, count, destIndex, detachedBy, detachIndex);
}

function createModifyChangeset<TNodeChange>(
    index: number,
    change: TNodeChange,
): SF.Changeset<TNodeChange> {
    return SF.sequenceFieldEditor.buildChildChange(index, change);
}

export const ChangeMaker = {
    insert: createInsertChangeset,
    delete: createDeleteChangeset,
    revive: createReviveChangeset,
<<<<<<< HEAD
    intentionalRevive: createIntentionalReviveChangeset,
=======
    move: createMoveChangeset,
    return: createReturnChangeset,
>>>>>>> 4d8d24e0
    modify: createModifyChangeset,
};<|MERGE_RESOLUTION|>--- conflicted
+++ resolved
@@ -36,13 +36,9 @@
         TestChange.newIdAllocator(),
     ),
     delete: createDeleteChangeset(1, 3),
-<<<<<<< HEAD
     revive: createReviveChangeset(2, 2, tag, 0),
-=======
-    revive: createReviveChangeset(2, 2, 0, tag),
     move: createMoveChangeset(1, 2, 2),
     return: createReturnChangeset(1, 3, 0, tag, 0),
->>>>>>> 4d8d24e0
 };
 
 function createInsertChangeset(
@@ -138,11 +134,8 @@
     insert: createInsertChangeset,
     delete: createDeleteChangeset,
     revive: createReviveChangeset,
-<<<<<<< HEAD
     intentionalRevive: createIntentionalReviveChangeset,
-=======
     move: createMoveChangeset,
     return: createReturnChangeset,
->>>>>>> 4d8d24e0
     modify: createModifyChangeset,
 };