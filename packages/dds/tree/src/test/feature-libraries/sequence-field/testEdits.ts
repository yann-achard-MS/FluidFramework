--- conflicted
+++ resolved
@@ -7,11 +7,7 @@
 import { brand } from "../../../util";
 import { RevisionTag, TreeSchemaIdentifier, makeAnonChange } from "../../../core";
 import { TestChange } from "../../testChange";
-<<<<<<< HEAD
-import { makeAnonChange } from "../../../rebase";
 import { idAllocatorFromMaxId } from "./utils";
-=======
->>>>>>> 55dcb0ef
 
 const type: TreeSchemaIdentifier = brand("Node");
 const tag: RevisionTag = brand(42);
