/*!
 * Copyright (c) Microsoft Corporation and contributors. All rights reserved.
 * Licensed under the MIT License.
 */

import { assert } from "@fluidframework/core-utils/internal";
import type { IIdCompressor } from "@fluidframework/id-compressor";
import { UsageError } from "@fluidframework/telemetry-utils/internal";
import { noopValidator } from "../codec/index.js";
import {
	type Anchor,
	type AnchorLocator,
	type AnchorNode,
	AnchorSet,
	type AnchorSetRootEvents,
	type ChangeFamily,
	CommitKind,
	type CommitMetadata,
	type DeltaVisitor,
	type DetachedFieldIndex,
	type IEditableForest,
	type IForestSubscription,
	type JsonableTree,
	type Revertible,
	RevertibleStatus,
	type RevisionTag,
	type RevisionTagCodec,
	type TreeStoredSchema,
	TreeStoredSchemaRepository,
	type TreeStoredSchemaSubscription,
	combineVisitors,
	makeAnonChange,
	makeDetachedFieldIndex,
	rebaseChange,
	tagChange,
	visitDelta,
} from "../core/index.js";
<<<<<<< HEAD
import {
	EventEmitter,
	HasListeners,
	IEmitter,
	Listenable,
	createEmitter,
} from "../events/index.js";
=======
>>>>>>> f6db8ae0
import {
	type HasListeners,
	type IEmitter,
	type Listenable,
	createEmitter,
} from "../events/index.js";
import {
	type FieldBatchCodec,
	type TreeCompressionStrategy,
	buildForest,
	intoDelta,
	jsonableTreeFromCursor,
	makeFieldBatchCodec,
} from "../feature-libraries/index.js";
import { SharedTreeBranch, getChangeReplaceType } from "../shared-tree-core/index.js";
import { type IDisposable, TransactionResult, disposeSymbol, fail } from "../util/index.js";

import { SharedTreeChangeFamily, hasSchemaChange } from "./sharedTreeChangeFamily.js";
import type { SharedTreeChange } from "./sharedTreeChangeTypes.js";
import type { ISharedTreeEditor, SharedTreeEditBuilder } from "./sharedTreeEditBuilder.js";

/**
 * Events for {@link ITreeCheckout}.
 * @internal
 */
export interface CheckoutEvents {
	/**
	 * A batch of changes has finished processing and the view is in a consistent state.
	 * It is once again safe to access the FlexTree, Forest and AnchorSet.
	 *
	 * @remarks
	 * This is mainly useful for knowing when to do followup work scheduled during events from Anchors.
	 */
	afterBatch(): void;

	/**
	 * Fired when a revertible change has been made to this view.
	 *
	 * Applications which subscribe to this event are expected to revert or discard revertibles they acquire (failure to do so will leak memory).
	 * The provided revertible is inherently bound to the view that raised the event, calling `revert` won't apply to forked views.
	 *
	 * @param revertible - The revertible that can be used to revert the change.
	 */

	/**
	 * {@inheritdoc TreeViewEvents.commitApplied}
	 */
	commitApplied(data: CommitMetadata, getRevertible?: RevertibleFactory): void;
}

/**
 * Factory for creating a {@link Revertible}.
 * Will error if invoked outside the scope of the `commitApplied` event that provides it, or if invoked multiple times.
 *
 * @param onRevertibleDisposed - A callback that will be invoked when the `Revertible` generated by this factory is disposed.
 * This happens when the `Revertible` is disposed manually, or when the `TreeView` that the `Revertible` belongs to is disposed,
 * whichever happens first.
 * This is typically used to clean up any resources associated with the `Revertible` in the host application.
 *
 * @public
 */
export type RevertibleFactory = (
	onRevertibleDisposed?: (revertible: Revertible) => void,
) => Revertible;

/**
 * Provides a means for interacting with a SharedTree.
 * This includes reading data from the tree and running transactions to mutate the tree.
 * @remarks This interface should not have any implementations other than those provided by the SharedTree package libraries.
 * @privateRemarks
 * API for interacting with a {@link SharedTreeBranch}.
 * Implementations of this interface must implement the {@link branchKey} property.
 * @internal
 */
export interface ITreeCheckout extends AnchorLocator {
	/**
	 * Read and Write access for schema stored in the document.
	 *
	 * These APIs are temporary and will be replaced with different abstractions (View Schema based) in a different place later.
	 *
	 * TODO:
	 * Editing of this should be moved into transactions with the rest of tree editing to they can be intermixed.
	 * This will be done after the relations between views, branches and Indexes are figured out.
	 *
	 * TODO:
	 * Public APIs for dealing with schema should be in terms of View Schema, and schema update policies.
	 * The actual stored schema should be hidden (or ar least not be the most prominent way to interact with schema).
	 *
	 * TODO:
	 * Something should ensure the document contents are always in schema.
	 */
	readonly storedSchema: TreeStoredSchemaSubscription;
	/**
	 * Current contents.
	 * Updated by edits (local and remote).
	 * Use `editor` to create a local edit.
	 */
	readonly forest: IForestSubscription;

	/**
	 * Used to edit the state of the tree. Edits will be immediately applied locally to the tree.
	 * If there is no transaction currently ongoing, then the edits will be submitted to Fluid immediately as well.
	 */
	readonly editor: ISharedTreeEditor;

	/**
	 * A collection of functions for managing transactions.
	 */
	readonly transaction: ITransaction;

	/**
	 * Spawn a new view which is based off of the current state of this view.
	 * Any mutations of the new view will not apply to this view until the new view is merged back into this view via `merge()`.
	 */
	fork(): ITreeCheckoutFork;

	/**
	 * Apply all the new changes on the given view to this view.
	 * @param view - a view which was created by a call to `fork()`.
	 * It is automatically disposed after the merge completes.
	 * @remarks All ongoing transactions (if any) in `view` will be committed before the merge.
	 */
	merge(view: ITreeCheckoutFork): void;

	/**
	 * Apply all the new changes on the given view to this view.
	 * @param view - a view which was created by a call to `fork()`.
	 * @param disposeView - whether or not to dispose `view` after the merge completes.
	 * @remarks All ongoing transactions (if any) in `view` will be committed before the merge.
	 */
	merge(view: ITreeCheckoutFork, disposeView: boolean): void;

	/**
	 * Rebase the given view onto this view.
	 * @param view - a view which was created by a call to `fork()`. It is modified by this operation.
	 */
	rebase(view: ITreeCheckoutFork): void;

	/**
	 * Replaces all schema with the provided schema.
	 * Can over-write preexisting schema, and removes unmentioned schema.
	 */
	updateSchema(newSchema: TreeStoredSchema): void;

	/**
	 * Events about this view.
	 */
	readonly events: Listenable<CheckoutEvents>;

	/**
	 * Events about the root of the tree in this view.
	 */
	readonly rootEvents: Listenable<AnchorSetRootEvents>;

	/**
	 * Returns a JsonableTree for each tree that was removed from (and not restored to) the document.
	 * This list is guaranteed to contain all nodes that are recoverable through undo/redo on this checkout.
	 * The list may also contain additional nodes.
	 *
	 * This is only intended for use in testing and exceptional code paths: it is not performant.
	 */
	getRemovedRoots(): [string | number | undefined, number, JsonableTree][];
}

/**
 * Creates a {@link TreeCheckout}.
 * @param args - an object containing optional components that will be used to build the view.
 * Any components not provided will be created by default.
 * @remarks This does not create a {@link SharedTree}, but rather a view with the minimal state
 * and functionality required to implement {@link ITreeCheckout}.
 */
export function createTreeCheckout(
	idCompressor: IIdCompressor,
	mintRevisionTag: () => RevisionTag,
	revisionTagCodec: RevisionTagCodec,
	args?: {
		branch?: SharedTreeBranch<SharedTreeEditBuilder, SharedTreeChange>;
		changeFamily?: ChangeFamily<SharedTreeEditBuilder, SharedTreeChange>;
		schema?: TreeStoredSchemaRepository;
		forest?: IEditableForest;
		fieldBatchCodec?: FieldBatchCodec;
		events?: Listenable<CheckoutEvents> &
			IEmitter<CheckoutEvents> &
			HasListeners<CheckoutEvents>;
		removedRoots?: DetachedFieldIndex;
		chunkCompressionStrategy?: TreeCompressionStrategy;
	},
): TreeCheckout {
	const forest = args?.forest ?? buildForest();
	const schema = args?.schema ?? new TreeStoredSchemaRepository();
	const defaultCodecOptions = { jsonValidator: noopValidator };
	const defaultFieldBatchVersion = 1;
	const changeFamily =
		args?.changeFamily ??
		new SharedTreeChangeFamily(
			revisionTagCodec,
			args?.fieldBatchCodec ??
				makeFieldBatchCodec(defaultCodecOptions, defaultFieldBatchVersion),
			{ jsonValidator: noopValidator },
			args?.chunkCompressionStrategy,
		);
	const branch =
		args?.branch ??
		new SharedTreeBranch(
			{
				change: changeFamily.rebaser.compose([]),
				revision: "root",
			},
			changeFamily,
			() => idCompressor.generateCompressedId(),
		);
	const events = args?.events ?? createEmitter();

	const transaction = new Transaction(branch);

	return new TreeCheckout(
		transaction,
		branch,
		changeFamily,
		schema,
		forest,
		events,
		mintRevisionTag,
		revisionTagCodec,
		idCompressor,
		args?.removedRoots,
	);
}

/**
 * A collection of functions for managing transactions.
 * Transactions allow edits to be batched into atomic units.
 * Edits made during a transaction will update the local state of the tree immediately, but will be squashed into a single edit when the transaction is committed.
 * If the transaction is aborted, the local state will be reset to what it was before the transaction began.
 * Transactions may nest, meaning that a transaction may be started while a transaction is already ongoing.
 *
 * To avoid updating observers of the view state with intermediate results during a transaction,
 * use {@link ITreeCheckout#fork} and {@link ISharedTreeFork#merge}.
 * @internal
 */
export interface ITransaction {
	/**
	 * Start a new transaction.
	 * If a transaction is already in progress when this new transaction starts, then this transaction will be "nested" inside of it,
	 * i.e. the outer transaction will still be in progress after this new transaction is committed or aborted.
	 *
	 * @remarks - Asynchronous transactions are not supported on the root checkout,
	 * since it is always kept up-to-date with the latest remote edits and the results of this rebasing (which might invalidate
	 * the transaction) is not visible to the application author.
	 * Instead,
	 *
	 * 1. fork the root checkout
	 * 2. run the transaction on the fork
	 * 3. merge the fork back into the root checkout
	 *
	 * @privateRemarks - There is currently no enforcement that asynchronous transactions don't happen on the root checkout.
	 * AB#6488 tracks adding some enforcement to make it more clear to application authors that this is not supported.
	 */
	start(): void;
	/**
	 * Close this transaction by squashing its edits and committing them as a single edit.
	 * If this is the root checkout and there are no ongoing transactions remaining, the squashed edit will be submitted to Fluid.
	 */
	commit(): TransactionResult.Commit;
	/**
	 * Close this transaction and revert the state of the tree to what it was before this transaction began.
	 */
	abort(): TransactionResult.Abort;
	/**
	 * True if there is at least one transaction currently in progress on this view, otherwise false.
	 */
	inProgress(): boolean;
}

interface TransactionEvents {
	transactionStarted(): void;
	transactionCommitted(): void;
	transactionAborted(): void;
}

class Transaction extends EventEmitter<TransactionEvents> implements ITransaction {
	public constructor(
		private readonly branch: SharedTreeBranch<SharedTreeEditBuilder, SharedTreeChange>,
	) {
		super();
	}

	public start(): void {
		this.branch.startTransaction();
		this.branch.editor.enterTransaction();
		this.emit("transactionStarted");
	}
	public commit(): TransactionResult.Commit {
		this.branch.commitTransaction();
		this.branch.editor.exitTransaction();
		this.emit("transactionCommitted");
		return TransactionResult.Commit;
	}
	public abort(): TransactionResult.Abort {
		this.branch.abortTransaction();
		this.branch.editor.exitTransaction();
		this.emit("transactionAborted");
		return TransactionResult.Abort;
	}
	public inProgress(): boolean {
		return this.branch.isTransacting();
	}
}

/**
 * Branch (like in a version control system) of SharedTree.
 *
 * {@link ITreeCheckout} that has forked off of the main trunk/branch.
 * @internal
 */
export interface ITreeCheckoutFork extends ITreeCheckout, IDisposable {
	/**
	 * Rebase the changes that have been applied to this view over all the new changes in the given view.
	 * @param view - Either the root view or a view that was created by a call to `fork()`. It is not modified by this operation.
	 */
	rebaseOnto(view: ITreeCheckout): void;
}

/**
 * An implementation of {@link ITreeCheckoutFork}.
 */
export class TreeCheckout implements ITreeCheckoutFork {
	private isDisposed = false;

	/**
	 * Set of revertibles maintained for automatic disposal
	 */
	private readonly revertibles = new Set<DisposableRevertible>();

	/**
	 * Each branch's head commit corresponds to a revertible commit.
	 * Maintaining a whole branch ensures the commit graph is not pruned in a way that would prevent the commit from
	 * being reverted.
	 */
	private readonly revertibleCommitBranches = new Map<
		RevisionTag,
		SharedTreeBranch<SharedTreeEditBuilder, SharedTreeChange>
	>();

	/**
	 * copies of the removed roots used as snapshots for reverting to previous state when transactions are aborted
	 */
	private readonly removedRootsSnapshots: DetachedFieldIndex[] = [];

	public constructor(
		public readonly transaction: ITransaction & EventEmitter<TransactionEvents>,
		private readonly branch: SharedTreeBranch<SharedTreeEditBuilder, SharedTreeChange>,
		private readonly changeFamily: ChangeFamily<SharedTreeEditBuilder, SharedTreeChange>,
		public readonly storedSchema: TreeStoredSchemaRepository,
		public readonly forest: IEditableForest,
		public readonly events: Listenable<CheckoutEvents> &
			IEmitter<CheckoutEvents> &
			HasListeners<CheckoutEvents>,
		private readonly mintRevisionTag: () => RevisionTag,
		private readonly revisionTagCodec: RevisionTagCodec,
		private readonly idCompressor: IIdCompressor,
		private readonly removedRoots: DetachedFieldIndex = makeDetachedFieldIndex(
			"repair",
			revisionTagCodec,
			idCompressor,
		),
	) {
		// when a transaction is started, take a snapshot of the current state of removed roots
		transaction.on("transactionStarted", () => {
			this.removedRootsSnapshots.push(this.removedRoots.clone());
		});
		// when a transaction is committed, the latest snapshot of removed roots can be discarded
		transaction.on("transactionCommitted", () => {
			this.removedRootsSnapshots.pop();
		});
		// when a transaction is aborted, revert removed roots back to the latest snapshot
		transaction.on("transactionAborted", () => {
			const snapshot = this.removedRootsSnapshots.pop();
			assert(snapshot !== undefined, "a snapshot for removed roots does not exist");
			this.removedRoots.loadIndex(snapshot);
		});

		// We subscribe to `beforeChange` rather than `afterChange` here because it's possible that the change is invalid WRT our forest.
		// For example, a bug in the editor might produce a malformed change object and thus applying the change to the forest will throw an error.
		// In such a case we will crash here, preventing the change from being added to the commit graph, and preventing `afterChange` from firing.
		// One important consequence of this is that we will not submit the op containing the invalid change, since op submissions happens in response to `afterChange`.
		branch.on("beforeChange", (event) => {
			if (event.change !== undefined) {
				const revision =
					event.type === "replace"
						? event.newCommits[event.newCommits.length - 1].revision
						: event.change.revision;

				// Conflicts due to schema will be empty and thus are not applied.
				for (const change of event.change.change.changes) {
					if (change.type === "data") {
						const delta = intoDelta(tagChange(change.innerChange, revision));
						this.withCombinedVisitor((visitor) => {
							visitDelta(delta, visitor, this.removedRoots, revision);
						});
					} else if (change.type === "schema") {
						// Schema changes from a current to a new schema are expected to be backwards compatible.
						// This guarantees that all data in the forest (which is valid before the schema change)
						// is also valid under the new schema.
						// Note however, that such schema changes may in some cases be rolled back:
						// Case 1: A transaction with a schema change may be aborted.
						// The transaction may have made some data changes that would render some trees invalid
						// under the old schema, but these changes will also be rolled back, thereby putting the forest
						// back in the state before the transaction, which is valid under the original (reinstated) schema.
						// Case 2: A branch with a schema change may be rebased such that the schema change (because
						// of a constraint) is no longer applied.
						// Such a branch may contain data changes that would render some trees invalid under the
						// original schema. These data changes may not necessarily be rolled back.
						// They will however be rebased over the rollback of the schema change. This rebasing will
						// ensure that these data changes are muted if they would render some trees invalid under the
						// original (reinstated) schema.
						storedSchema.apply(change.innerChange.schema.new);
					} else {
						fail("Unknown Shared Tree change type.");
					}
				}
				this.events.emit("afterBatch");
			}
			if (event.type === "replace" && getChangeReplaceType(event) === "transactionCommit") {
				const transactionRevision = event.newCommits[0].revision;
				for (const transactionStep of event.removedCommits) {
					this.removedRoots.updateMajor(transactionStep.revision, transactionRevision);
				}
			}
		});
		branch.on("commitApplied", (data) => {
			const commit = branch.getHead();
			const { change, revision } = commit;
			let withinEventContext = true;

			const getRevertible = hasSchemaChange(change)
				? undefined
				: (onRevertibleDisposed?: (revertible: Revertible) => void) => {
						if (!withinEventContext) {
							throw new UsageError(
								"Cannot get a revertible outside of the context of a commitApplied event.",
							);
						}
						if (this.revertibleCommitBranches.get(revision) !== undefined) {
							throw new UsageError(
								"Cannot generate the same revertible more than once. Note that this can happen when multiple commitApplied event listeners are registered.",
							);
						}
						const revertibleCommits = this.revertibleCommitBranches;
						const revertible: DisposableRevertible = {
							get status(): RevertibleStatus {
								const revertibleCommit = revertibleCommits.get(revision);
								return revertibleCommit === undefined
									? RevertibleStatus.Disposed
									: RevertibleStatus.Valid;
							},
							revert: (release: boolean = true) => {
								if (revertible.status === RevertibleStatus.Disposed) {
									throw new UsageError(
										"Unable to revert a revertible that has been disposed.",
									);
								}
								this.revertRevertible(revision, data.kind);
								if (release) {
									revertible.dispose();
								}
							},
							dispose: () => {
								if (revertible.status === RevertibleStatus.Disposed) {
									throw new UsageError(
										"Unable to dispose a revertible that has already been disposed.",
									);
								}
								this.disposeRevertible(revertible, revision);
								onRevertibleDisposed?.(revertible);
							},
						};

						this.revertibleCommitBranches.set(revision, branch.fork());
						this.revertibles.add(revertible);
						return revertible;
				  };

			this.events.emit("commitApplied", data, getRevertible);
			withinEventContext = false;
		});

		// When the branch is trimmed, we can garbage collect any repair data whose latest relevant revision is one of the
		// trimmed revisions.
		branch.on("ancestryTrimmed", (revisions) => {
			this.withCombinedVisitor((visitor) => {
				revisions.forEach((revision) => {
					// get all the roots last created or used by the revision
					const roots = this.removedRoots.getRootsLastTouchedByRevision(revision);

					// get the detached field for the root and delete it from the removed roots
					for (const root of roots) {
						visitor.destroy(this.removedRoots.toFieldKey(root), 1);
					}

					this.removedRoots.deleteRootsLastTouchedByRevision(revision);
				});
			});
		});
	}

	private withCombinedVisitor(fn: (visitor: DeltaVisitor) => void): void {
		const anchorVisitor = this.forest.anchors.acquireVisitor();
		const combinedVisitor = combineVisitors(
			[this.forest.acquireVisitor(), anchorVisitor],
			[anchorVisitor],
		);
		fn(combinedVisitor);
		combinedVisitor.free();
	}

	private checkNotDisposed(): void {
		assert(!this.isDisposed, 0x911 /* Invalid operation on a disposed TreeCheckout */);
	}

	public get rootEvents(): Listenable<AnchorSetRootEvents> {
		return this.forest.anchors;
	}

	public get editor(): ISharedTreeEditor {
		this.checkNotDisposed();
		return this.branch.editor;
	}

	public locate(anchor: Anchor): AnchorNode | undefined {
		this.checkNotDisposed();
		return this.forest.anchors.locate(anchor);
	}

	public fork(): TreeCheckout {
		this.checkNotDisposed();
		const anchors = new AnchorSet();
		const branch = this.branch.fork();
		const storedSchema = this.storedSchema.clone();
		const forest = this.forest.clone(storedSchema, anchors);
		const transaction = new Transaction(branch);
		return new TreeCheckout(
			transaction,
			branch,
			this.changeFamily,
			storedSchema,
			forest,
			createEmitter(),
			this.mintRevisionTag,
			this.revisionTagCodec,
			this.idCompressor,
			this.removedRoots.clone(),
		);
	}

	public rebase(view: TreeCheckout): void {
		this.checkNotDisposed();
		view.branch.rebaseOnto(this.branch);
	}

	public rebaseOnto(view: ITreeCheckout): void {
		this.checkNotDisposed();
		view.rebase(this);
	}

	public merge(view: TreeCheckout): void;
	public merge(view: TreeCheckout, disposeView: boolean): void;
	public merge(view: TreeCheckout, disposeView = true): void {
		this.checkNotDisposed();
		assert(
			!this.transaction.inProgress() || disposeView,
			0x710 /* A view that is merged into an in-progress transaction must be disposed */,
		);
		while (view.transaction.inProgress()) {
			view.transaction.commit();
		}
		this.branch.merge(view.branch);
		if (disposeView) {
			view[disposeSymbol]();
		}
	}

	public updateSchema(newSchema: TreeStoredSchema): void {
		this.checkNotDisposed();
		this.editor.schema.setStoredSchema(this.storedSchema.clone(), newSchema);
	}

	public [disposeSymbol](): void {
		this.checkNotDisposed();
		this.isDisposed = true;
		this.purgeRevertibles();
		this.branch.dispose();
	}

	public getRemovedRoots(): [string | number | undefined, number, JsonableTree][] {
		const trees: [string | number | undefined, number, JsonableTree][] = [];
		const cursor = this.forest.allocateCursor("getRemovedRoots");
		for (const { id, root } of this.removedRoots.entries()) {
			const parentField = this.removedRoots.toFieldKey(root);
			this.forest.moveCursorToPath(
				{ parent: undefined, parentField, parentIndex: 0 },
				cursor,
			);
			const tree = jsonableTreeFromCursor(cursor);
			// This method is used for tree consistency comparison.
			const { major, minor } = id;
			const finalizedMajor =
				major !== undefined ? this.revisionTagCodec.encode(major) : major;
			trees.push([finalizedMajor, minor, tree]);
		}
		cursor.free();
		return trees;
	}

	/**
	 * This sets the tip revision as the latest relevant revision for any removed roots that are loaded from a summary.
	 * This needs to be called right after loading {@link this.removedRoots} from a summary to allow loaded data to be garbage collected.
	 */
	public setTipRevisionForLoadedData(revision: RevisionTag): void {
		this.removedRoots.setRevisionsForLoadedData(revision);
	}

	private purgeRevertibles(): void {
		for (const revertible of this.revertibles) {
			revertible.dispose();
		}
	}

	private disposeRevertible(revertible: DisposableRevertible, revision: RevisionTag): void {
		this.revertibleCommitBranches.get(revision)?.dispose();
		this.revertibleCommitBranches.delete(revision);
		this.revertibles.delete(revertible);
	}

	private revertRevertible(revision: RevisionTag, kind: CommitKind): void {
		if (this.branch.isTransacting()) {
			throw new UsageError("Undo is not yet supported during transactions.");
		}

		const revertibleBranch = this.revertibleCommitBranches.get(revision);
		assert(revertibleBranch !== undefined, 0x7cc /* expected to find a revertible commit */);
		const commitToRevert = revertibleBranch.getHead();

		let change = makeAnonChange(
			this.changeFamily.rebaser.invert(tagChange(commitToRevert.change, revision), false),
		);

		const headCommit = this.branch.getHead();
		// Rebase the inverted change onto any commits that occurred after the undoable commits.
		if (commitToRevert !== headCommit) {
			change = makeAnonChange(
				rebaseChange(
					this.changeFamily.rebaser,
					change,
					commitToRevert,
					headCommit,
					this.mintRevisionTag,
				).change,
			);
		}

		this.branch.apply(
			change.change,
			this.mintRevisionTag(),
			kind === CommitKind.Default || kind === CommitKind.Redo
				? CommitKind.Undo
				: CommitKind.Redo,
		);
	}
}

/**
 * Run a synchronous transaction on the given shared tree view.
 * This is a convenience helper around the {@link SharedTreeFork#transaction} APIs.
 * @param view - the view on which to run the transaction
 * @param transaction - the transaction function. This will be executed immediately. It is passed `view` as an argument for convenience.
 * If this function returns an `Abort` result then the transaction will be aborted. Otherwise, it will be committed.
 * @returns whether or not the transaction was committed or aborted
 * @internal
 */
export function runSynchronous(
	view: ITreeCheckout,
	transaction: (view: ITreeCheckout) => TransactionResult | void,
): TransactionResult {
	view.transaction.start();
	const result = transaction(view);
	return result === TransactionResult.Abort
		? view.transaction.abort()
		: view.transaction.commit();
}

interface DisposableRevertible extends Revertible {
	dispose: () => void;
}<|MERGE_RESOLUTION|>--- conflicted
+++ resolved
@@ -35,17 +35,8 @@
 	tagChange,
 	visitDelta,
 } from "../core/index.js";
-<<<<<<< HEAD
 import {
-	EventEmitter,
-	HasListeners,
-	IEmitter,
-	Listenable,
-	createEmitter,
-} from "../events/index.js";
-=======
->>>>>>> f6db8ae0
-import {
+	type EventEmitter,
 	type HasListeners,
 	type IEmitter,
 	type Listenable,
