/*!
 * Copyright (c) Microsoft Corporation and contributors. All rights reserved.
 * Licensed under the MIT License.
 */
import { assert, Deferred } from "@fluidframework/core-utils";
import { bufferToString } from "@fluid-internal/client-utils";
import { LoggingError, createChildLogger } from "@fluidframework/telemetry-utils";
import { ISequencedDocumentMessage, MessageType } from "@fluidframework/protocol-definitions";
import {
	IChannelAttributes,
	IFluidDataStoreRuntime,
	IChannelStorageService,
} from "@fluidframework/datastore-definitions";
import {
	Client,
	createAnnotateRangeOp,
	// eslint-disable-next-line import/no-deprecated
	createGroupOp,
	createInsertOp,
	createRemoveRangeOp,
	ICombiningOp,
	IJSONSegment,
	IMergeTreeAnnotateMsg,
	IMergeTreeDeltaOp,
	IMergeTreeGroupMsg,
	IMergeTreeOp,
	IMergeTreeRemoveMsg,
	IRelativePosition,
	ISegment,
	ISegmentAction,
	LocalReferencePosition,
	// eslint-disable-next-line import/no-deprecated
	matchProperties,
	MergeTreeDeltaType,
	PropertySet,
	ReferencePosition,
	ReferenceType,
	MergeTreeRevertibleDriver,
	SegmentGroup,
	SlidingPreference,
} from "@fluidframework/merge-tree";
import { ObjectStoragePartition, SummaryTreeBuilder } from "@fluidframework/runtime-utils";
import {
	IFluidSerializer,
	makeHandlesSerializable,
	parseHandles,
	SharedObject,
	ISharedObjectEvents,
	SummarySerializer,
} from "@fluidframework/shared-object-base";
import { IEventThisPlaceHolder } from "@fluidframework/core-interfaces";
import { ISummaryTreeWithStats, ITelemetryContext } from "@fluidframework/runtime-definitions";
import { DefaultMap, IMapOperation } from "./defaultMap";
import { IMapMessageLocalMetadata, IValueChanged } from "./defaultMapInterfaces";
import { SequenceInterval } from "./intervals";
import {
	IIntervalCollection,
	IntervalCollection,
	SequenceIntervalCollectionValueType,
} from "./intervalCollection";
import { SequenceDeltaEvent, SequenceMaintenanceEvent } from "./sequenceDeltaEvent";
import { ISharedIntervalCollection } from "./sharedIntervalCollection";

const snapshotFileName = "header";
const contentPath = "content";

/**
 * Events emitted in response to changes to the sequence data.
 *
 * @remarks
 *
 * The following is the list of events emitted.
 *
 * ### "sequenceDelta"
 *
 * The sequenceDelta event is emitted when segments are inserted, annotated, or removed.
 *
 * #### Listener signature
 *
 * ```typescript
 * (event: SequenceDeltaEvent, target: IEventThisPlaceHolder) => void
 * ```
 * - `event` - Various information on the segments that were modified.
 *
 * - `target` - The sequence itself.
 *
 * ### "maintenance"
 *
 * The maintenance event is emitted when segments are modified during merge-tree maintenance.
 *
 * #### Listener signature
 *
 * ```typescript
 * (event: SequenceMaintenanceEvent, target: IEventThisPlaceHolder) => void
 * ```
 * - `event` - Various information on the segments that were modified.
 *
 * - `target` - The sequence itself.
 * @public
 */
export interface ISharedSegmentSequenceEvents extends ISharedObjectEvents {
	(
		event: "createIntervalCollection",
		listener: (label: string, local: boolean, target: IEventThisPlaceHolder) => void,
	);
	(
		event: "sequenceDelta",
		listener: (event: SequenceDeltaEvent, target: IEventThisPlaceHolder) => void,
	);
	(
		event: "maintenance",
		listener: (event: SequenceMaintenanceEvent, target: IEventThisPlaceHolder) => void,
	);
}

/**
 * @public
 */
export abstract class SharedSegmentSequence<T extends ISegment>
	extends SharedObject<ISharedSegmentSequenceEvents>
	implements ISharedIntervalCollection<SequenceInterval>, MergeTreeRevertibleDriver
{
	get loaded(): Promise<void> {
		return this.loadedDeferred.promise;
	}

	/**
	 * This is a safeguard to avoid problematic reentrancy of local ops. This type of scenario occurs if the user of SharedString subscribes
	 * to the `sequenceDelta` event and uses the callback for a local op to submit further local ops.
	 * Historically (before 2.0.0-internal.6.1.0), doing so would result in eventual consistency issues or a corrupted document.
	 * These issues were fixed in #16815 which makes such reentrancy no different from applying the ops in order but not from within the change events,
	 * but there is still little test coverage for reentrant scenarios.
	 * Additionally, applications submitting ops from inside change events need to take extreme care that their data models also support reentrancy.
	 * Since this is likely not the case, by default SharedString throws when encountering reentrant ops.
	 *
	 * An application using SharedString which explicitly wants to opt in to allowing reentrancy anyway can set `sharedStringPreventReentrancy`
	 * on the data store options to `false`.
	 * @internal
	 */
	protected guardReentrancy: <TRet>(callback: () => TRet) => TRet;

	private static createOpsFromDelta(event: SequenceDeltaEvent): IMergeTreeDeltaOp[] {
		const ops: IMergeTreeDeltaOp[] = [];
		for (const r of event.ranges) {
			switch (event.deltaOperation) {
				case MergeTreeDeltaType.ANNOTATE: {
					const lastAnnotate = ops[ops.length - 1] as IMergeTreeAnnotateMsg;
					const props = {};
					for (const key of Object.keys(r.propertyDeltas)) {
						props[key] = r.segment.properties?.[key] ?? null;
					}
					if (
						lastAnnotate &&
						lastAnnotate.pos2 === r.position &&
						// eslint-disable-next-line import/no-deprecated
						matchProperties(lastAnnotate.props, props)
					) {
						lastAnnotate.pos2 += r.segment.cachedLength;
					} else {
						ops.push(
							createAnnotateRangeOp(
								r.position,
								r.position + r.segment.cachedLength,
								props,
								undefined,
							),
						);
					}
					break;
				}

				case MergeTreeDeltaType.INSERT:
					ops.push(createInsertOp(r.position, r.segment.clone().toJSONObject()));
					break;

				case MergeTreeDeltaType.REMOVE: {
					const lastRem = ops[ops.length - 1] as IMergeTreeRemoveMsg;
					if (lastRem?.pos1 === r.position) {
						assert(
							lastRem.pos2 !== undefined,
							0x3ff /* pos2 should not be undefined here */,
						);
						lastRem.pos2 += r.segment.cachedLength;
					} else {
						ops.push(
							createRemoveRangeOp(r.position, r.position + r.segment.cachedLength),
						);
					}
					break;
				}

				default:
			}
		}
		return ops;
	}

	protected client: Client;
	/** `Deferred` that triggers once the object is loaded */
	protected loadedDeferred = new Deferred<void>();
	// cache out going ops created when partial loading
	private readonly loadedDeferredOutgoingOps: [IMergeTreeOp, SegmentGroup | SegmentGroup[]][] =
		[];
	// cache incoming ops that arrive when partial loading
	private deferIncomingOps = true;
	private readonly loadedDeferredIncomingOps: ISequencedDocumentMessage[] = [];

	private messagesSinceMSNChange: ISequencedDocumentMessage[] = [];
	private readonly intervalCollections: DefaultMap<IntervalCollection<SequenceInterval>>;
	constructor(
		private readonly dataStoreRuntime: IFluidDataStoreRuntime,
		public id: string,
		attributes: IChannelAttributes,
		public readonly segmentFromSpec: (spec: IJSONSegment) => ISegment,
	) {
		super(id, dataStoreRuntime, attributes, "fluid_sequence_");

		this.guardReentrancy =
			dataStoreRuntime.options.sharedStringPreventReentrancy ?? true
				? ensureNoReentrancy
				: createReentrancyDetector((depth) => {
						if (totalReentrancyLogs > 0) {
							totalReentrancyLogs--;
							this.logger.sendTelemetryEvent(
								{ eventName: "LocalOpReentry", depth },
								new LoggingError(reentrancyErrorMessage),
							);
						}
				  });

		this.loadedDeferred.promise.catch((error) => {
			this.logger.sendErrorEvent({ eventName: "SequenceLoadFailed" }, error);
		});

		this.client = new Client(
			segmentFromSpec,
			createChildLogger({
				logger: this.logger,
				namespace: "SharedSegmentSequence.MergeTreeClient",
			}),
			dataStoreRuntime.options,
		);

		this.client.prependListener("delta", (opArgs, deltaArgs) => {
			const event = new SequenceDeltaEvent(opArgs, deltaArgs, this.client);
			if (opArgs.stashed !== true && event.isLocal) {
				this.submitSequenceMessage(opArgs.op);
			}
			this.emit("sequenceDelta", event, this);
		});

		this.client.on("maintenance", (args, opArgs) => {
			this.emit("maintenance", new SequenceMaintenanceEvent(opArgs, args, this.client), this);
		});

		this.intervalCollections = new DefaultMap(
			this.serializer,
			this.handle,
			(op, localOpMetadata) => this.submitLocalMessage(op, localOpMetadata),
			new SequenceIntervalCollectionValueType(),
			dataStoreRuntime.options,
		);
	}

	/**
	 * @param start - The inclusive start of the range to remove
	 * @param end - The exclusive end of the range to remove
	 */
	public removeRange(start: number, end: number): IMergeTreeRemoveMsg {
		return this.guardReentrancy(() => this.client.removeRangeLocal(start, end));
	}

	/**
	 * @deprecated The ability to create group ops will be removed in an upcoming release, as group ops are redundant with the native batching capabilities of the runtime
	 */
	public groupOperation(groupOp: IMergeTreeGroupMsg) {
		this.guardReentrancy(() => this.client.localTransaction(groupOp));
	}

	/**
	 * Finds the segment information (i.e. segment + offset) corresponding to a character position in the SharedString.
	 * If the position is past the end of the string, `segment` and `offset` on the returned object may be undefined.
	 * @param pos - Character position (index) into the current local view of the SharedString.
	 */
	public getContainingSegment(pos: number): {
		segment: T | undefined;
		offset: number | undefined;
	} {
		return this.client.getContainingSegment<T>(pos);
	}

	/**
	 * Returns the length of the current sequence for the client
	 */
	public getLength() {
		return this.client.getLength();
	}

	/**
	 * Returns the current position of a segment, and -1 if the segment
	 * does not exist in this sequence
	 * @param segment - The segment to get the position of
	 */
	public getPosition(segment: ISegment): number {
		return this.client.getPosition(segment);
	}

	/**
	 * Annotates the range with the provided properties
	 *
	 * @param start - The inclusive start position of the range to annotate
	 * @param end - The exclusive end position of the range to annotate
	 * @param props - The properties to annotate the range with
	 * @param combiningOp - Optional. Specifies how to combine values for the property, such as "incr" for increment.
	 *
	 */
	public annotateRange(
		start: number,
		end: number,
		props: PropertySet,
		combiningOp?: ICombiningOp,
	) {
		this.guardReentrancy(() => this.client.annotateRangeLocal(start, end, props, combiningOp));
	}

	public getPropertiesAtPosition(pos: number) {
		return this.client.getPropertiesAtPosition(pos);
	}

	public getRangeExtentsOfPosition(pos: number) {
		return this.client.getRangeExtentsOfPosition(pos);
	}

	/**
	 * Creates a `LocalReferencePosition` on this SharedString. If the refType does not include
	 * ReferenceType.Transient, the returned reference will be added to the localRefs on the provided segment.
	 * @param segment - Segment to add the local reference on
	 * @param offset - Offset on the segment at which to place the local reference
	 * @param refType - ReferenceType for the created local reference
	 * @param properties - PropertySet to place on the created local reference
	 */
	public createLocalReferencePosition(
		segment: T,
		offset: number,
		refType: ReferenceType,
		properties: PropertySet | undefined,
		slidingPreference?: SlidingPreference,
		canSlideToEndpoint?: boolean,
	): LocalReferencePosition {
		return this.client.createLocalReferencePosition(
			segment,
			offset,
			refType,
			properties,
			slidingPreference,
			canSlideToEndpoint,
		);
	}

	/**
	 * Resolves a `ReferencePosition` into a character position using this client's perspective.
	 */
	public localReferencePositionToPosition(lref: ReferencePosition): number {
		return this.client.localReferencePositionToPosition(lref);
	}

	/**
	 * Removes a `LocalReferencePosition` from this SharedString.
	 */
	public removeLocalReferencePosition(lref: LocalReferencePosition) {
		return this.client.removeLocalReferencePosition(lref);
	}

	/**
	 * Resolves a remote client's position against the local sequence
	 * and returns the remote client's position relative to the local
	 * sequence. The client ref seq must be above the minimum sequence number
	 * or the return value will be undefined.
	 * Generally this method is used in conjunction with signals which provide
	 * point in time values for the below parameters, and is useful for things
	 * like displaying user position. It should not be used with persisted values
	 * as persisted values will quickly become invalid as the remoteClientRefSeq
	 * moves below the minimum sequence number
	 * @param remoteClientPosition - The remote client's position to resolve
	 * @param remoteClientRefSeq - The reference sequence number of the remote client
	 * @param remoteClientId - The client id of the remote client
	 */
	public resolveRemoteClientPosition(
		remoteClientPosition: number,
		remoteClientRefSeq: number,
		remoteClientId: string,
	): number | undefined {
		return this.client.resolveRemoteClientPosition(
			remoteClientPosition,
			remoteClientRefSeq,
			remoteClientId,
		);
	}

	/**
	 * @deprecated This method will no longer be public in an upcoming release as it is not safe to use outside of this class
	 */
	public submitSequenceMessage(message: IMergeTreeOp) {
		if (!this.isAttached()) {
			return;
		}
		const translated = makeHandlesSerializable(message, this.serializer, this.handle);
		const metadata = this.client.peekPendingSegmentGroups(
			message.type === MergeTreeDeltaType.GROUP ? message.ops.length : 1,
		);

		// if loading isn't complete, we need to cache
		// local ops until loading is complete, and then
		// they will be resent
		if (!this.loadedDeferred.isCompleted) {
			this.loadedDeferredOutgoingOps.push(metadata ? [translated, metadata] : translated);
		} else {
			this.submitLocalMessage(translated, metadata);
		}
	}

	/**
	 * Given a position specified relative to a marker id, lookup the marker
	 * and convert the position to a character position.
	 * @param relativePos - Id of marker (may be indirect) and whether position is before or after marker.
	 */
	public posFromRelativePos(relativePos: IRelativePosition) {
		return this.client.posFromRelativePos(relativePos);
	}

	/**
	 * Walk the underlying segments of the sequence.
	 * The walked segments may extend beyond the range if the segments cross the
	 * ranges start or end boundaries.
	 *
	 * Set split range to true to ensure only segments within the range are walked.
	 *
	 * @param handler - The function to handle each segment. Traversal ends if
	 * this function returns true.
	 * @param start - Optional. The start of range walk.
	 * @param end - Optional. The end of range walk
	 * @param accum - Optional. An object that will be passed to the handler for accumulation
	 * @param splitRange - Optional. Splits boundary segments on the range boundaries
	 */
	public walkSegments<TClientData>(
		handler: ISegmentAction<TClientData>,
		start?: number,
		end?: number,
		accum?: TClientData,
		splitRange: boolean = false,
	): void {
		this.client.walkSegments(handler, start, end, accum as TClientData, splitRange);
	}

	/**
<<<<<<< HEAD
=======
	 * @deprecated this functionality is no longer supported and will be removed
	 */
	public getStackContext(startPos: number, rangeLabels: string[]): RangeStackMap {
		return this.client.getStackContext(startPos, rangeLabels);
	}

	/**
>>>>>>> ca0523e6
	 * @returns The most recent sequence number which has been acked by the server and processed by this
	 * SharedSegmentSequence.
	 */
	public getCurrentSeq() {
		return this.client.getCurrentSeq();
	}

	/**
	 * Inserts a segment directly before a `ReferencePosition`.
	 * @param refPos - The reference position to insert the segment at
	 * @param segment - The segment to insert
	 */
	public insertAtReferencePosition(pos: ReferencePosition, segment: T) {
		this.guardReentrancy(() => this.client.insertAtReferencePositionLocal(pos, segment));
	}
	/**
	 * Inserts a segment
	 * @param start - The position to insert the segment at
	 * @param spec - The segment to inserts spec
	 */
	public insertFromSpec(pos: number, spec: IJSONSegment) {
		const segment = this.segmentFromSpec(spec);
		this.guardReentrancy(() => this.client.insertSegmentLocal(pos, segment));
	}

	/**
	 * Retrieves the interval collection keyed on `label`. If no such interval collection exists,
	 * creates one.
	 */
	public getIntervalCollection(label: string): IIntervalCollection<SequenceInterval> {
		return this.intervalCollections.get(label);
	}

	/**
	 * @returns An iterable object that enumerates the IntervalCollection labels.
	 *
	 * @example
	 *
	 * ```typescript
	 * const iter = this.getIntervalCollectionKeys();
	 * for (key of iter)
	 *     const collection = this.getIntervalCollection(key);
	 *     ...
	 * ```
	 */
	public getIntervalCollectionLabels(): IterableIterator<string> {
		return this.intervalCollections.keys();
	}

	/**
	 * {@inheritDoc @fluidframework/shared-object-base#SharedObject.summarizeCore}
	 */
	protected summarizeCore(
		serializer: IFluidSerializer,
		telemetryContext?: ITelemetryContext,
	): ISummaryTreeWithStats {
		const builder = new SummaryTreeBuilder();

		// conditionally write the interval collection blob
		// only if it has entries
		if (this.intervalCollections.size > 0) {
			builder.addBlob(snapshotFileName, this.intervalCollections.serialize(serializer));
		}

		builder.addWithStats(contentPath, this.summarizeMergeTree(serializer));

		return builder.getSummaryTree();
	}

	/**
	 * Runs serializer over the GC data for this SharedMatrix.
	 * All the IFluidHandle's represent routes to other objects.
	 */
	protected processGCDataCore(serializer: SummarySerializer) {
		if (this.intervalCollections.size > 0) {
			this.intervalCollections.serialize(serializer);
		}

		this.client.serializeGCData(this.handle, serializer);
	}

	/**
	 * Replace the range specified from start to end with the provided segment
	 * This is done by inserting the segment at the end of the range, followed
	 * by removing the contents of the range
	 * For a zero or reverse range (start \>= end), insert at end do not remove anything
	 * @param start - The start of the range to replace
	 * @param end - The end of the range to replace
	 * @param segment - The segment that will replace the range
	 */
	protected replaceRange(start: number, end: number, segment: ISegment) {
		// Insert at the max end of the range when start > end, but still remove the range later
		const insertIndex: number = Math.max(start, end);

		// Insert first, so local references can slide to the inserted seg if any
		const insert = this.client.insertSegmentLocal(insertIndex, segment);
		if (insert) {
			if (start < end) {
				this.client.removeRangeLocal(start, end);
			}
		}
	}

	/**
	 * {@inheritDoc @fluidframework/shared-object-base#SharedObject.onConnect}
	 */
	protected onConnect() {
		// Update merge tree collaboration information with new client ID and then resend pending ops
		this.client.startOrUpdateCollaboration(this.runtime.clientId);
	}

	/**
	 * {@inheritDoc @fluidframework/shared-object-base#SharedObject.onDisconnect}
	 */
	protected onDisconnect() {}

	/**
	 * {@inheritDoc @fluidframework/shared-object-base#SharedObject.reSubmitCore}
	 */
	protected reSubmitCore(content: any, localOpMetadata: unknown) {
		if (
			!this.intervalCollections.tryResubmitMessage(
				content,
				localOpMetadata as IMapMessageLocalMetadata,
			)
		) {
			this.submitSequenceMessage(
				this.client.regeneratePendingOp(
					content as IMergeTreeOp,
					localOpMetadata as SegmentGroup | SegmentGroup[],
				),
			);
		}
	}

	/**
	 * {@inheritDoc @fluidframework/shared-object-base#SharedObject.loadCore}
	 */
	protected async loadCore(storage: IChannelStorageService) {
		if (await storage.contains(snapshotFileName)) {
			const blob = await storage.readBlob(snapshotFileName);
			const header = bufferToString(blob, "utf8");
			this.intervalCollections.populate(header);
		}

		try {
			// this will load the header, and return a promise
			// that will resolve when the body is loaded
			// and the catchup ops are available.
			const { catchupOpsP } = await this.client.load(
				this.runtime,
				new ObjectStoragePartition(storage, contentPath),
				this.serializer,
			);

			// setup a promise to process the
			// catch up ops, and finishing the loading process
			const loadCatchUpOps = catchupOpsP
				.then((msgs) => {
					msgs.forEach((m) => {
						const collabWindow = this.client.getCollabWindow();
						if (
							m.minimumSequenceNumber < collabWindow.minSeq ||
							m.referenceSequenceNumber < collabWindow.minSeq ||
							m.sequenceNumber <= collabWindow.minSeq ||
							// sequenceNumber could be the same if messages are part of a grouped batch
							m.sequenceNumber < collabWindow.currentSeq
						) {
							throw new Error(
								`Invalid catchup operations in snapshot: ${JSON.stringify({
									op: {
										seq: m.sequenceNumber,
										minSeq: m.minimumSequenceNumber,
										refSeq: m.referenceSequenceNumber,
									},
									collabWindow: {
										seq: collabWindow.currentSeq,
										minSeq: collabWindow.minSeq,
									},
								})}`,
							);
						}
						this.processMergeTreeMsg(m);
					});
					this.loadFinished();
				})
				.catch((error) => {
					this.loadFinished(error);
				});
			if (this.dataStoreRuntime.options?.sequenceInitializeFromHeaderOnly !== true) {
				// if we not doing partial load, await the catch up ops,
				// and the finalization of the load
				await loadCatchUpOps;
			}
		} catch (error) {
			this.loadFinished(error);
		}
	}

	/**
	 * {@inheritDoc @fluidframework/shared-object-base#SharedObject.processCore}
	 */
	protected processCore(
		message: ISequencedDocumentMessage,
		local: boolean,
		localOpMetadata: unknown,
	) {
		// if loading isn't complete, we need to cache all
		// incoming ops to be applied after loading is complete
		if (this.deferIncomingOps) {
			assert(!local, 0x072 /* "Unexpected local op when loading not finished" */);
			this.loadedDeferredIncomingOps.push(message);
		} else {
			assert(
				message.type === MessageType.Operation,
				0x073 /* "Sequence message not operation" */,
			);

			const handled = this.intervalCollections.tryProcessMessage(
				message.contents as IMapOperation,
				local,
				message,
				localOpMetadata,
			);

			if (!handled) {
				this.processMergeTreeMsg(message, local);
			}
		}
	}

	/**
	 * {@inheritDoc @fluidframework/shared-object-base#SharedObject.didAttach}
	 */
	protected didAttach() {
		// If we are not local, and we've attached we need to start generating and sending ops
		// so start collaboration and provide a default client id incase we are not connected
		if (this.isAttached()) {
			this.client.startOrUpdateCollaboration(this.runtime.clientId ?? "attached");
		}
	}

	/**
	 * {@inheritDoc @fluidframework/shared-object-base#SharedObject.initializeLocalCore}
	 */
	protected initializeLocalCore() {
		super.initializeLocalCore();
		this.loadFinished();
	}

	/**
	 * {@inheritDoc @fluidframework/shared-object-base#SharedObjectCore.applyStashedOp}
	 */
	protected applyStashedOp(content: any): unknown {
		return this.client.applyStashedOp(parseHandles(content, this.serializer));
	}

	private summarizeMergeTree(serializer: IFluidSerializer): ISummaryTreeWithStats {
		// Are we fully loaded? If not, things will go south
		assert(
			this.loadedDeferred.isCompleted,
			0x074 /* "Snapshot called when not fully loaded" */,
		);
		const minSeq = this.runtime.deltaManager.minimumSequenceNumber;

		this.processMinSequenceNumberChanged(minSeq);

		this.messagesSinceMSNChange.forEach((m) => {
			m.minimumSequenceNumber = minSeq;
		});

		return this.client.summarize(
			this.runtime,
			this.handle,
			serializer,
			this.messagesSinceMSNChange,
		);
	}

	private processMergeTreeMsg(rawMessage: ISequencedDocumentMessage, local?: boolean) {
		const message = parseHandles(rawMessage, this.serializer);

		const ops: IMergeTreeDeltaOp[] = [];
		function transformOps(event: SequenceDeltaEvent) {
			ops.push(...SharedSegmentSequence.createOpsFromDelta(event));
		}
		const needsTransformation = message.referenceSequenceNumber !== message.sequenceNumber - 1;
		let stashMessage: Readonly<ISequencedDocumentMessage> = message;
		if (this.runtime.options?.newMergeTreeSnapshotFormat !== true) {
			if (needsTransformation) {
				this.on("sequenceDelta", transformOps);
			}
		}

		this.client.applyMsg(message, local);

		if (this.runtime.options?.newMergeTreeSnapshotFormat !== true) {
			if (needsTransformation) {
				this.removeListener("sequenceDelta", transformOps);
				// shallow clone the message as we only overwrite top level properties,
				// like referenceSequenceNumber and content only
				stashMessage = {
					...message,
					referenceSequenceNumber: stashMessage.sequenceNumber - 1,
					// eslint-disable-next-line import/no-deprecated
					contents: ops.length !== 1 ? createGroupOp(...ops) : ops[0],
				};
			}

			this.messagesSinceMSNChange.push(stashMessage);

			// Do GC every once in a while...
			if (
				this.messagesSinceMSNChange.length > 20 &&
				this.messagesSinceMSNChange[20].sequenceNumber < message.minimumSequenceNumber
			) {
				this.processMinSequenceNumberChanged(message.minimumSequenceNumber);
			}
		}
	}

	private processMinSequenceNumberChanged(minSeq: number) {
		let index = 0;
		for (; index < this.messagesSinceMSNChange.length; index++) {
			if (this.messagesSinceMSNChange[index].sequenceNumber > minSeq) {
				break;
			}
		}
		if (index !== 0) {
			this.messagesSinceMSNChange = this.messagesSinceMSNChange.slice(index);
		}
	}

	private loadFinished(error?: any) {
		if (!this.loadedDeferred.isCompleted) {
			// Initialize the interval collections
			this.initializeIntervalCollections();
			if (error) {
				this.loadedDeferred.reject(error);
				throw error;
			} else {
				// it is important this series remains synchronous
				// first we stop deferring incoming ops, and apply then all
				this.deferIncomingOps = false;
				for (const message of this.loadedDeferredIncomingOps) {
					this.processCore(message, false, undefined);
				}
				this.loadedDeferredIncomingOps.length = 0;

				// then resolve the loaded promise
				// and resubmit all the outstanding ops, as the snapshot
				// is fully loaded, and all outstanding ops are applied
				this.loadedDeferred.resolve();

				for (const [messageContent, opMetadata] of this.loadedDeferredOutgoingOps) {
					this.reSubmitCore(messageContent, opMetadata);
				}
				this.loadedDeferredOutgoingOps.length = 0;
			}
		}
	}

	private initializeIntervalCollections() {
		// Listen and initialize new SharedIntervalCollections
		this.intervalCollections.eventEmitter.on(
			"create",
			({ key, previousValue }: IValueChanged, local: boolean) => {
				const intervalCollection = this.intervalCollections.get(key);
				if (!intervalCollection.attached) {
					intervalCollection.attachGraph(this.client, key);
				}
				assert(
					previousValue === undefined,
					0x2c1 /* "Creating an interval collection that already exists?" */,
				);
				this.emit("createIntervalCollection", key, local, this);
			},
		);

		// Initialize existing SharedIntervalCollections
		for (const key of this.intervalCollections.keys()) {
			const intervalCollection = this.intervalCollections.get(key);
			intervalCollection.attachGraph(this.client, key);
		}
	}
}

function createReentrancyDetector(
	onReentrancy: (depth: number) => void,
): <T>(callback: () => T) => T {
	let depth = 0;
	function detectReentrancy<T>(callback: () => T): T {
		if (depth > 0) {
			onReentrancy(depth);
		}
		depth++;
		try {
			return callback();
		} finally {
			depth--;
		}
	}

	return detectReentrancy;
}

/**
 * Apps which generate reentrant behavior may do so at a high frequency.
 * Logging even per-SharedSegmentSequence instance might be too noisy, and having a few logs from a session
 * is likely enough.
 */
let totalReentrancyLogs = 3;

/**
 * Resets the reentrancy log counter. Test-only API.
 */
export function resetReentrancyLogCounter() {
	totalReentrancyLogs = 3;
}

const reentrancyErrorMessage = "Reentrancy detected in sequence local ops";
const ensureNoReentrancy = createReentrancyDetector(() => {
	throw new LoggingError(reentrancyErrorMessage);
});<|MERGE_RESOLUTION|>--- conflicted
+++ resolved
@@ -453,16 +453,6 @@
 	}
 
 	/**
-<<<<<<< HEAD
-=======
-	 * @deprecated this functionality is no longer supported and will be removed
-	 */
-	public getStackContext(startPos: number, rangeLabels: string[]): RangeStackMap {
-		return this.client.getStackContext(startPos, rangeLabels);
-	}
-
-	/**
->>>>>>> ca0523e6
 	 * @returns The most recent sequence number which has been acked by the server and processed by this
 	 * SharedSegmentSequence.
 	 */
