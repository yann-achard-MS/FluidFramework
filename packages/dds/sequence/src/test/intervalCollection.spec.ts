--- conflicted
+++ resolved
@@ -34,14 +34,9 @@
         `findOverlappingIntervals() must return the expected number of intervals`);
 
     const actualPos = actual.map((interval) => {
-<<<<<<< HEAD
         assert(interval);
-        const start = sharedString.localRefToPos(interval.start);
-        const end = sharedString.localRefToPos(interval.end);
-=======
         const start = sharedString.localReferencePositionToPosition(interval.start);
         const end = sharedString.localReferencePositionToPosition(interval.end);
->>>>>>> 7257de2d
         return { start, end };
     });
     assert.deepEqual(actualPos, expected, "intervals are not as expected");
