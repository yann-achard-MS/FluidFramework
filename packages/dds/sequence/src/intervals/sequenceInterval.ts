/*!
 * Copyright (c) Microsoft Corporation and contributors. All rights reserved.
 * Licensed under the MIT License.
 */

/* eslint-disable no-bitwise */
/* eslint-disable import/no-deprecated */

import {
	Client,
	ICombiningOp,
	ISegment,
	LocalReferencePosition,
	PropertiesManager,
	PropertySet,
	ReferenceType,
	SlidingPreference,
	compareReferencePositions,
	createDetachedLocalReferencePosition,
	createMap,
	getSlideToSegoff,
	maxReferencePosition,
	minReferencePosition,
	refTypeIncludesFlag,
	reservedRangeLabelsKey,
} from "@fluidframework/merge-tree";
import { assert } from "@fluidframework/core-utils";
import { ISequencedDocumentMessage } from "@fluidframework/protocol-definitions";
import { UsageError } from "@fluidframework/telemetry-utils";
import {
	SequencePlace,
	Side,
	computeStickinessFromSide,
	endpointPosAndSide,
	sidesFromStickiness,
} from "../intervalCollection";
import {
	IIntervalHelpers,
	ISerializableInterval,
	ISerializedInterval,
	IntervalStickiness,
	IntervalType,
	endReferenceSlidingPreference,
	startReferenceSlidingPreference,
} from "./intervalUtils";

const reservedIntervalIdKey = "intervalId";

function compareSides(sideA: Side, sideB: Side): number {
	if (sideA === sideB) {
		return 0;
	}

	if (sideA === Side.Before) {
		return 1;
	}

	return -1;
}

function minSide(sideA: Side, sideB: Side): Side {
	if (sideA === Side.After && sideB === Side.After) {
		return Side.After;
	}

	return Side.Before;
}

function maxSide(sideA: Side, sideB: Side): Side {
	if (sideA === Side.Before && sideB === Side.Before) {
		return Side.Before;
	}

	return Side.After;
}

/**
 * Interval implementation whose ends are associated with positions in a mutatable sequence.
 * As such, when content is inserted into the middle of the interval, the interval expands to
 * include that content.
 *
 * @remarks The endpoints' positions should be treated exclusively to get
 * reasonable behavior. E.g., an interval referring to "hello" in "hello world"
 * should have a start position of 0 and an end position of 5.
 *
 * To see why, consider what happens if "llo wor" is removed from the string to make "held".
 * The interval's startpoint remains on the "h" (it isn't altered), but the interval's endpoint
 * slides forward to the next unremoved position, which is the "l" in "held".
 * Users would generally expect the interval to now refer to "he" (as it is the subset of content
 * remaining after the removal), hence the "l" should be excluded.
 * If the interval endpoint was treated inclusively, the interval would now refer to "hel", which
 * is undesirable.
 *
 * Since the endpoints of an interval are treated exclusively but cannot be greater
 * than or equal to the length of the associated sequence, there exist special
 * endpoint segments, "start" and "end", which represent the position immediately
 * before or immediately after the string respectively.
 *
 * If a `SequenceInterval` is created on a sequence with the
 * `mergeTreeReferencesCanSlideToEndpoint` feature flag set to true, the endpoints
 * of the interval that are exclusive will have the ability to slide to these
 * special endpoint segments.
 */
export class SequenceInterval implements ISerializableInterval {
	/**
	 * {@inheritDoc ISerializableInterval.properties}
	 */
	public properties: PropertySet;
	/**
	 * {@inheritDoc ISerializableInterval.propertyManager}
	 * @internal
	 */
	public propertyManager: PropertiesManager;

	/**
	 * @internal
	 */
	public get stickiness(): IntervalStickiness {
		const startSegment = this.start.getSegment();
		const endSegment = this.end.getSegment();
		return computeStickinessFromSide(
			startSegment?.endpointType,
			this.startSide,
			endSegment?.endpointType,
			this.endSide,
		);
	}

	constructor(
		private readonly client: Client,
		/**
		 * Start endpoint of this interval.
		 * @remarks This endpoint can be resolved into a character position using the SharedString it's a part of.
		 */
		public start: LocalReferencePosition,
		/**
		 * End endpoint of this interval.
		 * @remarks This endpoint can be resolved into a character position using the SharedString it's a part of.
		 */
		public end: LocalReferencePosition,
		public intervalType: IntervalType,
		props?: PropertySet,
		public readonly startSide: Side = Side.Before,
		public readonly endSide: Side = Side.Before,
	) {
		this.propertyManager = new PropertiesManager();
		this.properties = {};

		if (props) {
			this.addProperties(props);
		}
	}

	private callbacks?: Record<"beforePositionChange" | "afterPositionChange", () => void>;

	/**
	 * Subscribes to position change events on this interval if there are no current listeners.
	 * @internal
	 */
	public addPositionChangeListeners(
		beforePositionChange: () => void,
		afterPositionChange: () => void,
	): void {
		if (this.callbacks === undefined) {
			this.callbacks = {
				beforePositionChange,
				afterPositionChange,
			};

			const startCbs = (this.start.callbacks ??= {});
			const endCbs = (this.end.callbacks ??= {});
			startCbs.beforeSlide = endCbs.beforeSlide = beforePositionChange;
			startCbs.afterSlide = endCbs.afterSlide = afterPositionChange;
		}
	}

	/**
	 * Removes the currently subscribed position change listeners.
	 * @internal
	 */
	public removePositionChangeListeners(): void {
		if (this.callbacks) {
			this.callbacks = undefined;
			this.start.callbacks = undefined;
			this.end.callbacks = undefined;
		}
	}

	/**
	 * {@inheritDoc ISerializableInterval.serialize}
	 * @internal
	 */
	public serialize(): ISerializedInterval {
		const startPosition = this.client.localReferencePositionToPosition(this.start);
		const endPosition = this.client.localReferencePositionToPosition(this.end);
		const { startSide, endSide } = sidesFromStickiness(this.stickiness);
		const serializedInterval: ISerializedInterval = {
			end: endPosition,
			intervalType: this.intervalType,
			sequenceNumber: this.client.getCurrentSeq(),
			start: startPosition,
			stickiness: this.stickiness,
			startSide,
			endSide,
		};

		if (this.properties) {
			serializedInterval.properties = this.properties;
		}

		return serializedInterval;
	}

	/**
	 * {@inheritDoc IInterval.clone}
	 */
	public clone() {
		return new SequenceInterval(
			this.client,
			this.start,
			this.end,
			this.intervalType,
			this.properties,
			this.startSide,
			this.endSide,
		);
	}

	/**
	 * {@inheritDoc IInterval.compare}
	 */
	public compare(b: SequenceInterval) {
		const startResult = this.compareStart(b);
		if (startResult === 0) {
			const endResult = this.compareEnd(b);
			if (endResult === 0) {
				const thisId = this.getIntervalId();
				if (thisId) {
					const bId = b.getIntervalId();
					if (bId) {
						return thisId > bId ? 1 : thisId < bId ? -1 : 0;
					}
					return 0;
				}
				return 0;
			} else {
				return endResult;
			}
		} else {
			return startResult;
		}
	}

	/**
	 * {@inheritDoc IInterval.compareStart}
	 */
	public compareStart(b: SequenceInterval) {
		const dist = compareReferencePositions(this.start, b.start);

		if (dist === 0) {
			return compareSides(this.startSide, b.startSide);
		}

		return dist;
	}

	/**
	 * {@inheritDoc IInterval.compareEnd}
	 */
	public compareEnd(b: SequenceInterval): number {
		const dist = compareReferencePositions(this.end, b.end);

		if (dist === 0) {
			return compareSides(b.endSide, this.endSide);
		}

		return dist;
	}

	/**
	 * {@inheritDoc IInterval.overlaps}
	 */
	public overlaps(b: SequenceInterval) {
		const result =
			compareReferencePositions(this.start, b.end) <= 0 &&
			compareReferencePositions(this.end, b.start) >= 0;
		return result;
	}

	/**
	 * {@inheritDoc ISerializableInterval.getIntervalId}
	 */
	public getIntervalId(): string {
		const id = this.properties?.[reservedIntervalIdKey];
		assert(id !== undefined, 0x5e2 /* interval ID should not be undefined */);
		return `${id}`;
	}

	/**
	 * {@inheritDoc IInterval.union}
	 * @internal
	 */
	public union(b: SequenceInterval) {
		const newStart = minReferencePosition(this.start, b.start);
		const newEnd = maxReferencePosition(this.end, b.end);

		let startSide: Side;

		if (this.start === b.start) {
			startSide = minSide(this.startSide, b.startSide);
		} else {
			startSide = this.start === newStart ? this.startSide : b.startSide;
		}

		let endSide: Side;

		if (this.end === b.end) {
			endSide = maxSide(this.endSide, b.endSide);
		} else {
			endSide = this.end === newEnd ? this.endSide : b.endSide;
		}

		return new SequenceInterval(
			this.client,
			newStart,
			newEnd,
			this.intervalType,
			undefined,
			startSide,
			endSide,
		);
	}

	/**
	 * {@inheritDoc ISerializableInterval.addProperties}
	 * @internal
	 */
	public addProperties(
		newProps: PropertySet,
		collab: boolean = false,
		seq?: number,
		op?: ICombiningOp,
	): PropertySet | undefined {
		this.initializeProperties();
		return this.propertyManager.addProperties(this.properties, newProps, op, seq, collab);
	}

	/**
	 * @returns whether this interval overlaps two numerical positions.
	 */
	public overlapsPos(bstart: number, bend: number) {
		const startPos = this.client.localReferencePositionToPosition(this.start);
		const endPos = this.client.localReferencePositionToPosition(this.end);
		return endPos > bstart && startPos < bend;
	}

	/**
	 * {@inheritDoc IInterval.modify}
	 * @internal
	 */
	public modify(
		label: string,
		start: SequencePlace | undefined,
		end: SequencePlace | undefined,
		op?: ISequencedDocumentMessage,
		localSeq?: number,
	) {
		const { startSide, endSide, startPos, endPos } = endpointPosAndSide(start, end);
		const stickiness = computeStickinessFromSide(
			startPos ?? this.start.getSegment()?.endpointType,
			startSide ?? this.startSide,
			endPos ?? this.end.getSegment()?.endpointType,
			endSide ?? this.endSide,
		);
		const getRefType = (baseType: ReferenceType): ReferenceType => {
			let refType = baseType;
			if (op === undefined) {
				refType &= ~ReferenceType.SlideOnRemove;
				refType |= ReferenceType.StayOnRemove;
			}
			return refType;
		};

		let startRef = this.start;
		if (startPos !== undefined) {
			startRef = createPositionReference(
				this.client,
				startPos,
				getRefType(this.start.refType),
				op,
				undefined,
				localSeq,
				startReferenceSlidingPreference(stickiness),
				startReferenceSlidingPreference(stickiness) === SlidingPreference.BACKWARD,
			);
			if (this.start.properties) {
				startRef.addProperties(this.start.properties);
			}
		}

		let endRef = this.end;
		if (endPos !== undefined) {
			endRef = createPositionReference(
				this.client,
				endPos,
				getRefType(this.end.refType),
				op,
				undefined,
				localSeq,
				endReferenceSlidingPreference(stickiness),
				endReferenceSlidingPreference(stickiness) === SlidingPreference.FORWARD,
			);
			if (this.end.properties) {
				endRef.addProperties(this.end.properties);
			}
		}

		const newInterval = new SequenceInterval(
			this.client,
			startRef,
			endRef,
			this.intervalType,
			undefined,
			startSide ?? this.startSide,
			endSide ?? this.endSide,
		);
		if (this.properties) {
			newInterval.initializeProperties();
			this.propertyManager.copyTo(
				this.properties,
				newInterval.properties,
				newInterval.propertyManager,
			);
		}
		return newInterval;
	}

	private initializeProperties(): void {
		if (!this.propertyManager) {
			this.propertyManager = new PropertiesManager();
		}
		if (!this.properties) {
			this.properties = createMap<any>();
		}
	}
}

export function createPositionReferenceFromSegoff(
	client: Client,
	segoff: { segment: ISegment | undefined; offset: number | undefined } | "start" | "end",
	refType: ReferenceType,
	op?: ISequencedDocumentMessage,
	localSeq?: number,
	fromSnapshot?: boolean,
	slidingPreference?: SlidingPreference,
	canSlideToEndpoint?: boolean,
): LocalReferencePosition {
	if (segoff === "start" || segoff === "end") {
		return client.createLocalReferencePosition(
			segoff,
			undefined,
			refType,
			undefined,
			slidingPreference,
			canSlideToEndpoint,
		);
	}

	if (segoff.segment) {
		const ref = client.createLocalReferencePosition(
			segoff.segment,
			segoff.offset,
			refType,
			undefined,
			slidingPreference,
			canSlideToEndpoint,
		);
		return ref;
	}

	// Creating references on detached segments is allowed for:
	// - Transient segments
	// - References coming from a remote client (location may have been concurrently removed)
	// - References being rebased to a new sequence number
	//   (segment they originally referred to may have been removed with no suitable replacement)
	if (
		!op &&
		!localSeq &&
		!fromSnapshot &&
		!refTypeIncludesFlag(refType, ReferenceType.Transient)
	) {
		throw new UsageError("Non-transient references need segment");
	}

	return createDetachedLocalReferencePosition(refType);
}

function createPositionReference(
	client: Client,
	pos: number | "start" | "end",
	refType: ReferenceType,
	op?: ISequencedDocumentMessage,
	fromSnapshot?: boolean,
	localSeq?: number,
	slidingPreference?: SlidingPreference,
	exclusive: boolean = false,
): LocalReferencePosition {
	let segoff;

	if (op) {
		assert(
			(refType & ReferenceType.SlideOnRemove) !== 0,
			0x2f5 /* op create references must be SlideOnRemove */,
		);
		if (pos === "start" || pos === "end") {
			segoff = pos;
		} else {
			segoff = client.getContainingSegment(pos, {
				referenceSequenceNumber: op.referenceSequenceNumber,
				clientId: op.clientId,
			});
			segoff = getSlideToSegoff(segoff);
		}
	} else {
		assert(
			(refType & ReferenceType.SlideOnRemove) === 0 || !!fromSnapshot,
			0x2f6 /* SlideOnRemove references must be op created */,
		);
		segoff =
			pos === "start" || pos === "end"
				? pos
				: client.getContainingSegment(pos, undefined, localSeq);
	}

	return createPositionReferenceFromSegoff(
		client,
		segoff,
		refType,
		op,
		localSeq,
		fromSnapshot,
		slidingPreference,
		exclusive,
	);
}

export function createSequenceInterval(
	label: string,
	start: SequencePlace | undefined,
	end: SequencePlace | undefined,
	client: Client,
	intervalType: IntervalType,
	op?: ISequencedDocumentMessage,
	fromSnapshot?: boolean,
): SequenceInterval {
	const { startPos, startSide, endPos, endSide } = endpointPosAndSide(
		start ?? "start",
		end ?? "end",
	);
	assert(
		startPos !== undefined &&
			endPos !== undefined &&
			startSide !== undefined &&
			endSide !== undefined,
		"start and end cannot be undefined because they were not passed in as undefined",
	);
	const stickiness = computeStickinessFromSide(startPos, startSide, endPos, endSide);
	let beginRefType = ReferenceType.RangeBegin;
	let endRefType = ReferenceType.RangeEnd;
	if (intervalType === IntervalType.Transient) {
		beginRefType = ReferenceType.Transient;
		endRefType = ReferenceType.Transient;
	} else {
		if (intervalType === IntervalType.Nest) {
			beginRefType = ReferenceType.NestBegin;
			endRefType = ReferenceType.NestEnd;
		}
		// All non-transient interval references must eventually be SlideOnRemove
		// To ensure eventual consistency, they must start as StayOnRemove when
		// pending (created locally and creation op is not acked)
		if (op || fromSnapshot) {
			beginRefType |= ReferenceType.SlideOnRemove;
			endRefType |= ReferenceType.SlideOnRemove;
		} else {
			beginRefType |= ReferenceType.StayOnRemove;
			endRefType |= ReferenceType.StayOnRemove;
		}
	}

	const startLref = createPositionReference(
		client,
		startPos,
		beginRefType,
		op,
		fromSnapshot,
		undefined,
		startReferenceSlidingPreference(stickiness),
		startReferenceSlidingPreference(stickiness) === SlidingPreference.BACKWARD,
	);

	const endLref = createPositionReference(
		client,
		endPos,
		endRefType,
		op,
		fromSnapshot,
		undefined,
		endReferenceSlidingPreference(stickiness),
		endReferenceSlidingPreference(stickiness) === SlidingPreference.FORWARD,
	);

	const rangeProp = {
		[reservedRangeLabelsKey]: [label],
	};
	startLref.addProperties(rangeProp);
	endLref.addProperties(rangeProp);

	const ival = new SequenceInterval(
		client,
		startLref,
		endLref,
		intervalType,
		rangeProp,
		startSide,
		endSide,
	);
	return ival;
}

<<<<<<< HEAD
=======
export const compareSequenceIntervalEnds = (a: SequenceInterval, b: SequenceInterval): number =>
	compareReferencePositions(a.end, b.end);

export const compareSequenceIntervalStarts = (a: SequenceInterval, b: SequenceInterval): number =>
	compareReferencePositions(a.start, b.start);

/**
 * @deprecated The methods within have substitutions
 */
>>>>>>> f5b02e46
export const sequenceIntervalHelpers: IIntervalHelpers<SequenceInterval> = {
	create: createSequenceInterval,
};<|MERGE_RESOLUTION|>--- conflicted
+++ resolved
@@ -627,18 +627,9 @@
 	return ival;
 }
 
-<<<<<<< HEAD
-=======
-export const compareSequenceIntervalEnds = (a: SequenceInterval, b: SequenceInterval): number =>
-	compareReferencePositions(a.end, b.end);
-
-export const compareSequenceIntervalStarts = (a: SequenceInterval, b: SequenceInterval): number =>
-	compareReferencePositions(a.start, b.start);
-
 /**
  * @deprecated The methods within have substitutions
  */
->>>>>>> f5b02e46
 export const sequenceIntervalHelpers: IIntervalHelpers<SequenceInterval> = {
 	create: createSequenceInterval,
 };