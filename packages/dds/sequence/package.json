{
  "name": "@fluidframework/sequence",
  "version": "0.60.1000",
  "description": "Distributed sequence",
  "homepage": "https://fluidframework.com",
  "repository": {
    "type": "git",
    "url": "https://github.com/microsoft/FluidFramework.git",
    "directory": "packages/dds/sequence"
  },
  "license": "MIT",
  "author": "Microsoft and contributors",
  "sideEffects": false,
  "main": "dist/index.js",
  "module": "lib/index.js",
  "types": "dist/index.d.ts",
  "scripts": {
    "build": "npm run build:genver && concurrently npm:build:compile npm:lint && npm run build:docs",
    "build:commonjs": "npm run tsc && npm run typetests:gen && npm run build:test",
    "build:compile": "concurrently npm:build:commonjs npm:build:esnext",
    "build:docs": "api-extractor run --local --typescript-compiler-folder ../../../node_modules/typescript && copyfiles -u 1 ./_api-extractor-temp/doc-models/* ../../../_api-extractor-temp/",
    "build:esnext": "tsc --project ./tsconfig.esnext.json",
    "build:full": "npm run build",
    "build:full:compile": "npm run build:compile",
    "build:genver": "gen-version",
    "build:test": "tsc --project ./src/test/tsconfig.json",
    "ci:build:docs": "api-extractor run --typescript-compiler-folder ../../../node_modules/typescript && copyfiles -u 1 ./_api-extractor-temp/* ../../../_api-extractor-temp/",
    "clean": "rimraf dist lib *.tsbuildinfo *.build.log",
    "eslint": "eslint --format stylish src",
    "eslint:fix": "eslint --format stylish src --fix --fix-type problem,suggestion,layout",
    "lint": "npm run eslint",
    "lint:fix": "npm run eslint:fix",
    "test": "npm run test:mocha",
    "test:coverage": "nyc npm test -- --reporter xunit --reporter-option output=nyc/junit-report.xml",
    "test:mocha": "mocha --recursive dist/test/**/*.spec.js -r node_modules/@fluidframework/mocha-test-setup --unhandled-rejections=strict",
    "test:mocha:verbose": "cross-env FLUID_TEST_VERBOSE=1 npm run test:mocha",
    "test:newsnapfiles": "node dist/test/createSnapshotFiles.js",
    "testfarm": "node dist/test/testFarm.js",
    "tsc": "tsc",
    "tsfmt": "tsfmt --verify",
    "tsfmt:fix": "tsfmt --replace",
    "typetests:gen": "fluid-type-validator -g -d ."
  },
  "nyc": {
    "all": true,
    "cache-dir": "nyc/.cache",
    "exclude": [
      "src/test/**/*.ts",
      "dist/test/**/*.js"
    ],
    "exclude-after-remap": false,
    "include": [
      "src/**/*.ts",
      "dist/**/*.js"
    ],
    "report-dir": "nyc/report",
    "reporter": [
      "cobertura",
      "html",
      "text"
    ],
    "temp-directory": "nyc/.nyc_output"
  },
  "dependencies": {
    "@fluidframework/common-definitions": "^0.20.1",
    "@fluidframework/common-utils": "^0.32.1",
    "@fluidframework/core-interfaces": "^0.43.1000",
    "@fluidframework/datastore-definitions": "^0.60.1000",
    "@fluidframework/merge-tree": "^0.60.1000",
    "@fluidframework/protocol-definitions": "^0.1028.1000",
    "@fluidframework/runtime-definitions": "^0.60.1000",
    "@fluidframework/runtime-utils": "^0.60.1000",
    "@fluidframework/shared-object-base": "^0.60.1000",
    "@fluidframework/telemetry-utils": "^0.60.1000",
    "uuid": "^8.3.1"
  },
  "devDependencies": {
    "@fluid-internal/test-dds-utils": "^0.60.1000",
    "@fluidframework/build-common": "^0.23.0",
    "@fluidframework/eslint-config-fluid": "^0.28.1000",
    "@fluidframework/gitresources": "^0.1036.1000",
    "@fluidframework/mocha-test-setup": "^0.60.1000",
    "@fluidframework/sequence-previous": "npm:@fluidframework/sequence@^0.58.0",
    "@fluidframework/server-services-client": "^0.1036.1000",
<<<<<<< HEAD
    "@fluidframework/test-runtime-utils": "^0.60.1000",
    "@microsoft/api-extractor": "^7.16.1",
=======
    "@fluidframework/test-runtime-utils": "^0.59.2000",
    "@microsoft/api-extractor": "^7.22.2",
>>>>>>> ec15d8ac
    "@rushstack/eslint-config": "^2.5.1",
    "@types/diff": "^3.5.1",
    "@types/mocha": "^8.2.2",
    "@types/node": "^14.18.0",
    "@types/random-js": "^1.0.31",
    "@typescript-eslint/eslint-plugin": "~5.9.0",
    "@typescript-eslint/parser": "~5.9.0",
    "concurrently": "^6.2.0",
    "copyfiles": "^2.1.0",
    "cross-env": "^7.0.2",
    "diff": "^3.5.0",
    "eslint": "~8.6.0",
    "eslint-plugin-editorconfig": "~3.2.0",
    "eslint-plugin-eslint-comments": "~3.2.0",
    "eslint-plugin-import": "~2.25.4",
    "eslint-plugin-no-null": "~1.0.2",
    "eslint-plugin-react": "~7.28.0",
    "eslint-plugin-unicorn": "~40.0.0",
    "mocha": "^8.4.0",
    "nyc": "^15.0.0",
    "random-js": "^1.0.8",
    "rimraf": "^2.6.2",
    "typescript": "~4.1.3",
    "typescript-formatter": "7.1.0"
  },
  "typeValidation": {
    "version": "0.59.1000",
    "broken": {},
    "disabled": true
  }
}<|MERGE_RESOLUTION|>--- conflicted
+++ resolved
@@ -82,13 +82,8 @@
     "@fluidframework/mocha-test-setup": "^0.60.1000",
     "@fluidframework/sequence-previous": "npm:@fluidframework/sequence@^0.58.0",
     "@fluidframework/server-services-client": "^0.1036.1000",
-<<<<<<< HEAD
-    "@fluidframework/test-runtime-utils": "^0.60.1000",
-    "@microsoft/api-extractor": "^7.16.1",
-=======
     "@fluidframework/test-runtime-utils": "^0.59.2000",
     "@microsoft/api-extractor": "^7.22.2",
->>>>>>> ec15d8ac
     "@rushstack/eslint-config": "^2.5.1",
     "@types/diff": "^3.5.1",
     "@types/mocha": "^8.2.2",
