/*!
 * Copyright (c) Microsoft Corporation and contributors. All rights reserved.
 * Licensed under the MIT License.
 */

import { LocalReferencePosition } from "./localReference";
import { ISegment } from "./mergeTreeNodes";
import { SortedSet } from "./sortedSet";

/**
<<<<<<< HEAD
=======
 * @deprecated This functionality was not meant to be exported and will be removed in a future release
>>>>>>> 39ac6d5a
 * @internal
 */
export type SortedSegmentSetItem =
	| ISegment
	| LocalReferencePosition
	| { readonly segment: ISegment };

/**
 * Stores a unique and sorted set of segments, or objects with segments
 *
 * This differs from a normal sorted set in that the keys are not fixed.
 * The segments are sorted via their ordinals which can change as the merge tree is modified.
 * Even though the values of the ordinals can change their ordering and uniqueness cannot, so the order of a set of
 * segments ordered by their ordinals will always have the same order even if the ordinal values on
 * the segments changes. This invariant allows us to ensure the segments stay
 * ordered and unique, and that new segments can be inserted into that order.
 *
<<<<<<< HEAD
=======
 * @deprecated This functionality was not meant to be exported and will be removed in a future release
>>>>>>> 39ac6d5a
 * @internal
 */
export class SortedSegmentSet<T extends SortedSegmentSetItem = ISegment> extends SortedSet<
	T,
	string
> {
	protected getKey(item: T): string {
		const maybeRef = item as Partial<LocalReferencePosition>;
		if (maybeRef.getSegment !== undefined && maybeRef.isLeaf?.() === false) {
			const lref = maybeRef as LocalReferencePosition;
			// eslint-disable-next-line @typescript-eslint/no-non-null-assertion
			const segment = lref.getSegment()!;
			return segment.ordinal;
		}
		const maybeObject = item as { readonly segment: ISegment };
		if (maybeObject?.segment) {
			return maybeObject.segment.ordinal;
		}

		const maybeSegment = item as ISegment;
		return maybeSegment.ordinal;
	}

	protected findItemPosition(item: T): { exists: boolean; index: number } {
		if (this.keySortedItems.length === 0) {
			return { exists: false, index: 0 };
		}
		let start = 0;
		let end = this.keySortedItems.length - 1;
		const itemKey = this.getKey(item);
		let index = -1;

		while (start <= end) {
			index = start + Math.floor((end - start) / 2);
			const indexKey = this.getKey(this.keySortedItems[index]);
			if (indexKey > itemKey) {
				if (start === index) {
					return { exists: false, index };
				}
				end = index - 1;
			} else if (indexKey < itemKey) {
				if (index === end) {
					return { exists: false, index: index + 1 };
				}
				start = index + 1;
			} else if (indexKey === itemKey) {
				// at this point we've found the key of the item
				// so we need to find the index of the item instance
				//
				if (item === this.keySortedItems[index]) {
					return { exists: true, index };
				}
				for (
					let b = index - 1;
					b >= 0 && this.getKey(this.keySortedItems[b]) === itemKey;
					b--
				) {
					if (this.keySortedItems[b] === item) {
						return { exists: true, index: b };
					}
				}
				for (
					index + 1;
					index < this.keySortedItems.length &&
					this.getKey(this.keySortedItems[index]) === itemKey;
					index++
				) {
					if (this.keySortedItems[index] === item) {
						return { exists: true, index };
					}
				}
				return { exists: false, index };
			}
		}
		return { exists: false, index };
	}
}<|MERGE_RESOLUTION|>--- conflicted
+++ resolved
@@ -5,13 +5,11 @@
 
 import { LocalReferencePosition } from "./localReference";
 import { ISegment } from "./mergeTreeNodes";
+// eslint-disable-next-line import/no-deprecated
 import { SortedSet } from "./sortedSet";
 
 /**
-<<<<<<< HEAD
-=======
  * @deprecated This functionality was not meant to be exported and will be removed in a future release
->>>>>>> 39ac6d5a
  * @internal
  */
 export type SortedSegmentSetItem =
@@ -29,12 +27,10 @@
  * the segments changes. This invariant allows us to ensure the segments stay
  * ordered and unique, and that new segments can be inserted into that order.
  *
-<<<<<<< HEAD
-=======
  * @deprecated This functionality was not meant to be exported and will be removed in a future release
->>>>>>> 39ac6d5a
  * @internal
  */
+// eslint-disable-next-line import/no-deprecated
 export class SortedSegmentSet<T extends SortedSegmentSetItem = ISegment> extends SortedSet<
 	T,
 	string
