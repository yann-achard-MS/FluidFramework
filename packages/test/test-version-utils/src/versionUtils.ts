/*!
 * Copyright (c) Microsoft Corporation and contributors. All rights reserved.
 * Licensed under the MIT License.
 */

/* Utilities to manage finding, installing and loading legacy versions */

import { exec, execSync } from "child_process";
import * as path from "path";
import { existsSync, mkdirSync, rmdirSync, readdirSync, readFileSync, writeFileSync } from "fs";

import { lock } from "proper-lockfile";
import * as semver from "semver";
import { pkgVersion } from "./packageVersion";

// Assuming this file is in dist\test, so go to ..\node_modules\.legacy as the install location
const baseModulePath = path.join(__dirname, "..", "node_modules", ".legacy");
const installedJsonPath = path.join(baseModulePath, "installed.json");
const getModulePath = (version: string) => path.join(baseModulePath, version);

const resolutionCache = new Map<string, string>();

// Increment the revision if we want to force installation (e.g. package list changed)
const revision = 1;

interface InstalledJson {
    revision: number;
    installed: string[];
}

async function ensureInstalledJson() {
    if (existsSync(installedJsonPath)) { return; }
    const release = await lock(__dirname, { retries: { forever: true } });
    try {
        // Check it again under the lock
        if (existsSync(installedJsonPath)) { return; }
        // Create the directory
        mkdirSync(baseModulePath, { recursive: true });
        const data: InstalledJson = { revision, installed: [] };

        writeFileSync(installedJsonPath, JSON.stringify(data, undefined, 2), { encoding: "utf8" });
    } finally {
        release();
    }
}

function readInstalledJsonNoLock(): InstalledJson {
    const data = readFileSync(installedJsonPath, { encoding: "utf8" });
    const installedJson = JSON.parse(data) as InstalledJson;
    if (installedJson.revision !== revision) {
        // if the revision doesn't match assume that it doesn't match
        return { revision, installed: [] };
    }
    return installedJson;
}

async function readInstalledJson(): Promise<InstalledJson> {
    await ensureInstalledJson();
    const release = await lock(installedJsonPath, { retries: { forever: true } });
    try {
        return readInstalledJsonNoLock();
    } finally {
        release();
    }
}

const isInstalled = async (version: string) => (await readInstalledJson()).installed.includes(version);
async function addInstalled(version: string) {
    await ensureInstalledJson();
    const release = await lock(installedJsonPath, { retries: { forever: true } });
    try {
        const installedJson = readInstalledJsonNoLock();
        if (!installedJson.installed.includes(version)) {
            installedJson.installed.push(version);
            writeFileSync(installedJsonPath, JSON.stringify(installedJson, undefined, 2), { encoding: "utf8" });
        }
    } finally {
        release();
    }
}

async function removeInstalled(version: string) {
    await ensureInstalledJson();
    const release = await lock(installedJsonPath, { retries: { forever: true } });
    try {
        const installedJson = readInstalledJsonNoLock();
        installedJson.installed = installedJson.installed.filter((value) => value !== version);
        writeFileSync(installedJsonPath, JSON.stringify(installedJson, undefined, 2), { encoding: "utf8" });
    } finally {
        release();
    }
}

export function resolveVersion(requested: string, installed: boolean) {
    const cachedVersion = resolutionCache.get(requested);
    if (cachedVersion) { return cachedVersion; }
    if (semver.valid(requested)) {
        // If it is a valid semver already instead of a range, just use it
        resolutionCache.set(requested, requested);
        return requested;
    }

    if (installed) {
        // Check the install directory instead of asking NPM for it.
        const files = readdirSync(baseModulePath, { withFileTypes: true });
        let found: string | undefined;
        files.map((dirent) => {
            if (dirent.isDirectory() && semver.valid(dirent.name) && semver.satisfies(dirent.name, requested)) {
                if (!found || semver.lt(found, dirent.name)) {
                    found = dirent.name;
                }
            }
        });
        if (found) {
            return found;
        }
        throw new Error(`No matching version found in ${baseModulePath}`);
    } else {
        const result = execSync(
            `npm v @fluidframework/container-loader@"${requested}" version --json`,
            { encoding: "utf8" },
        );
<<<<<<< HEAD
        if (result === "" || result === undefined) {
            throw new Error(`No version published as ${requested}`);
=======
        // if we are requesting an x.x.0-0 prerelease and failed the first try, try
        // again using the virtualPatch schema
        if (result === "" && !requested.includes("internal")) {
            const requestedVersion = new semver.SemVer(requested.substring(requested.indexOf("^") + 1));
            if (requestedVersion.patch === 0 && requestedVersion.prerelease.length > 0) {
                const retryVersion = `^${requestedVersion.major}.${requestedVersion.minor}.1000-0`;
                result = execSync(
                    `npm v @fluidframework/container-loader@"${retryVersion}" version --json`,
                    { encoding: "utf8" },
                );
            }
>>>>>>> 2b608b61
        }

        try {
            const versions: string | string[] = result !== "" ? JSON.parse(result) : "";
            const version = Array.isArray(versions) ? versions.sort(semver.rcompare)[0] : versions;
            if (version) {
                resolutionCache.set(requested, version);
                return version;
            }
        } catch (e) {
            throw new Error(`Error parsing versions for ${requested}`);
        }

        throw new Error(`No version found for ${requested}`);
    }
}

async function ensureModulePath(version: string, modulePath: string) {
    const release = await lock(baseModulePath, { retries: { forever: true } });
    try {
        console.log(`Installing version ${version}`);
        if (!existsSync(modulePath)) {
            // Create the under the baseModulePath lock
            mkdirSync(modulePath, { recursive: true });
        }
    } finally {
        release();
    }
}

export async function ensureInstalled(requested: string, packageList: string[], force: boolean) {
    if (requested === pkgVersion) { return; }
    const version = resolveVersion(requested, false);
    const modulePath = getModulePath(version);

    if (!force && await isInstalled(version)) {
        return { version, modulePath };
    }

    await ensureModulePath(version, modulePath);

    const adjustedPackageList = [...packageList];
    if (versionHasMovedSparsedMatrix(version)) {
        adjustedPackageList.push("@fluid-experimental/sequence-deprecated");
    }

    // Release the __dirname but lock the modulePath so we can do parallel installs
    const release = await lock(modulePath, { retries: { forever: true } });
    try {
        if (force) {
            // remove version from install.json under the modulePath lock
            await removeInstalled(version);
        }

        // Check installed status again under lock the modulePath lock
        if (force || !await isInstalled(version)) {
            // Install the packages
            await new Promise<void>((resolve, reject) =>
                exec(`npm init --yes`, { cwd: modulePath }, (error, stdout, stderr) => {
                    if (error) {
                        reject(new Error(`Failed to initialize install directory ${modulePath}`));
                    }
                    resolve();
                }),
            );
            await new Promise<void>((resolve, reject) =>
                exec(
                    `npm i --no-package-lock ${adjustedPackageList.map((pkg) => `${pkg}@${version}`).join(" ")}`,
                    { cwd: modulePath },
                    (error, stdout, stderr) => {
                        if (error) {
                            reject(new Error(`Failed to install in ${modulePath}\n${stderr}`));
                        }
                        resolve();
                    },
                ),
            );

            // add it to the install.json under the modulePath lock.
            await addInstalled(version);
        }
        return { version, modulePath };
    } catch (e) {
        // rmdirSync recursive flags introduced in Node v12.10
        // Remove the `as any` cast once node typing is updated.
        try { (rmdirSync as any)(modulePath, { recursive: true }); } catch (ex) { }
        throw new Error(`Unable to install version ${version}\n${e}`);
    } finally {
        release();
    }
}

export function checkInstalled(requested: string) {
    const version = resolveVersion(requested, true);
    const modulePath = getModulePath(version);
    if (existsSync(modulePath)) {
        // assume it is valid if it exists
        return { version, modulePath };
    }
    throw new Error(`Requested version ${requested} resolved to ${version} is not installed`);
}

export const loadPackage = (modulePath: string, pkg: string) =>
    // eslint-disable-next-line @typescript-eslint/no-require-imports, @typescript-eslint/no-unsafe-return
    require(path.join(modulePath, "node_modules", pkg));

/**
 * Used to get the major version number above or below the baseVersion.
 * @param baseVersion - The base version to move from (eg. "0.60.0")
 * @param requested - Number representing the major version to move from. These are
 * generally negative to move back versions (eg. -1).
 * Note: If the requested number is a string then that will be the returned value
 */
export function getRequestedRange(baseVersion: string, requested?: number | string): string {
    if (requested === undefined || requested === 0) { return baseVersion; }
    if (typeof requested === "string") { return requested; }

    const isInternal = baseVersion.includes("internal");

    if (isInternal) {
        const internalVersions = baseVersion.split("-internal.");
        return internalSchema(internalVersions[0], internalVersions[1], requested);
    }

    let version;
    try {
        version = new semver.SemVer(baseVersion);
    } catch (err: unknown) {
        throw new Error(err as string);
    }

    // calculate requested major version number
    // eslint-disable-next-line @typescript-eslint/restrict-plus-operands
    const requestedMajorVersion = version.major + requested;
    // if the major version number is bigger than 0 then return it as normal
    if (requestedMajorVersion > 0) {
        return `^${requestedMajorVersion}.0.0-0`;
    }
    // if the major version number is <= 0 then we return the equivalent pre-releases
    const lastPrereleaseVersion = new semver.SemVer("0.59.0");

    // Minor number in 0.xx release represent a major change hence different rules
    // are applied for computing the requested version.
    // eslint-disable-next-line @typescript-eslint/restrict-plus-operands
    const requestedMinorVersion = lastPrereleaseVersion.minor + requestedMajorVersion;
    // too old a version / non existing version requested
    if (requestedMinorVersion <= 0) {
        // cap at min version
        return "^0.0.1-0";
    }
    return `^0.${requestedMinorVersion}.0-0`;
}

export function internalSchema(publicVersion: string, internalVersion: string, requested: number | string): string {
    if (publicVersion === "2.0.0" && internalVersion < "2.0.0" && requested === -1) { return `^1.0.0-0`; }
    if (publicVersion === "2.0.0" && internalVersion < "2.0.0" && requested === -2) { return `^0.59.0-0`; }
    if (publicVersion === "2.0.0" && internalVersion >= "2.0.0" &&
        internalVersion < "3.0.0" && requested === -2) { return `^1.0.0-0`; }

    // if the version number is for the older version scheme before 1.0.0
    if (publicVersion === "2.0.0" && internalVersion <= "2.0.0" && requested < -2) {
        const lastPrereleaseVersion = new semver.SemVer("0.59.0");
        const requestedMinorVersion = lastPrereleaseVersion.minor + (requested as number) + 2;
        return `^0.${requestedMinorVersion}.0-0`;
    }

    let parsedVersion;
    let semverInternal: string = internalVersion;

    // applied for all the baseVersion passed as 2.0.0-internal-3.0.0 or greater in 2.0.0 internal series
    if (internalVersion > publicVersion && requested <= -2) {
        const version = internalVersion.split(".");
        semverInternal = (parseInt(version[0], 10) + ((requested as number) + 1)).toString().concat(".0.0");
    }

    try {
        parsedVersion = new semver.SemVer(semverInternal);
    } catch (err: unknown) {
        throw new Error(err as string);
    }

    // eslint-disable-next-line max-len
    return `>=${publicVersion}-internal.${parsedVersion.major - 1}.0.0 <${publicVersion}-internal.${parsedVersion.major}.0.0`;
}

export function versionHasMovedSparsedMatrix(version: string): boolean {
    // SparseMatrix was moved to "@fluid-experimental/sequence-deprecated" in "2.0.0-internal.2.0.0"
    return version >= "2.0.0-internal.2.0.0" || (!version.includes("internal") && version >= "2.0.0");
}<|MERGE_RESOLUTION|>--- conflicted
+++ resolved
@@ -120,22 +120,8 @@
             `npm v @fluidframework/container-loader@"${requested}" version --json`,
             { encoding: "utf8" },
         );
-<<<<<<< HEAD
         if (result === "" || result === undefined) {
             throw new Error(`No version published as ${requested}`);
-=======
-        // if we are requesting an x.x.0-0 prerelease and failed the first try, try
-        // again using the virtualPatch schema
-        if (result === "" && !requested.includes("internal")) {
-            const requestedVersion = new semver.SemVer(requested.substring(requested.indexOf("^") + 1));
-            if (requestedVersion.patch === 0 && requestedVersion.prerelease.length > 0) {
-                const retryVersion = `^${requestedVersion.major}.${requestedVersion.minor}.1000-0`;
-                result = execSync(
-                    `npm v @fluidframework/container-loader@"${retryVersion}" version --json`,
-                    { encoding: "utf8" },
-                );
-            }
->>>>>>> 2b608b61
         }
 
         try {
