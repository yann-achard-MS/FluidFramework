--- conflicted
+++ resolved
@@ -46,13 +46,8 @@
 	},
 	"devDependencies": {
 		"@fluid-tools/webpack-fluid-loader": "workspace:~",
-<<<<<<< HEAD
-		"@fluidframework/build-common": "^1.2.0",
+		"@fluidframework/build-common": "^2.0.0",
 		"@fluidframework/build-tools": "^0.21.0",
-=======
-		"@fluidframework/build-common": "^2.0.0",
-		"@fluidframework/build-tools": "^0.20.0",
->>>>>>> d3ade380
 		"@fluidframework/eslint-config-fluid": "^2.0.0",
 		"@fluidframework/test-tools": "^0.2.158186",
 		"@types/expect-puppeteer": "2.2.1",
@@ -95,12 +90,10 @@
 	"fluidBuild": {
 		"tasks": {
 			"eslint": [
-				"@fluid-example/multiview-coordinate-interface#build:esnext",
-				"^tsc"
+				"@fluid-example/multiview-coordinate-interface#build:esnext"
 			],
 			"build:esnext": [
-				"@fluid-example/multiview-coordinate-interface#build:esnext",
-				"^tsc"
+				"@fluid-example/multiview-coordinate-interface#build:esnext"
 			]
 		}
 	},
