--- conflicted
+++ resolved
@@ -1,10 +1,6 @@
 {
   "name": "@fluid-example/shared-text",
-<<<<<<< HEAD
-  "version": "0.59.4000",
-=======
   "version": "0.60.1000",
->>>>>>> 3c923a5a
   "private": true,
   "description": "Shared text",
   "homepage": "https://fluidframework.com",
@@ -46,25 +42,6 @@
     "webpack:dev": "webpack --env development"
   },
   "dependencies": {
-<<<<<<< HEAD
-    "@fluid-example/example-utils": "^0.59.4000",
-    "@fluidframework/aqueduct": "^0.59.4000",
-    "@fluidframework/common-utils": "^0.32.1",
-    "@fluidframework/container-definitions": "^0.48.1000",
-    "@fluidframework/container-runtime": "^0.59.4000",
-    "@fluidframework/core-interfaces": "^0.43.1000",
-    "@fluidframework/datastore": "^0.59.4000",
-    "@fluidframework/datastore-definitions": "^0.59.4000",
-    "@fluidframework/map": "^0.59.4000",
-    "@fluidframework/merge-tree": "^0.59.4000",
-    "@fluidframework/protocol-definitions": "^0.1028.1000",
-    "@fluidframework/request-handler": "^0.59.4000",
-    "@fluidframework/runtime-definitions": "^0.59.4000",
-    "@fluidframework/runtime-utils": "^0.59.4000",
-    "@fluidframework/sequence": "^0.59.4000",
-    "@fluidframework/undo-redo": "^0.59.4000",
-    "@fluidframework/view-interfaces": "^0.59.4000",
-=======
     "@fluid-example/example-utils": "^0.60.1000",
     "@fluidframework/aqueduct": "^0.60.1000",
     "@fluidframework/common-utils": "^0.32.1",
@@ -82,18 +59,13 @@
     "@fluidframework/sequence": "^0.60.1000",
     "@fluidframework/undo-redo": "^0.60.1000",
     "@fluidframework/view-interfaces": "^0.60.1000",
->>>>>>> 3c923a5a
     "bootstrap": "^3.3.7",
     "debug": "^4.1.1",
     "react": "^16.10.2",
     "react-dom": "^16.10.2"
   },
   "devDependencies": {
-<<<<<<< HEAD
-    "@fluid-tools/webpack-fluid-loader": "^0.59.4000",
-=======
     "@fluid-tools/webpack-fluid-loader": "^0.60.1000",
->>>>>>> 3c923a5a
     "@fluidframework/build-common": "^0.23.0",
     "@fluidframework/test-tools": "^0.2.3074",
     "@rushstack/eslint-config": "^2.5.1",
