{
  "name": "@fluid-example/codemirror",
<<<<<<< HEAD
  "version": "0.59.4000",
=======
  "version": "0.60.1000",
>>>>>>> 3c923a5a
  "private": true,
  "description": "Simple markdown editor",
  "homepage": "https://fluidframework.com",
  "repository": {
    "type": "git",
    "url": "https://github.com/microsoft/FluidFramework.git",
    "directory": "examples/data-objects/codemirror"
  },
  "license": "MIT",
  "author": "Microsoft and contributors",
  "main": "dist/index.js",
  "module": "lib/index.js",
  "types": "dist/index.d.ts",
  "scripts": {
    "build": "concurrently npm:build:compile npm:lint",
    "build:compile": "concurrently npm:tsc npm:build:copy",
    "build:copy": "copyfiles -u 1 \"src/**/*.css\" dist/",
    "build:full": "concurrently npm:build npm:webpack",
    "build:full:compile": "concurrently npm:build:compile npm:webpack",
    "clean": "rimraf dist lib *.tsbuildinfo *.build.log",
    "dev": "npm run webpack:dev",
    "eslint": "eslint --format stylish src",
    "eslint:fix": "eslint --format stylish src --fix --fix-type problem,suggestion,layout",
    "lint": "npm run eslint",
    "lint:fix": "npm run eslint:fix",
    "prepack": "npm run webpack",
    "start": "webpack serve --config webpack.config.js",
    "start:docker": "webpack serve --config webpack.config.js --env mode=docker",
    "start:r11s": "webpack serve --config webpack.config.js --env mode=r11s",
    "start:spo": "webpack serve --config webpack.config.js --env mode=spo",
    "start:spo-df": "webpack serve --config webpack.config.js --env mode=spo-df",
    "start:tinylicious": "webpack serve --config webpack.config.js --env mode=tinylicious",
    "tsc": "tsc",
    "tsfmt": "tsfmt --verify",
    "tsfmt:fix": "tsfmt --replace",
    "webpack": "webpack --env=\"production\"",
    "webpack:dev": "webpack --env=\"development\""
  },
  "dependencies": {
<<<<<<< HEAD
    "@fluidframework/aqueduct": "^0.59.4000",
    "@fluidframework/container-definitions": "^0.48.1000",
    "@fluidframework/container-runtime": "^0.59.4000",
    "@fluidframework/container-runtime-definitions": "^0.59.4000",
    "@fluidframework/core-interfaces": "^0.43.1000",
    "@fluidframework/datastore": "^0.59.4000",
    "@fluidframework/datastore-definitions": "^0.59.4000",
    "@fluidframework/map": "^0.59.4000",
    "@fluidframework/merge-tree": "^0.59.4000",
    "@fluidframework/request-handler": "^0.59.4000",
    "@fluidframework/runtime-definitions": "^0.59.4000",
    "@fluidframework/runtime-utils": "^0.59.4000",
    "@fluidframework/sequence": "^0.59.4000",
    "@fluidframework/view-adapters": "^0.59.4000",
    "@fluidframework/view-interfaces": "^0.59.4000",
=======
    "@fluidframework/aqueduct": "^0.60.1000",
    "@fluidframework/container-definitions": "^0.49.1000-64278",
    "@fluidframework/container-runtime": "^0.60.1000",
    "@fluidframework/container-runtime-definitions": "^0.60.1000",
    "@fluidframework/core-interfaces": "^0.43.1000",
    "@fluidframework/datastore": "^0.60.1000",
    "@fluidframework/datastore-definitions": "^0.60.1000",
    "@fluidframework/map": "^0.60.1000",
    "@fluidframework/merge-tree": "^0.60.1000",
    "@fluidframework/request-handler": "^0.60.1000",
    "@fluidframework/runtime-definitions": "^0.60.1000",
    "@fluidframework/runtime-utils": "^0.60.1000",
    "@fluidframework/sequence": "^0.60.1000",
    "@fluidframework/view-adapters": "^0.60.1000",
    "@fluidframework/view-interfaces": "^0.60.1000",
>>>>>>> 3c923a5a
    "@types/codemirror": "0.0.76",
    "codemirror": "^5.48.4"
  },
  "devDependencies": {
<<<<<<< HEAD
    "@fluid-tools/webpack-fluid-loader": "^0.59.4000",
=======
    "@fluid-tools/webpack-fluid-loader": "^0.60.1000",
>>>>>>> 3c923a5a
    "@fluidframework/build-common": "^0.23.0",
    "@fluidframework/eslint-config-fluid": "^0.28.2000-0",
    "@rushstack/eslint-config": "^2.5.1",
    "@types/node": "^14.18.0",
    "@typescript-eslint/eslint-plugin": "~5.9.0",
    "@typescript-eslint/parser": "~5.9.0",
    "concurrently": "^6.2.0",
    "copyfiles": "^2.1.0",
    "css-loader": "^1.0.0",
    "eslint": "~8.6.0",
    "eslint-plugin-editorconfig": "~3.2.0",
    "eslint-plugin-eslint-comments": "~3.2.0",
    "eslint-plugin-import": "~2.25.4",
    "eslint-plugin-jest": "~26.1.3",
    "eslint-plugin-mocha": "~10.0.3",
    "eslint-plugin-promise": "~6.0.0",
    "eslint-plugin-react": "~7.28.0",
    "eslint-plugin-tsdoc": "~0.2.14",
    "eslint-plugin-unicorn": "~40.0.0",
    "rimraf": "^2.6.2",
    "style-loader": "^1.0.0",
    "ts-loader": "^9.3.0",
    "typescript": "~4.5.5",
    "typescript-formatter": "7.1.0",
    "webpack": "^5.72.0",
    "webpack-cli": "^4.9.2",
    "webpack-dev-server": "4.0.0",
    "webpack-merge": "^5.8.0"
  },
  "fluid": {
    "browser": {
      "umd": {
        "files": [
          "dist/main.bundle.js"
        ],
        "library": "main"
      }
    }
  }
}<|MERGE_RESOLUTION|>--- conflicted
+++ resolved
@@ -1,10 +1,6 @@
 {
   "name": "@fluid-example/codemirror",
-<<<<<<< HEAD
-  "version": "0.59.4000",
-=======
   "version": "0.60.1000",
->>>>>>> 3c923a5a
   "private": true,
   "description": "Simple markdown editor",
   "homepage": "https://fluidframework.com",
@@ -44,23 +40,6 @@
     "webpack:dev": "webpack --env=\"development\""
   },
   "dependencies": {
-<<<<<<< HEAD
-    "@fluidframework/aqueduct": "^0.59.4000",
-    "@fluidframework/container-definitions": "^0.48.1000",
-    "@fluidframework/container-runtime": "^0.59.4000",
-    "@fluidframework/container-runtime-definitions": "^0.59.4000",
-    "@fluidframework/core-interfaces": "^0.43.1000",
-    "@fluidframework/datastore": "^0.59.4000",
-    "@fluidframework/datastore-definitions": "^0.59.4000",
-    "@fluidframework/map": "^0.59.4000",
-    "@fluidframework/merge-tree": "^0.59.4000",
-    "@fluidframework/request-handler": "^0.59.4000",
-    "@fluidframework/runtime-definitions": "^0.59.4000",
-    "@fluidframework/runtime-utils": "^0.59.4000",
-    "@fluidframework/sequence": "^0.59.4000",
-    "@fluidframework/view-adapters": "^0.59.4000",
-    "@fluidframework/view-interfaces": "^0.59.4000",
-=======
     "@fluidframework/aqueduct": "^0.60.1000",
     "@fluidframework/container-definitions": "^0.49.1000-64278",
     "@fluidframework/container-runtime": "^0.60.1000",
@@ -76,16 +55,11 @@
     "@fluidframework/sequence": "^0.60.1000",
     "@fluidframework/view-adapters": "^0.60.1000",
     "@fluidframework/view-interfaces": "^0.60.1000",
->>>>>>> 3c923a5a
     "@types/codemirror": "0.0.76",
     "codemirror": "^5.48.4"
   },
   "devDependencies": {
-<<<<<<< HEAD
-    "@fluid-tools/webpack-fluid-loader": "^0.59.4000",
-=======
     "@fluid-tools/webpack-fluid-loader": "^0.60.1000",
->>>>>>> 3c923a5a
     "@fluidframework/build-common": "^0.23.0",
     "@fluidframework/eslint-config-fluid": "^0.28.2000-0",
     "@rushstack/eslint-config": "^2.5.1",
