--- conflicted
+++ resolved
@@ -45,11 +45,7 @@
     "@fluid-example/table-document": "^0.60.1000",
     "@fluidframework/aqueduct": "^0.60.1000",
     "@fluidframework/common-definitions": "^0.20.1",
-<<<<<<< HEAD
     "@fluidframework/container-definitions": "^0.49.1000-64278",
-=======
-    "@fluidframework/container-definitions": "^0.48.2000-0",
->>>>>>> 73929f26
     "@fluidframework/core-interfaces": "^0.43.1000",
     "@fluidframework/matrix": "^0.60.1000",
     "@fluidframework/runtime-utils": "^0.60.1000",
