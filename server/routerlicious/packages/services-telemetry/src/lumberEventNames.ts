--- conflicted
+++ resolved
@@ -19,21 +19,5 @@
     // Lambdas
     ClientSummary = "ClientSummary",
     DeliHandler = "DeliHandler",
-<<<<<<< HEAD
-    KafkaRunner = "KafkaRunner",
     ScribeHandler = "ScribeHandler",
-    ServiceSummary = "ServiceSummary",
-    SummaryReader = "SummaryReader",
-
-    // Reliability
-    SessionResult = "SessionResult",
-    StartSessionResult = "StartSessionResult",
-    ScribeSessionResult = "ScribeSessionResult",
-
-    // Miscellaneous
-    ConnectDocument = "ConnectDocument",
-    HttpRequest = "HttpRequest",
-=======
-    ScribeHandler = "ScribeHandler",
->>>>>>> eaf9c8b9
 }