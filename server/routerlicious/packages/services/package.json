{
  "name": "@fluidframework/server-services",
<<<<<<< HEAD
  "version": "0.1036.4000",
=======
  "version": "0.1037.1000",
>>>>>>> 3c923a5a
  "description": "Fluid server services",
  "homepage": "https://fluidframework.com",
  "repository": {
    "type": "git",
    "url": "https://github.com/microsoft/FluidFramework.git",
    "directory": "server/routerlicious/packages/services"
  },
  "license": "MIT",
  "author": "Microsoft and contributors",
  "main": "dist/index.js",
  "types": "dist/index.d.ts",
  "scripts": {
    "build": "npm run build:genver && concurrently npm:build:compile npm:lint",
    "build:compile": "npm run tsc",
    "build:full": "npm run build",
    "build:full:compile": "npm run build:compile",
    "build:genver": "gen-version",
    "clean": "rimraf dist lib *.tsbuildinfo *.build.log",
    "eslint": "eslint --format stylish src",
    "eslint:fix": "eslint --format stylish src --fix --fix-type problem,suggestion,layout",
    "lint": "npm run eslint",
    "lint:fix": "npm run eslint:fix",
    "test": "mocha --recursive dist/test --unhandled-rejections=strict",
    "test:coverage": "nyc npm test -- --reporter xunit --reporter-option output=nyc/junit-report.xml",
    "tsc": "tsc",
    "tsfmt": "tsfmt --verify",
    "tsfmt:fix": "tsfmt --replace"
  },
  "nyc": {
    "all": true,
    "cache-dir": "nyc/.cache",
    "exclude": [
      "src/test/**/*.ts",
      "dist/test/**/*.js"
    ],
    "exclude-after-remap": false,
    "include": [
      "src/**/*.ts",
      "dist/**/*.js"
    ],
    "report-dir": "nyc/report",
    "reporter": [
      "cobertura",
      "html",
      "text"
    ],
    "temp-directory": "nyc/.nyc_output"
  },
  "dependencies": {
    "@fluidframework/common-utils": "^0.32.1",
    "@fluidframework/protocol-definitions": "^0.1028.1000",
<<<<<<< HEAD
    "@fluidframework/server-services-client": "^0.1036.4000",
    "@fluidframework/server-services-core": "^0.1036.4000",
    "@fluidframework/server-services-ordering-kafkanode": "^0.1036.4000",
    "@fluidframework/server-services-ordering-rdkafka": "^0.1036.4000",
    "@fluidframework/server-services-shared": "^0.1036.4000",
    "@fluidframework/server-services-telemetry": "^0.1036.4000",
    "@fluidframework/server-services-utils": "^0.1036.4000",
=======
    "@fluidframework/server-services-client": "^0.1037.1000",
    "@fluidframework/server-services-core": "^0.1037.1000",
    "@fluidframework/server-services-ordering-kafkanode": "^0.1037.1000",
    "@fluidframework/server-services-ordering-rdkafka": "^0.1037.1000",
    "@fluidframework/server-services-shared": "^0.1037.1000",
    "@fluidframework/server-services-telemetry": "^0.1037.1000",
    "@fluidframework/server-services-utils": "^0.1037.1000",
>>>>>>> 3c923a5a
    "@socket.io/redis-emitter": "^4.1.0",
    "amqplib": "^0.8.0",
    "axios": "^0.26.0",
    "debug": "^4.1.1",
    "ioredis": "^4.24.2",
    "lru-cache": "^6.0.0",
    "mongodb": "3.2.2",
    "nconf": "^0.12.0",
    "socket.io": "^4.1.2",
    "telegrafjs": "^0.1.3",
    "uuid": "^8.3.1",
    "winston": "^3.6.0"
  },
  "devDependencies": {
    "@fluidframework/build-common": "^0.23.0",
    "@fluidframework/eslint-config-fluid": "^0.28.2000-0",
<<<<<<< HEAD
    "@fluidframework/server-test-utils": "^0.1036.4000",
=======
    "@fluidframework/server-test-utils": "^0.1037.1000",
>>>>>>> 3c923a5a
    "@rushstack/eslint-config": "^2.5.1",
    "@types/amqplib": "^0.5.17",
    "@types/debug": "^4.1.5",
    "@types/ioredis": "^4.22.0",
    "@types/lru-cache": "^5.1.0",
    "@types/mocha": "^9.1.1",
    "@types/mongodb": "3.1.17",
    "@types/node": "^14.18.0",
    "@types/sinon": "^9.0.9",
    "@types/uuid": "^8.3.0",
    "@typescript-eslint/eslint-plugin": "~5.9.0",
    "@typescript-eslint/parser": "~5.9.0",
    "concurrently": "^6.2.0",
    "eslint": "~8.6.0",
    "eslint-plugin-editorconfig": "~3.2.0",
    "eslint-plugin-eslint-comments": "~3.2.0",
    "eslint-plugin-import": "~2.25.4",
    "eslint-plugin-jest": "~26.1.3",
    "eslint-plugin-mocha": "~10.0.3",
    "eslint-plugin-promise": "~6.0.0",
    "eslint-plugin-react": "~7.28.0",
    "eslint-plugin-tsdoc": "~0.2.14",
    "eslint-plugin-unicorn": "~40.0.0",
    "ioredis-mock": "^5.2.5",
    "mocha": "^10.0.0",
    "nyc": "^15.0.0",
    "rimraf": "^2.6.2",
    "sinon": "^9.2.1",
    "typescript": "~4.5.5",
    "typescript-formatter": "7.1.0"
  }
}<|MERGE_RESOLUTION|>--- conflicted
+++ resolved
@@ -1,10 +1,6 @@
 {
   "name": "@fluidframework/server-services",
-<<<<<<< HEAD
-  "version": "0.1036.4000",
-=======
   "version": "0.1037.1000",
->>>>>>> 3c923a5a
   "description": "Fluid server services",
   "homepage": "https://fluidframework.com",
   "repository": {
@@ -56,15 +52,6 @@
   "dependencies": {
     "@fluidframework/common-utils": "^0.32.1",
     "@fluidframework/protocol-definitions": "^0.1028.1000",
-<<<<<<< HEAD
-    "@fluidframework/server-services-client": "^0.1036.4000",
-    "@fluidframework/server-services-core": "^0.1036.4000",
-    "@fluidframework/server-services-ordering-kafkanode": "^0.1036.4000",
-    "@fluidframework/server-services-ordering-rdkafka": "^0.1036.4000",
-    "@fluidframework/server-services-shared": "^0.1036.4000",
-    "@fluidframework/server-services-telemetry": "^0.1036.4000",
-    "@fluidframework/server-services-utils": "^0.1036.4000",
-=======
     "@fluidframework/server-services-client": "^0.1037.1000",
     "@fluidframework/server-services-core": "^0.1037.1000",
     "@fluidframework/server-services-ordering-kafkanode": "^0.1037.1000",
@@ -72,7 +59,6 @@
     "@fluidframework/server-services-shared": "^0.1037.1000",
     "@fluidframework/server-services-telemetry": "^0.1037.1000",
     "@fluidframework/server-services-utils": "^0.1037.1000",
->>>>>>> 3c923a5a
     "@socket.io/redis-emitter": "^4.1.0",
     "amqplib": "^0.8.0",
     "axios": "^0.26.0",
@@ -89,11 +75,7 @@
   "devDependencies": {
     "@fluidframework/build-common": "^0.23.0",
     "@fluidframework/eslint-config-fluid": "^0.28.2000-0",
-<<<<<<< HEAD
-    "@fluidframework/server-test-utils": "^0.1036.4000",
-=======
     "@fluidframework/server-test-utils": "^0.1037.1000",
->>>>>>> 3c923a5a
     "@rushstack/eslint-config": "^2.5.1",
     "@types/amqplib": "^0.5.17",
     "@types/debug": "^4.1.5",
