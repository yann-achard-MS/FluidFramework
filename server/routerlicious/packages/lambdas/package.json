{
  "name": "@fluidframework/server-lambdas",
<<<<<<< HEAD
  "version": "0.1037.0",
=======
  "version": "0.1037.1000",
>>>>>>> 6f4c1dbf
  "description": "Fluid service lambdas",
  "homepage": "https://fluidframework.com",
  "repository": {
    "type": "git",
    "url": "https://github.com/microsoft/FluidFramework.git",
    "directory": "server/routerlicious/packages/lambdas"
  },
  "license": "MIT",
  "author": "Microsoft and contributors",
  "sideEffects": false,
  "main": "dist/index.js",
  "types": "dist/index.d.ts",
  "scripts": {
    "build": "concurrently npm:build:compile npm:lint",
    "build:compile": "npm run tsc && npm run build:test",
    "build:full": "npm run build",
    "build:full:compile": "npm run build:compile",
    "build:test": "tsc --project ./src/test/tsconfig.json",
    "clean": "rimraf dist lib *.tsbuildinfo *.build.log",
    "eslint": "eslint --format stylish src",
    "eslint:fix": "eslint --format stylish src --fix --fix-type problem,suggestion,layout",
    "lint": "npm run eslint",
    "lint:fix": "npm run eslint:fix",
    "test": "mocha --recursive dist/test --unhandled-rejections=strict",
    "test:coverage": "nyc npm test -- --reporter xunit --reporter-option output=nyc/junit-report.xml",
    "tsc": "tsc",
    "tsfmt": "tsfmt --verify",
    "tsfmt:fix": "tsfmt --replace"
  },
  "nyc": {
    "all": true,
    "cache-dir": "nyc/.cache",
    "exclude": [
      "src/test/**/*.ts",
      "dist/test/**/*.js"
    ],
    "exclude-after-remap": false,
    "include": [
      "src/**/*.ts",
      "dist/**/*.js"
    ],
    "report-dir": "nyc/report",
    "reporter": [
      "cobertura",
      "html",
      "text"
    ],
    "temp-directory": "nyc/.nyc_output"
  },
  "dependencies": {
    "@fluidframework/common-definitions": "^0.20.1",
    "@fluidframework/common-utils": "^0.32.1",
<<<<<<< HEAD
    "@fluidframework/gitresources": "^0.1037.0",
    "@fluidframework/protocol-base": "^0.1037.0",
    "@fluidframework/protocol-definitions": "^0.1028.2000",
    "@fluidframework/server-lambdas-driver": "^0.1037.0",
    "@fluidframework/server-services-client": "^0.1037.0",
    "@fluidframework/server-services-core": "^0.1037.0",
    "@fluidframework/server-services-telemetry": "^0.1037.0",
=======
    "@fluidframework/gitresources": "^0.1037.1000-0",
    "@fluidframework/protocol-base": "^0.1037.1000-0",
    "@fluidframework/protocol-definitions": "^0.1029.1000-0",
    "@fluidframework/server-lambdas-driver": "^0.1037.1000-0",
    "@fluidframework/server-services-client": "^0.1037.1000-0",
    "@fluidframework/server-services-core": "^0.1037.1000-0",
    "@fluidframework/server-services-telemetry": "^0.1037.1000-0",
>>>>>>> 6f4c1dbf
    "@types/semver": "^6.0.1",
    "async": "^3.2.2",
    "axios": "^0.26.0",
    "double-ended-queue": "^2.1.0-0",
    "json-stringify-safe": "^5.0.1",
    "lodash": "^4.17.21",
    "nconf": "^0.12.0",
    "semver": "^6.3.0",
    "sha.js": "^2.4.11",
    "uuid": "^8.3.1"
  },
  "devDependencies": {
    "@fluidframework/build-common": "^0.24.0-0",
    "@fluidframework/eslint-config-fluid": "^0.28.2000",
<<<<<<< HEAD
    "@fluidframework/server-test-utils": "^0.1037.0",
=======
    "@fluidframework/server-test-utils": "^0.1037.1000-0",
>>>>>>> 6f4c1dbf
    "@rushstack/eslint-config": "^2.5.1",
    "@types/async": "^3.2.9",
    "@types/json-stringify-safe": "^5.0.0",
    "@types/lodash": "^4.14.118",
    "@types/mocha": "^9.1.1",
    "@types/nconf": "^0.10.2",
    "@types/node": "^14.18.0",
    "concurrently": "^6.2.0",
    "eslint": "~8.6.0",
    "mocha": "^10.0.0",
    "nyc": "^15.0.0",
    "rimraf": "^2.6.2",
    "source-map-loader": "^0.2.4",
    "ts-loader": "^9.3.0",
    "typescript": "~4.5.5",
    "typescript-formatter": "7.1.0",
    "webpack": "^5.72.0"
  }
}<|MERGE_RESOLUTION|>--- conflicted
+++ resolved
@@ -1,10 +1,6 @@
 {
   "name": "@fluidframework/server-lambdas",
-<<<<<<< HEAD
-  "version": "0.1037.0",
-=======
   "version": "0.1037.1000",
->>>>>>> 6f4c1dbf
   "description": "Fluid service lambdas",
   "homepage": "https://fluidframework.com",
   "repository": {
@@ -57,15 +53,6 @@
   "dependencies": {
     "@fluidframework/common-definitions": "^0.20.1",
     "@fluidframework/common-utils": "^0.32.1",
-<<<<<<< HEAD
-    "@fluidframework/gitresources": "^0.1037.0",
-    "@fluidframework/protocol-base": "^0.1037.0",
-    "@fluidframework/protocol-definitions": "^0.1028.2000",
-    "@fluidframework/server-lambdas-driver": "^0.1037.0",
-    "@fluidframework/server-services-client": "^0.1037.0",
-    "@fluidframework/server-services-core": "^0.1037.0",
-    "@fluidframework/server-services-telemetry": "^0.1037.0",
-=======
     "@fluidframework/gitresources": "^0.1037.1000-0",
     "@fluidframework/protocol-base": "^0.1037.1000-0",
     "@fluidframework/protocol-definitions": "^0.1029.1000-0",
@@ -73,7 +60,6 @@
     "@fluidframework/server-services-client": "^0.1037.1000-0",
     "@fluidframework/server-services-core": "^0.1037.1000-0",
     "@fluidframework/server-services-telemetry": "^0.1037.1000-0",
->>>>>>> 6f4c1dbf
     "@types/semver": "^6.0.1",
     "async": "^3.2.2",
     "axios": "^0.26.0",
@@ -88,11 +74,7 @@
   "devDependencies": {
     "@fluidframework/build-common": "^0.24.0-0",
     "@fluidframework/eslint-config-fluid": "^0.28.2000",
-<<<<<<< HEAD
-    "@fluidframework/server-test-utils": "^0.1037.0",
-=======
     "@fluidframework/server-test-utils": "^0.1037.1000-0",
->>>>>>> 6f4c1dbf
     "@rushstack/eslint-config": "^2.5.1",
     "@types/async": "^3.2.9",
     "@types/json-stringify-safe": "^5.0.0",
