/*!
 * Copyright (c) Microsoft Corporation and contributors. All rights reserved.
 * Licensed under the MIT License.
 */

import { BroadcasterLambda, DeliLambdaFactory } from "@fluidframework/server-lambdas";
import { createDocumentRouter } from "@fluidframework/server-routerlicious-base";
import { LocalKafka, LocalContext, LocalLambdaController } from "@fluidframework/server-memory-orderer";
import * as services from "@fluidframework/server-services";
import * as core from "@fluidframework/server-services-core";
import { Lumberjack } from "@fluidframework/server-services-telemetry";
import { Provider } from "nconf";
import { RedisOptions } from "ioredis";
import * as winston from "winston";

export async function deliCreate(config: Provider): Promise<core.IPartitionLambdaFactory> {
    const mongoUrl = config.get("mongo:operationsDbEndpoint") as string;
    const bufferMaxEntries = config.get("mongo:bufferMaxEntries") as number | undefined;
    const kafkaEndpoint = config.get("kafka:lib:endpoint");
    const kafkaLibrary = config.get("kafka:lib:name");
    const kafkaProducerPollIntervalMs = config.get("kafka:lib:producerPollIntervalMs");
    const kafkaNumberOfPartitions = config.get("kafka:lib:numberOfPartitions");
    const kafkaReplicationFactor = config.get("kafka:lib:replicationFactor");
    const kafkaSslCACertFilePath: string = config.get("kafka:lib:sslCACertFilePath");

    const kafkaForwardClientId = config.get("deli:kafkaClientId");
    const kafkaReverseClientId = config.get("alfred:kafkaClientId");

    const forwardSendTopic = config.get("deli:topics:send");
    const reverseSendTopic = config.get("alfred:topic");

    const documentsCollectionName = config.get("mongo:collectionNames:documents");

    // Generate tenant manager which abstracts access to the underlying storage provider
    const authEndpoint = config.get("auth:endpoint");
    const tenantManager = new services.TenantManager(authEndpoint);

    // Database connection for global db if enabled
    let globalDbMongoManager;
    const globalDbEnabled = config.get("mongo:globalDbEnabled") as boolean;
    if (globalDbEnabled) {
        const globalDbMongoUrl = config.get("mongo:globalDbEndpoint") as string;
        const globalDbMongoFactory = new services.MongoDbFactory(globalDbMongoUrl, bufferMaxEntries);
        globalDbMongoManager = new core.MongoManager(globalDbMongoFactory, false);
    }
<<<<<<< HEAD

=======
>>>>>>> aff1d280
    // Connection to stored document details
    const operationsDbMongoFactory = new services.MongoDbFactory(mongoUrl, bufferMaxEntries);
    const operationsDbMongoManager = new core.MongoManager(operationsDbMongoFactory, false);
    const client = await operationsDbMongoManager.getDatabase();
    // eslint-disable-next-line @typescript-eslint/await-thenable
    const collection = await client.collection<core.IDocument>(documentsCollectionName);

    const forwardProducer = services.createProducer(
        kafkaLibrary,
        kafkaEndpoint,
        kafkaForwardClientId,
        forwardSendTopic,
        true,
        kafkaProducerPollIntervalMs,
        kafkaNumberOfPartitions,
        kafkaReplicationFactor,
        kafkaSslCACertFilePath);
    const reverseProducer = services.createProducer(
        kafkaLibrary,
        kafkaEndpoint,
        kafkaReverseClientId,
        reverseSendTopic,
        false,
        kafkaProducerPollIntervalMs,
        kafkaNumberOfPartitions,
        kafkaReplicationFactor,
        kafkaSslCACertFilePath);

    const redisConfig = config.get("redis");
    const redisOptions: RedisOptions = {
        host: redisConfig.host,
        port: redisConfig.port,
        password: redisConfig.pass,
    };
    if (redisConfig.tls) {
        redisOptions.tls = {
            servername: redisConfig.host,
        };
    }
    const publisher = new services.SocketIoRedisPublisher(redisOptions);
    publisher.on("error", (err) => {
        winston.error("Error with Redis Publisher:", err);
        Lumberjack.error("Error with Redis Publisher:", undefined, err);
    });

    const localContext = new LocalContext(winston);

    const localProducer = new LocalKafka();
    const combinedProducer = new core.CombinedProducer([forwardProducer, localProducer], true);

    const broadcasterLambda = new LocalLambdaController(
        localProducer,
        undefined,
        localContext,
        async (_, context: LocalContext) => new BroadcasterLambda(publisher, context));

    await broadcasterLambda.start();

    return new DeliLambdaFactory(
        operationsDbMongoManager,
        collection,
        tenantManager,
        combinedProducer,
        reverseProducer,
        core.DefaultServiceConfiguration,
        globalDbMongoManager);
}

export async function create(config: Provider): Promise<core.IPartitionLambdaFactory> {
    // Nconf has problems with prototype methods which prevents us from storing this as a class
    config.set("documentLambda", { create: deliCreate });
    return createDocumentRouter(config);
}<|MERGE_RESOLUTION|>--- conflicted
+++ resolved
@@ -43,10 +43,6 @@
         const globalDbMongoFactory = new services.MongoDbFactory(globalDbMongoUrl, bufferMaxEntries);
         globalDbMongoManager = new core.MongoManager(globalDbMongoFactory, false);
     }
-<<<<<<< HEAD
-
-=======
->>>>>>> aff1d280
     // Connection to stored document details
     const operationsDbMongoFactory = new services.MongoDbFactory(mongoUrl, bufferMaxEntries);
     const operationsDbMongoManager = new core.MongoManager(operationsDbMongoFactory, false);
