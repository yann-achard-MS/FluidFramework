# Copyright (c) Microsoft Corporation and contributors. All rights reserved.
# Licensed under the MIT License.

# test-azure-frs pipeline

name: $(Build.BuildId)

trigger: none
pr: none

resources:
  pipelines:
  - pipeline: client   # Name of the pipeline resource
    source: Build - client packages
    trigger:
      branches:
      - releases/*
      - main

variables:
- group: prague-key-vault
- name: testWorkspace
  value: $(Pipeline.Workspace)/test

stages:
<<<<<<< HEAD

  # Run tinylicious tests (temp)
  - stage:
    displayName: e2e - tinylicious
    dependsOn: []
    jobs:
    - template: templates/include-test-real-service.yml
      parameters:
        poolBuild: Lite
        testPackage: "@fluidframework/test-end-to-end-tests"
        testWorkspace: ${{ variables.testWorkspace }}
        target: tinylicious
        env:
          FLUID_TEST_LOGGER_PKG_PATH: ${{ variables.testWorkspace }}/node_modules/@ff-internal/aria-logger # Contains getTestLogger impl to inject

    # Run Azure FRS Tests
=======
  # Run Azure FRS Tests
>>>>>>> af5eb31f
  - stage:
    displayName: e2e - azure
    dependsOn: []
    jobs:
    - template: templates/include-test-real-service.yml
      parameters:
        poolBuild: Lite
        testPackage: "@fluidframework/test-end-to-end-tests"
        testWorkspace: ${{ variables.testWorkspace }}
        target: azure
        env:
          FLUID_TEST_LOGGER_PKG_PATH: ${{ variables.testWorkspace }}/node_modules/@ff-internal/aria-logger # Contains getTestLogger impl to inject
          azure__fluid__relay__service__tenantId: $(azure-fluid-relay-service-tenantId)
          azure__fluid__relay__service__function__url: $(azure-fluid-relay-service-function-url)<|MERGE_RESOLUTION|>--- conflicted
+++ resolved
@@ -23,26 +23,7 @@
   value: $(Pipeline.Workspace)/test
 
 stages:
-<<<<<<< HEAD
-
-  # Run tinylicious tests (temp)
-  - stage:
-    displayName: e2e - tinylicious
-    dependsOn: []
-    jobs:
-    - template: templates/include-test-real-service.yml
-      parameters:
-        poolBuild: Lite
-        testPackage: "@fluidframework/test-end-to-end-tests"
-        testWorkspace: ${{ variables.testWorkspace }}
-        target: tinylicious
-        env:
-          FLUID_TEST_LOGGER_PKG_PATH: ${{ variables.testWorkspace }}/node_modules/@ff-internal/aria-logger # Contains getTestLogger impl to inject
-
-    # Run Azure FRS Tests
-=======
   # Run Azure FRS Tests
->>>>>>> af5eb31f
   - stage:
     displayName: e2e - azure
     dependsOn: []
