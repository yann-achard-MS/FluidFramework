{
    "env": {
        "browser": true,
        "es6": true,
        "node": true
    },
    "globals": {
        "Atomics": "readonly",
        "SharedArrayBuffer": "readonly"
    },
    "ignorePatterns": [],
    "parserOptions": {
        "ecmaFeatures": {
            "jsx": true
        },
        "ecmaVersion": 2018,
        "project": "./tsconfig.json",
        "sourceType": "module"
    },
    "plugins": [
        "eslint-comments",
        "import",
        "unicorn",
        "react",
        "unused-imports",
        "tsdoc",
        "promise",
        "jsdoc",
        "@typescript-eslint",
        "@rushstack/security",
        "@rushstack"
    ],
    "reportUnusedDisableDirectives": true,
    "rules": {
        "@rushstack/no-new-null": [
            "warn"
        ],
        "@rushstack/typedef-var": [
            "off"
        ],
        "@typescript-eslint/adjacent-overload-signatures": [
            "error"
        ],
        "@typescript-eslint/array-type": [
            "error"
        ],
        "@typescript-eslint/await-thenable": [
            "error"
        ],
        "@typescript-eslint/ban-ts-comment": [
            "error"
        ],
        "@typescript-eslint/ban-types": [
            "error"
        ],
        "@typescript-eslint/brace-style": [
            "error",
            "1tbs",
            {
                "allowSingleLine": true
            }
        ],
        "@typescript-eslint/comma-dangle": [
            "error",
            "always-multiline"
        ],
        "@typescript-eslint/comma-spacing": [
            "error"
        ],
        "@typescript-eslint/consistent-type-assertions": [
            "error",
            {
                "assertionStyle": "as",
                "objectLiteralTypeAssertions": "never"
            }
        ],
        "@typescript-eslint/consistent-type-definitions": [
            "error"
        ],
        "@typescript-eslint/dot-notation": [
            "error"
        ],
        "@typescript-eslint/explicit-function-return-type": [
            "off"
        ],
        "@typescript-eslint/explicit-member-accessibility": [
            "off"
        ],
        "@typescript-eslint/explicit-module-boundary-types": [
            "off"
        ],
        "@typescript-eslint/func-call-spacing": [
            "error"
        ],
        "@typescript-eslint/indent": [
            "off"
        ],
        "@typescript-eslint/interface-name-prefix": [
            "off"
        ],
        "@typescript-eslint/keyword-spacing": [
            "error"
        ],
        "@typescript-eslint/member-delimiter-style": [
            "error",
            {
                "multiline": {
                    "delimiter": "semi",
                    "requireLast": true
                },
                "multilineDetection": "brackets",
                "singleline": {
                    "delimiter": "semi",
                    "requireLast": true
                }
            }
        ],
        "@typescript-eslint/member-ordering": [
            "off"
        ],
        "@typescript-eslint/naming-convention": [
            "error",
            {
                "format": [
                    "camelCase"
                ],
                "leadingUnderscore": "allow",
                "modifiers": [
                    "private"
                ],
                "selector": "accessor"
            }
        ],
        "@typescript-eslint/no-array-constructor": [
            "error"
        ],
        "@typescript-eslint/no-duplicate-imports": [
            "error"
        ],
        "@typescript-eslint/no-dynamic-delete": [
            "error"
        ],
        "@typescript-eslint/no-empty-function": [
            "off"
        ],
        "@typescript-eslint/no-empty-interface": [
            "error"
        ],
        "@typescript-eslint/no-explicit-any": [
            "off"
        ],
        "@typescript-eslint/no-extra-non-null-assertion": [
            "error"
        ],
        "@typescript-eslint/no-extra-semi": [
            "error"
        ],
        "@typescript-eslint/no-extraneous-class": [
            "error"
        ],
        "@typescript-eslint/no-floating-promises": [
            "error"
        ],
        "@typescript-eslint/no-for-in-array": [
            "error"
        ],
        "@typescript-eslint/no-implied-eval": [
            "error"
        ],
        "@typescript-eslint/no-inferrable-types": [
            "off"
        ],
        "@typescript-eslint/no-invalid-this": [
            "off"
        ],
        "@typescript-eslint/no-loss-of-precision": [
            "error"
        ],
        "@typescript-eslint/no-magic-numbers": [
            "off"
        ],
        "@typescript-eslint/no-misused-new": [
            "error"
        ],
        "@typescript-eslint/no-misused-promises": [
            "error"
        ],
        "@typescript-eslint/no-namespace": [
            "off"
        ],
        "@typescript-eslint/no-non-null-asserted-optional-chain": [
            "error"
        ],
        "@typescript-eslint/no-non-null-assertion": [
            "error"
        ],
        "@typescript-eslint/no-parameter-properties": [
            "off"
        ],
        "@typescript-eslint/no-require-imports": [
            "error"
        ],
        "@typescript-eslint/no-shadow": [
            "error",
            {
                "hoist": "all",
                "ignoreTypeValueShadow": true
            }
        ],
        "@typescript-eslint/no-this-alias": [
            "error"
        ],
        "@typescript-eslint/no-throw-literal": [
            "error"
        ],
        "@typescript-eslint/no-unnecessary-qualifier": [
            "error"
        ],
        "@typescript-eslint/no-unnecessary-type-arguments": [
            "error"
        ],
        "@typescript-eslint/no-unnecessary-type-assertion": [
            "error"
        ],
        "@typescript-eslint/no-unnecessary-type-constraint": [
            "error"
        ],
        "@typescript-eslint/no-unsafe-argument": [
            "off"
        ],
        "@typescript-eslint/no-unsafe-assignment": [
            "off"
        ],
        "@typescript-eslint/no-unsafe-call": [
            "off"
        ],
        "@typescript-eslint/no-unsafe-member-access": [
            "off"
        ],
        "@typescript-eslint/no-unsafe-return": [
            "error"
        ],
        "@typescript-eslint/no-unused-expressions": [
            "error"
        ],
        "@typescript-eslint/no-unused-vars": [
            "off"
        ],
        "@typescript-eslint/no-use-before-declare": [
            "off"
        ],
        "@typescript-eslint/no-use-before-define": [
            "off"
        ],
        "@typescript-eslint/no-var-requires": [
            "error"
        ],
        "@typescript-eslint/object-curly-spacing": [
            "error",
            "always"
        ],
        "@typescript-eslint/prefer-as-const": [
            "error"
        ],
        "@typescript-eslint/prefer-for-of": [
            "error"
        ],
        "@typescript-eslint/prefer-function-type": [
            "error"
        ],
        "@typescript-eslint/prefer-includes": [
            "error"
        ],
        "@typescript-eslint/prefer-namespace-keyword": [
            "error"
        ],
        "@typescript-eslint/prefer-optional-chain": [
            "error"
        ],
        "@typescript-eslint/prefer-readonly": [
            "error"
        ],
        "@typescript-eslint/promise-function-async": [
            "error"
        ],
        "@typescript-eslint/quotes": [
            "error",
            "double",
            {
                "allowTemplateLiterals": true,
                "avoidEscape": true
            }
        ],
        "@typescript-eslint/require-await": [
            "off"
        ],
        "@typescript-eslint/restrict-plus-operands": [
            "error"
        ],
        "@typescript-eslint/restrict-template-expressions": [
            "off"
        ],
        "@typescript-eslint/semi": [
            "error",
            "always"
        ],
        "@typescript-eslint/space-before-function-paren": [
            "error",
            {
                "anonymous": "never",
                "asyncArrow": "always",
                "named": "never"
            }
        ],
        "@typescript-eslint/space-infix-ops": [
            "error"
        ],
        "@typescript-eslint/strict-boolean-expressions": [
            "error"
        ],
        "@typescript-eslint/triple-slash-reference": [
            "error"
        ],
        "@typescript-eslint/type-annotation-spacing": [
            "error"
        ],
        "@typescript-eslint/typedef": [
            "off"
        ],
        "@typescript-eslint/unbound-method": [
            "error",
            {
                "ignoreStatic": true
            }
        ],
        "@typescript-eslint/unified-signatures": [
            "error"
        ],
        "array-bracket-spacing": [
            "error"
        ],
        "arrow-body-style": [
            "off"
        ],
        "arrow-parens": [
            "error",
            "always"
        ],
        "arrow-spacing": [
            "error"
        ],
        "block-spacing": [
            "error"
        ],
        "brace-style": [
            "off"
        ],
        "camelcase": [
            "off"
        ],
        "capitalized-comments": [
            "off"
        ],
        "comma-dangle": [
            "off"
        ],
        "comma-spacing": [
            "off"
        ],
        "complexity": [
            "off"
        ],
        "constructor-super": [
            "error"
        ],
        "curly": [
            "error"
        ],
        "default-case": [
            "error"
        ],
        "dot-location": [
            "error",
            "property"
        ],
        "dot-notation": [
            "off"
        ],
        "eol-last": [
            "error"
        ],
        "eqeqeq": [
            "error",
            "smart"
        ],
        "eslint-comments/disable-enable-pair": [
            "error",
            {
                "allowWholeFile": true
            }
        ],
        "eslint-comments/no-aggregating-enable": [
            "error"
        ],
        "eslint-comments/no-duplicate-disable": [
            "error"
        ],
        "eslint-comments/no-unlimited-disable": [
            "error"
        ],
        "eslint-comments/no-unused-enable": [
            "error"
        ],
        "for-direction": [
            "error"
        ],
        "func-call-spacing": [
            "off"
        ],
        "getter-return": [
            "off"
        ],
        "guard-for-in": [
            "error"
        ],
        "id-match": [
            "error"
        ],
        "import/default": [
            2
        ],
        "import/export": [
            2
        ],
        "import/named": [
            "off"
        ],
        "import/namespace": [
            2
        ],
        "import/no-default-export": [
            "error"
        ],
        "import/no-deprecated": [
            "off"
        ],
        "import/no-duplicates": [
            1
        ],
        "import/no-extraneous-dependencies": [
            "error",
            {
                "devDependencies": [
                    "**/*.spec.ts",
                    "src/test/**"
                ]
            }
        ],
        "import/no-internal-modules": [
            "error"
        ],
        "import/no-named-as-default": [
            1
        ],
        "import/no-named-as-default-member": [
            1
        ],
        "import/no-unassigned-import": [
            "error"
        ],
        "import/no-unresolved": [
            2,
            {
                "caseSensitive": true,
                "caseSensitiveStrict": false
            }
        ],
        "import/no-unused-modules": [
            "error"
        ],
        "import/order": [
            "error"
        ],
        "jsdoc/check-access": [
            "error"
        ],
        "jsdoc/check-examples": [
            "off"
        ],
        "jsdoc/check-tag-names": [
            "off"
        ],
        "jsdoc/require-hyphen-before-param-description": [
            "error"
        ],
        "jsx-quotes": [
            "error"
        ],
        "key-spacing": [
            "error"
        ],
        "keyword-spacing": [
            "off"
        ],
        "linebreak-style": [
            "off"
        ],
        "max-classes-per-file": [
            "off"
        ],
        "max-len": [
            "error",
            {
                "code": 120,
                "ignoreRegExpLiterals": false,
                "ignoreStrings": false
            }
        ],
        "max-lines": [
            "off"
        ],
        "new-parens": [
            "error"
        ],
        "newline-per-chained-call": [
            "off"
        ],
        "no-array-constructor": [
            "off"
        ],
        "no-async-promise-executor": [
            "error"
        ],
        "no-bitwise": [
            "error"
        ],
        "no-caller": [
            "error"
        ],
        "no-case-declarations": [
            "error"
        ],
        "no-class-assign": [
            "error"
        ],
        "no-compare-neg-zero": [
            "error"
        ],
        "no-cond-assign": [
            "error"
        ],
        "no-const-assign": [
            "off"
        ],
        "no-constant-condition": [
            "error"
        ],
        "no-control-regex": [
            "error"
        ],
        "no-debugger": [
            "off"
        ],
        "no-delete-var": [
            "error"
        ],
        "no-dupe-args": [
            "off"
        ],
        "no-dupe-class-members": [
            "off"
        ],
        "no-dupe-else-if": [
            "error"
        ],
        "no-dupe-keys": [
            "off"
        ],
        "no-duplicate-case": [
            "error"
        ],
        "no-duplicate-imports": [
            "off"
        ],
        "no-empty": [
            "off"
        ],
        "no-empty-character-class": [
            "error"
        ],
        "no-empty-function": [
            "off"
        ],
        "no-empty-pattern": [
            "error"
        ],
        "no-eval": [
            "error"
        ],
        "no-ex-assign": [
            "error"
        ],
        "no-extra-boolean-cast": [
            "error"
        ],
        "no-extra-semi": [
            "off"
        ],
        "no-fallthrough": [
            "off"
        ],
        "no-func-assign": [
            "off"
        ],
        "no-global-assign": [
            "error"
        ],
        "no-implied-eval": [
            "off"
        ],
        "no-import-assign": [
            "off"
        ],
        "no-inner-declarations": [
            "error"
        ],
        "no-invalid-regexp": [
            "error"
        ],
        "no-invalid-this": [
            "off"
        ],
        "no-irregular-whitespace": [
            "error"
        ],
        "no-loss-of-precision": [
            "off"
        ],
        "no-magic-numbers": [
            "off"
        ],
        "no-misleading-character-class": [
            "error"
        ],
        "no-mixed-spaces-and-tabs": [
            "error"
        ],
        "no-multi-spaces": [
            "error",
            {
                "ignoreEOLComments": true
            }
        ],
        "no-multi-str": [
            "off"
        ],
        "no-multiple-empty-lines": [
            "error",
            {
                "max": 1,
                "maxBOF": 0,
                "maxEOF": 0
            }
        ],
        "no-nested-ternary": [
            "off"
        ],
        "no-new-func": [
            "error"
        ],
        "no-new-symbol": [
            "off"
        ],
        "no-new-wrappers": [
            "error"
        ],
        "no-nonoctal-decimal-escape": [
            "error"
        ],
        "no-obj-calls": [
            "off"
        ],
        "no-octal": [
            "error"
        ],
        "no-octal-escape": [
            "error"
        ],
        "no-param-reassign": [
            "error"
        ],
        "no-prototype-builtins": [
            "error"
        ],
        "no-redeclare": [
            "off"
        ],
        "no-regex-spaces": [
            "error"
        ],
        "no-restricted-syntax": [
            "error",
            "ForInStatement"
        ],
        "no-return-await": [
            "error"
        ],
        "no-self-assign": [
            "error"
        ],
        "no-sequences": [
            "error"
        ],
        "no-setter-return": [
            "off"
        ],
        "no-shadow": [
            "off"
        ],
        "no-shadow-restricted-names": [
            "error"
        ],
        "no-sparse-arrays": [
            "error"
        ],
        "no-template-curly-in-string": [
            "error"
        ],
        "no-this-before-super": [
            "off"
        ],
        "no-throw-literal": [
            "off"
        ],
        "no-trailing-spaces": [
            "error"
        ],
        "no-undef": [
            "off"
        ],
        "no-undef-init": [
            "error"
        ],
        "no-underscore-dangle": [
            "off"
        ],
        "no-unexpected-multiline": [
            "error"
        ],
        "no-unreachable": [
            "off"
        ],
        "no-unsafe-finally": [
            "error"
        ],
        "no-unsafe-negation": [
            "off"
        ],
        "no-unsafe-optional-chaining": [
            "error"
        ],
        "no-unused-expressions": [
            "off"
        ],
        "no-unused-labels": [
            "error"
        ],
        "no-unused-vars": [
            "off"
        ],
        "no-useless-backreference": [
            "error"
        ],
        "no-useless-catch": [
            "error"
        ],
        "no-useless-escape": [
            "error"
        ],
        "no-var": [
            "error"
        ],
        "no-void": [
            "off"
        ],
        "no-whitespace-before-property": [
            "error"
        ],
        "no-with": [
            "error"
        ],
        "object-curly-spacing": [
            "off"
        ],
        "object-shorthand": [
            "error"
        ],
        "one-var": [
            "error",
            "never"
        ],
        "padded-blocks": [
            "error",
            "never"
        ],
        "padding-line-between-statements": [
            "off",
            "error",
            {
                "blankLine": "always",
                "next": "return",
                "prev": "*"
            }
        ],
        "prefer-arrow-callback": [
            "error"
        ],
        "prefer-const": [
            "error"
        ],
        "prefer-object-spread": [
            "error"
        ],
        "prefer-promise-reject-errors": [
            "error"
        ],
        "prefer-rest-params": [
            "error"
        ],
        "prefer-spread": [
            "error"
        ],
        "prefer-template": [
            "error"
        ],
        "promise/param-names": [
            "warn"
        ],
        "quote-props": [
            "error",
            "consistent-as-needed"
        ],
        "quotes": [
            "off"
        ],
        "radix": [
            "error"
        ],
        "require-atomic-updates": [
            "off"
        ],
        "require-await": [
            "off"
        ],
        "require-yield": [
            "error"
        ],
        "semi": [
            "off"
        ],
        "semi-spacing": [
            "error"
        ],
        "space-before-blocks": [
            "error"
        ],
        "space-before-function-paren": [
            "off"
        ],
        "space-in-parens": [
            "error",
            "never"
        ],
        "space-infix-ops": [
            "off"
        ],
        "space-unary-ops": [
            "error"
        ],
        "spaced-comment": [
            "error",
            "always",
            {
                "block": {
                    "balanced": true,
                    "markers": [
                        "!"
                    ]
                }
            }
        ],
        "switch-colon-spacing": [
            "error"
        ],
        "tsdoc/syntax": [
            "error"
        ],
        "unicorn/better-regex": [
            "error"
        ],
        "unicorn/filename-case": [
            "error",
            {
                "cases": {
                    "camelCase": true,
                    "pascalCase": true
                }
            }
        ],
        "unicorn/no-new-buffer": [
            "error"
        ],
        "unicorn/no-unsafe-regex": [
            "error"
        ],
        "unicorn/prefer-switch": [
            "error"
        ],
<<<<<<< HEAD
=======
        "unicorn/prefer-ternary": [
            "error"
        ],
>>>>>>> c2b6d9f3
        "unused-imports/no-unused-imports": [
            "error"
        ],
        "use-isnan": [
            "error"
        ],
        "valid-typeof": [
            "error"
        ],
        "yoda": [
            "off"
        ]
    },
    "settings": {
        "import/extensions": [
            ".ts",
            ".tsx",
            ".d.ts",
            ".js",
            ".jsx"
        ],
        "import/external-module-folders": [
            "node_modules",
            "node_modules/@types"
        ],
        "import/parsers": {
            "@typescript-eslint/parser": [
                ".ts",
                ".tsx",
                ".d.ts"
            ]
        },
        "import/resolver": {
            "node": {
                "extensions": [
                    ".ts",
                    ".tsx",
                    ".d.ts",
                    ".js",
                    ".jsx"
                ]
            }
        },
        "jsdoc": {
            "mode": "typescript",
            "tagNamePreference": {
                "arg": {
                    "message": "Please use @param instead of @arg.",
                    "replacement": "param"
                },
                "argument": {
                    "message": "Please use @param instead of @argument.",
                    "replacement": "param"
                },
                "return": {
                    "message": "Please use @returns instead of @return.",
                    "replacement": "returns"
                }
            }
        }
    }
}<|MERGE_RESOLUTION|>--- conflicted
+++ resolved
@@ -916,12 +916,9 @@
         "unicorn/prefer-switch": [
             "error"
         ],
-<<<<<<< HEAD
-=======
         "unicorn/prefer-ternary": [
             "error"
         ],
->>>>>>> c2b6d9f3
         "unused-imports/no-unused-imports": [
             "error"
         ],
