{
  "name": "@fluidframework/protocol-definitions",
  "version": "0.1028.3000",
  "description": "Fluid protocol definitions",
  "homepage": "https://fluidframework.com",
  "repository": {
    "type": "git",
    "url": "https://github.com/microsoft/FluidFramework.git",
    "directory": "common/lib/protocol-definitions"
  },
  "license": "MIT",
  "author": "Microsoft and contributors",
  "sideEffects": false,
  "main": "dist/index.js",
  "module": "lib/index.js",
  "types": "dist/index.d.ts",
  "scripts": {
    "build": "concurrently npm:build:compile npm:lint && npm run build:docs",
    "build:compile": "concurrently npm:typetests:gen npm:tsc npm:build:esnext",
    "build:docs": "api-extractor run --local --typescript-compiler-folder ./node_modules/typescript && copyfiles -u 1 ./_api-extractor-temp/doc-models/* ../../../_api-extractor-temp/",
    "build:esnext": "tsc --project ./tsconfig.esnext.json",
    "build:full": "npm run build",
    "build:full:compile": "npm run build:compile",
    "ci:build": "npm run build:compile",
    "ci:build:docs": "api-extractor run --typescript-compiler-folder ./node_modules/typescript && copyfiles -u 1 ./_api-extractor-temp/doc-models/* ../../../_api-extractor-temp/",
    "ci:test": "echo No test for this package",
    "ci:test:coverage": "echo No test for this package",
    "clean": "rimraf dist lib *.tsbuildinfo *.build.log",
    "eslint": "eslint --format stylish src",
    "eslint:fix": "eslint --format stylish src --fix --fix-type problem,suggestion,layout",
    "lint": "npm run eslint",
    "lint:fix": "npm run eslint:fix",
    "tsc": "tsc",
    "tsc:watch": "tsc --watch",
    "tsfmt": "tsfmt --verify",
    "tsfmt:fix": "tsfmt --replace",
    "typetests:gen": "fluid-type-validator -d .",
    "typetests:prepare": "fluid-type-validator -d . -p"
  },
  "dependencies": {
    "@fluidframework/common-definitions": "^0.20.1"
  },
  "devDependencies": {
    "@fluidframework/build-common": "^0.23.0",
    "@fluidframework/build-tools": "^0.2.71273",
    "@fluidframework/eslint-config-fluid": "^0.28.2000",
    "@fluidframework/protocol-definitions-previous": "npm:@fluidframework/protocol-definitions@0.1028.1000",
    "@microsoft/api-extractor": "^7.22.2",
    "@rushstack/eslint-config": "^2.5.1",
    "concurrently": "^6.2.0",
    "copyfiles": "^2.1.0",
    "eslint": "~8.6.0",
    "rimraf": "^2.6.2",
    "typescript": "~4.5.5",
    "typescript-formatter": "7.1.0"
  },
  "typeValidation": {
<<<<<<< HEAD
    "version": "0.1029.1000",
    "broken": {
      "InterfaceDeclaration_IConnected": {
        "backCompat": false
      },
      "RemovedInterfaceDeclaration_ISummaryConfiguration": {
        "forwardCompat": false,
        "backCompat": false
      },
      "InterfaceDeclaration_IClientConfiguration": {
        "backCompat": false
      }
    }
=======
    "version": "0.1028.3000",
    "broken": {}
>>>>>>> c2b6d9f3
  }
}<|MERGE_RESOLUTION|>--- conflicted
+++ resolved
@@ -55,7 +55,6 @@
     "typescript-formatter": "7.1.0"
   },
   "typeValidation": {
-<<<<<<< HEAD
     "version": "0.1029.1000",
     "broken": {
       "InterfaceDeclaration_IConnected": {
@@ -69,9 +68,5 @@
         "backCompat": false
       }
     }
-=======
-    "version": "0.1028.3000",
-    "broken": {}
->>>>>>> c2b6d9f3
   }
 }