--- conflicted
+++ resolved
@@ -1,10 +1,6 @@
 {
   "name": "@fluidframework/container-definitions",
-<<<<<<< HEAD
   "version": "0.49.1000",
-=======
-  "version": "0.48.3000",
->>>>>>> 363e1bec
   "description": "Fluid container definitions",
   "homepage": "https://fluidframework.com",
   "repository": {
